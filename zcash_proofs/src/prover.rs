--- conflicted
+++ resolved
@@ -6,11 +6,8 @@
 
 use sapling::{
     bundle::GrothProofBytes,
-<<<<<<< HEAD
-=======
     circuit::{OutputVerifyingKey, SpendVerifyingKey},
     keys::EphemeralSecretKey,
->>>>>>> a1c9aa12
     prover::{OutputProver, SpendProver},
     value::{NoteValue, ValueCommitTrapdoor},
     Diversifier, MerklePath, PaymentAddress, ProofGenerationKey, Rseed,
@@ -133,13 +130,6 @@
             output_params: p.output_params,
         }
     }
-<<<<<<< HEAD
-}
-
-impl SpendProver for LocalTxProver {
-    type Proof = Proof<Bls12>;
-
-=======
 
     /// Returns the verifying keys for the Sapling circuits.
     pub fn verifying_keys(&self) -> (SpendVerifyingKey, OutputVerifyingKey) {
@@ -153,7 +143,6 @@
 impl SpendProver for LocalTxProver {
     type Proof = Proof<Bls12>;
 
->>>>>>> a1c9aa12
     fn prepare_circuit(
         proof_generation_key: ProofGenerationKey,
         diversifier: Diversifier,
@@ -197,11 +186,7 @@
     type Proof = Proof<Bls12>;
 
     fn prepare_circuit(
-<<<<<<< HEAD
-        esk: jubjub::Fr,
-=======
         esk: &EphemeralSecretKey,
->>>>>>> a1c9aa12
         payment_address: PaymentAddress,
         rcm: jubjub::Fr,
         value: NoteValue,
@@ -209,7 +194,6 @@
     ) -> sapling::circuit::Output {
         OutputParameters::prepare_circuit(esk, payment_address, rcm, value, rcv)
     }
-<<<<<<< HEAD
 
     fn create_proof<R: rand_core::RngCore>(
         &self,
@@ -219,17 +203,6 @@
         self.output_params.create_proof(circuit, rng)
     }
 
-=======
-
-    fn create_proof<R: rand_core::RngCore>(
-        &self,
-        circuit: sapling::circuit::Output,
-        rng: &mut R,
-    ) -> Self::Proof {
-        self.output_params.create_proof(circuit, rng)
-    }
-
->>>>>>> a1c9aa12
     fn encode_proof(proof: Self::Proof) -> GrothProofBytes {
         let mut zkproof = [0u8; GROTH_PROOF_SIZE];
         proof
