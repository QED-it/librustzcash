--- conflicted
+++ resolved
@@ -1,11 +1,7 @@
 [package]
 name = "zcash_primitives"
 description = "Rust implementations of the Zcash primitives"
-<<<<<<< HEAD
-version = "0.23.0"
-=======
 version = "0.23.1"
->>>>>>> 1318f954
 authors = [
     "Jack Grigg <jack@z.cash>",
     "Kris Nuttycombe <kris@electriccoin.co>"
