[package]
name = "zcash_primitives"
description = "Rust implementations of the Zcash primitives"
version = "0.8.1"
authors = [
    "Jack Grigg <jack@z.cash>",
    "Kris Nuttycombe <kris@electriccoin.co>"
]
homepage = "https://github.com/zcash/librustzcash"
repository = "https://github.com/zcash/librustzcash"
readme = "README.md"
license = "MIT OR Apache-2.0"
edition = "2021"
rust-version = "1.56.1"
categories = ["cryptography::cryptocurrencies"]

[package.metadata.docs.rs]
all-features = true

[dependencies]
aes = "0.7"
bitvec = "1"
bip0039 = { version = "0.9", features = ["std", "all-languages"] }
blake2b_simd = "1"
blake2s_simd = "1"
bls12_381 = "0.7"
bs58 = { version = "0.4", features = ["check"], optional = true }
byteorder = "1"
chacha20poly1305 = "0.10"
equihash = { version = "0.2", path = "../components/equihash" }
ff = "0.12"
fpe = "0.5"
group = { version = "0.12.1", features = ["wnaf-memuse"] }
hdwallet = { version = "0.3.1", optional = true }
hex = "0.4"
incrementalmerkletree = "0.3"
jubjub = "0.9"
lazy_static = "1"
memuse = "0.2.1"
nonempty = "0.7"
<<<<<<< HEAD
orchard = { version = "0.3", git = "https://github.com/QED-it/orchard.git", rev = "c6e048a4474f0bef5182ed56e5d2ecff6fea0389" }
=======
orchard = "0.3"
>>>>>>> d0063643
proptest = { version = "1.0.0", optional = true }
rand = "0.8"
rand_core = "0.6"
ripemd = { version = "0.1", optional = true }
secp256k1 = { version = "0.21", optional = true }
sha2 = "0.9"
subtle = "2.2.3"
<<<<<<< HEAD
zcash_address = { version = "0.1", path = "../components/zcash_address" }
zcash_encoding = { version = "0.1", path = "../components/zcash_encoding" }
zcash_note_encryption = { version = "0.2", path = "../components/zcash_note_encryption", features = ["pre-zip-212"] }
=======
zcash_address = { version = "0.2", path = "../components/zcash_address" }
zcash_encoding = { version = "0.2", path = "../components/zcash_encoding" }

[dependencies.zcash_note_encryption]
version = "0.2"
path = "../components/zcash_note_encryption"
features = ["pre-zip-212"]
>>>>>>> d0063643

[dev-dependencies]
criterion = "0.3"
proptest = "1.0.0"
rand_xorshift = "0.3"
<<<<<<< HEAD
orchard = { version = "0.3", features = ["test-dependencies"], git = "https://github.com/QED-it/orchard.git", rev = "c6e048a4474f0bef5182ed56e5d2ecff6fea0389" }
=======
orchard = { version = "0.3", features = ["test-dependencies"] }
>>>>>>> d0063643

[target.'cfg(unix)'.dev-dependencies]
pprof = { version = "0.9", features = ["criterion", "flamegraph"] } # MSRV 1.56

[features]
transparent-inputs = ["bs58", "hdwallet", "ripemd", "secp256k1"]
test-dependencies = ["proptest", "orchard/test-dependencies"]
zfuture = []

[lib]
bench = false

[[bench]]
name = "note_decryption"
harness = false

[[bench]]
name = "pedersen_hash"
harness = false

[badges]
maintenance = { status = "actively-developed" }<|MERGE_RESOLUTION|>--- conflicted
+++ resolved
@@ -38,11 +38,7 @@
 lazy_static = "1"
 memuse = "0.2.1"
 nonempty = "0.7"
-<<<<<<< HEAD
 orchard = { version = "0.3", git = "https://github.com/QED-it/orchard.git", rev = "c6e048a4474f0bef5182ed56e5d2ecff6fea0389" }
-=======
-orchard = "0.3"
->>>>>>> d0063643
 proptest = { version = "1.0.0", optional = true }
 rand = "0.8"
 rand_core = "0.6"
@@ -50,11 +46,6 @@
 secp256k1 = { version = "0.21", optional = true }
 sha2 = "0.9"
 subtle = "2.2.3"
-<<<<<<< HEAD
-zcash_address = { version = "0.1", path = "../components/zcash_address" }
-zcash_encoding = { version = "0.1", path = "../components/zcash_encoding" }
-zcash_note_encryption = { version = "0.2", path = "../components/zcash_note_encryption", features = ["pre-zip-212"] }
-=======
 zcash_address = { version = "0.2", path = "../components/zcash_address" }
 zcash_encoding = { version = "0.2", path = "../components/zcash_encoding" }
 
@@ -62,17 +53,12 @@
 version = "0.2"
 path = "../components/zcash_note_encryption"
 features = ["pre-zip-212"]
->>>>>>> d0063643
 
 [dev-dependencies]
 criterion = "0.3"
 proptest = "1.0.0"
 rand_xorshift = "0.3"
-<<<<<<< HEAD
 orchard = { version = "0.3", features = ["test-dependencies"], git = "https://github.com/QED-it/orchard.git", rev = "c6e048a4474f0bef5182ed56e5d2ecff6fea0389" }
-=======
-orchard = { version = "0.3", features = ["test-dependencies"] }
->>>>>>> d0063643
 
 [target.'cfg(unix)'.dev-dependencies]
 pprof = { version = "0.9", features = ["criterion", "flamegraph"] } # MSRV 1.56
