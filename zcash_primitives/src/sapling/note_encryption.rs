//! Implementation of in-band secret distribution for Zcash transactions.
//!
//! NB: the example code is only covering the post-Canopy case.

use blake2b_simd::{Hash as Blake2bHash, Params as Blake2bParams};
use byteorder::{LittleEndian, WriteBytesExt};
use ff::PrimeField;
use memuse::DynamicUsage;
use rand_core::RngCore;

use zcash_note_encryption::{
    try_compact_note_decryption, try_note_decryption, try_output_recovery_with_ock,
    try_output_recovery_with_ovk, BatchDomain, Domain, EphemeralKeyBytes, NoteEncryption,
    OutPlaintextBytes, OutgoingCipherKey, ShieldedOutput, AEAD_TAG_SIZE, MEMO_SIZE,
    OUT_PLAINTEXT_SIZE,
};

/// The size of a compact note.
pub const COMPACT_NOTE_SIZE: usize = 1 + // version
    11 + // diversifier
    8  + // value
    32; // rseed (or rcm prior to ZIP 212)
/// The size of [`NotePlaintextBytes`] for V2.
pub const NOTE_PLAINTEXT_SIZE: usize = COMPACT_NOTE_SIZE + MEMO_SIZE;
/// The size of an encrypted note plaintext.
pub const ENC_CIPHERTEXT_SIZE: usize = NOTE_PLAINTEXT_SIZE + AEAD_TAG_SIZE;

/// a type to represent the raw bytes of a note plaintext.
#[derive(Clone, Debug)]
pub struct NotePlaintextBytes(pub [u8; NOTE_PLAINTEXT_SIZE]);

/// a type to represent the raw bytes of an encrypted note plaintext.
#[derive(Clone, Debug)]
pub struct NoteCiphertextBytes(pub [u8; ENC_CIPHERTEXT_SIZE]);

/// a type to represent the raw bytes of a compact note.
#[derive(Clone, Debug)]
pub struct CompactNotePlaintextBytes(pub [u8; COMPACT_NOTE_SIZE]);

/// a type to represent the raw bytes of an encrypted compact note.
#[derive(Clone, Debug)]
pub struct CompactNoteCiphertextBytes(pub [u8; COMPACT_NOTE_SIZE]);

impl AsMut<[u8]> for NotePlaintextBytes {
    fn as_mut(&mut self) -> &mut [u8] {
        self.0.as_mut()
    }
}

impl From<&[u8]> for NotePlaintextBytes {
    fn from(s: &[u8]) -> Self
    where
        Self: Sized,
    {
        NotePlaintextBytes(s.try_into().unwrap())
    }
}

impl AsRef<[u8]> for NoteCiphertextBytes {
    fn as_ref(&self) -> &[u8] {
        self.0.as_ref()
    }
}

impl From<&[u8]> for NoteCiphertextBytes {
    fn from(s: &[u8]) -> Self
    where
        Self: Sized,
    {
        NoteCiphertextBytes(s.try_into().unwrap())
    }
}

impl AsMut<[u8]> for CompactNotePlaintextBytes {
    fn as_mut(&mut self) -> &mut [u8] {
        self.0.as_mut()
    }
}

impl From<&[u8]> for CompactNotePlaintextBytes {
    fn from(s: &[u8]) -> Self
    where
        Self: Sized,
    {
        CompactNotePlaintextBytes(s.try_into().unwrap())
    }
}

impl AsRef<[u8]> for CompactNoteCiphertextBytes {
    fn as_ref(&self) -> &[u8] {
        self.0.as_ref()
    }
}

use crate::{
    consensus::{self, BlockHeight, NetworkUpgrade::Canopy, ZIP212_GRACE_PERIOD},
    memo::MemoBytes,
    sapling::{
        keys::{
            DiversifiedTransmissionKey, EphemeralPublicKey, EphemeralSecretKey, OutgoingViewingKey,
            SharedSecret,
        },
        value::ValueCommitment,
        Diversifier, Note, PaymentAddress, Rseed,
    },
    transaction::components::{
        amount::Amount,
        sapling::{self, OutputDescription},
    },
};

use super::note::ExtractedNoteCommitment;

pub use crate::sapling::keys::{PreparedEphemeralPublicKey, PreparedIncomingViewingKey};

pub const KDF_SAPLING_PERSONALIZATION: &[u8; 16] = b"Zcash_SaplingKDF";
pub const PRF_OCK_PERSONALIZATION: &[u8; 16] = b"Zcash_Derive_ock";

/// Sapling PRF^ock.
///
/// Implemented per section 5.4.2 of the Zcash Protocol Specification.
pub fn prf_ock(
    ovk: &OutgoingViewingKey,
    cv: &ValueCommitment,
    cmu_bytes: &[u8; 32],
    ephemeral_key: &EphemeralKeyBytes,
) -> OutgoingCipherKey {
    OutgoingCipherKey(
        Blake2bParams::new()
            .hash_length(32)
            .personal(PRF_OCK_PERSONALIZATION)
            .to_state()
            .update(&ovk.0)
            .update(&cv.to_bytes())
            .update(cmu_bytes)
            .update(ephemeral_key.as_ref())
            .finalize()
            .as_bytes()
            .try_into()
            .unwrap(),
    )
}

fn sapling_parse_note_plaintext_without_memo<F, P: consensus::Parameters>(
    domain: &SaplingDomain<P>,
    plaintext: &[u8],
    get_validated_pk_d: F,
) -> Option<(Note, PaymentAddress)>
where
    F: FnOnce(&Diversifier) -> Option<DiversifiedTransmissionKey>,
{
    assert!(plaintext.len() >= COMPACT_NOTE_SIZE);

    // Check note plaintext version
    if !plaintext_version_is_valid(&domain.params, domain.height, plaintext[0]) {
        return None;
    }

    // The unwraps below are guaranteed to succeed by the assertion above
    let diversifier = Diversifier(plaintext[1..12].try_into().unwrap());
    let value = Amount::from_u64_le_bytes(plaintext[12..20].try_into().unwrap()).ok()?;
    let r: [u8; 32] = plaintext[20..COMPACT_NOTE_SIZE].try_into().unwrap();

    let rseed = if plaintext[0] == 0x01 {
        let rcm = Option::from(jubjub::Fr::from_repr(r))?;
        Rseed::BeforeZip212(rcm)
    } else {
        Rseed::AfterZip212(r)
    };

    let pk_d = get_validated_pk_d(&diversifier)?;

    let to = PaymentAddress::from_parts(diversifier, pk_d)?;
    let note = to.create_note(value.into(), rseed);
    Some((note, to))
}

pub struct SaplingDomain<P: consensus::Parameters> {
    params: P,
    height: BlockHeight,
}

impl<P: consensus::Parameters + DynamicUsage> DynamicUsage for SaplingDomain<P> {
    fn dynamic_usage(&self) -> usize {
        self.params.dynamic_usage() + self.height.dynamic_usage()
    }

    fn dynamic_usage_bounds(&self) -> (usize, Option<usize>) {
        let (params_lower, params_upper) = self.params.dynamic_usage_bounds();
        let (height_lower, height_upper) = self.height.dynamic_usage_bounds();
        (
            params_lower + height_lower,
            params_upper.zip(height_upper).map(|(a, b)| a + b),
        )
    }
}

impl<P: consensus::Parameters> SaplingDomain<P> {
    pub fn for_height(params: P, height: BlockHeight) -> Self {
        Self { params, height }
    }
}

impl<P: consensus::Parameters> Domain for SaplingDomain<P> {
    type EphemeralSecretKey = EphemeralSecretKey;
    // It is acceptable for this to be a point rather than a byte array, because we
    // enforce by consensus that points must not be small-order, and all points with
    // non-canonical serialization are small-order.
    type EphemeralPublicKey = EphemeralPublicKey;
    type PreparedEphemeralPublicKey = PreparedEphemeralPublicKey;
    type SharedSecret = SharedSecret;
    type SymmetricKey = Blake2bHash;
    type Note = Note;
    type Recipient = PaymentAddress;
    type DiversifiedTransmissionKey = DiversifiedTransmissionKey;
    type IncomingViewingKey = PreparedIncomingViewingKey;
    type OutgoingViewingKey = OutgoingViewingKey;
    type ValueCommitment = ValueCommitment;
    type ExtractedCommitment = ExtractedNoteCommitment;
    type ExtractedCommitmentBytes = [u8; 32];
    type Memo = MemoBytes;

    type NotePlaintextBytes = NotePlaintextBytes;
    type NoteCiphertextBytes = NoteCiphertextBytes;
    type CompactNotePlaintextBytes = CompactNotePlaintextBytes;
    type CompactNoteCiphertextBytes = CompactNoteCiphertextBytes;

    fn derive_esk(note: &Self::Note) -> Option<Self::EphemeralSecretKey> {
        note.derive_esk()
    }

    fn get_pk_d(note: &Self::Note) -> Self::DiversifiedTransmissionKey {
        *note.recipient().pk_d()
    }

    fn prepare_epk(epk: Self::EphemeralPublicKey) -> Self::PreparedEphemeralPublicKey {
        PreparedEphemeralPublicKey::new(epk)
    }

    fn ka_derive_public(
        note: &Self::Note,
        esk: &Self::EphemeralSecretKey,
    ) -> Self::EphemeralPublicKey {
        esk.derive_public(note.recipient().g_d().into())
    }

    fn ka_agree_enc(
        esk: &Self::EphemeralSecretKey,
        pk_d: &Self::DiversifiedTransmissionKey,
    ) -> Self::SharedSecret {
        esk.agree(pk_d)
    }

    fn ka_agree_dec(
        ivk: &Self::IncomingViewingKey,
        epk: &Self::PreparedEphemeralPublicKey,
    ) -> Self::SharedSecret {
        epk.agree(ivk)
    }

    /// Sapling KDF for note encryption.
    ///
    /// Implements section 5.4.4.4 of the Zcash Protocol Specification.
    fn kdf(dhsecret: SharedSecret, epk: &EphemeralKeyBytes) -> Blake2bHash {
        dhsecret.kdf_sapling(epk)
    }

    fn note_plaintext_bytes(note: &Self::Note, memo: &Self::Memo) -> NotePlaintextBytes {
        // Note plaintext encoding is defined in section 5.5 of the Zcash Protocol
        // Specification.
        let mut input = [0; NOTE_PLAINTEXT_SIZE];
        input[0] = match note.rseed() {
            Rseed::BeforeZip212(_) => 1,
            Rseed::AfterZip212(_) => 2,
        };
        input[1..12].copy_from_slice(&note.recipient().diversifier().0);
        (&mut input[12..20])
            .write_u64::<LittleEndian>(note.value().inner())
            .unwrap();

        match note.rseed() {
            Rseed::BeforeZip212(rcm) => {
                input[20..COMPACT_NOTE_SIZE].copy_from_slice(rcm.to_repr().as_ref());
            }
            Rseed::AfterZip212(rseed) => {
                input[20..COMPACT_NOTE_SIZE].copy_from_slice(rseed);
            }
        }

        input[COMPACT_NOTE_SIZE..NOTE_PLAINTEXT_SIZE].copy_from_slice(&memo.as_array()[..]);

        NotePlaintextBytes(input)
    }

    fn derive_ock(
        ovk: &Self::OutgoingViewingKey,
        cv: &Self::ValueCommitment,
        cmu_bytes: &Self::ExtractedCommitmentBytes,
        epk: &EphemeralKeyBytes,
    ) -> OutgoingCipherKey {
        prf_ock(ovk, cv, cmu_bytes, epk)
    }

    fn outgoing_plaintext_bytes(
        note: &Self::Note,
        esk: &Self::EphemeralSecretKey,
    ) -> OutPlaintextBytes {
        let mut input = [0u8; OUT_PLAINTEXT_SIZE];
        input[0..32].copy_from_slice(&note.recipient().pk_d().to_bytes());
        input[32..OUT_PLAINTEXT_SIZE].copy_from_slice(esk.0.to_repr().as_ref());

        OutPlaintextBytes(input)
    }

    fn epk_bytes(epk: &Self::EphemeralPublicKey) -> EphemeralKeyBytes {
        epk.to_bytes()
    }

    fn epk(ephemeral_key: &EphemeralKeyBytes) -> Option<Self::EphemeralPublicKey> {
        // ZIP 216: We unconditionally reject non-canonical encodings, because these have
        // always been rejected by consensus (due to small-order checks).
        // https://zips.z.cash/zip-0216#specification
        EphemeralPublicKey::from_bytes(&ephemeral_key.0).into()
    }

    fn parse_note_plaintext_without_memo_ivk(
        &self,
        ivk: &Self::IncomingViewingKey,
        plaintext: &CompactNotePlaintextBytes,
    ) -> Option<(Self::Note, Self::Recipient)> {
<<<<<<< HEAD
        sapling_parse_note_plaintext_without_memo(self, &plaintext.0, |diversifier| {
            Some(&PreparedBaseSubgroup::new(diversifier.g_d()?) * &ivk.0)
=======
        sapling_parse_note_plaintext_without_memo(self, plaintext, |diversifier| {
            DiversifiedTransmissionKey::derive(ivk, diversifier)
>>>>>>> 8dc4257d
        })
    }

    fn parse_note_plaintext_without_memo_ovk(
        &self,
        pk_d: &Self::DiversifiedTransmissionKey,
        esk: &Self::EphemeralSecretKey,
        ephemeral_key: &EphemeralKeyBytes,
        plaintext: &CompactNotePlaintextBytes,
    ) -> Option<(Self::Note, Self::Recipient)> {
        sapling_parse_note_plaintext_without_memo(self, &plaintext.0, |diversifier| {
            if esk.derive_public(diversifier.g_d()?.into()).to_bytes().0 == ephemeral_key.0 {
                Some(*pk_d)
            } else {
                None
            }
        })
    }

    fn cmstar(note: &Self::Note) -> Self::ExtractedCommitment {
        note.cmu()
    }

    fn extract_pk_d(op: &OutPlaintextBytes) -> Option<Self::DiversifiedTransmissionKey> {
        DiversifiedTransmissionKey::from_bytes(
            op.0[0..32].try_into().expect("slice is the correct length"),
        )
        .into()
    }

    fn extract_esk(op: &OutPlaintextBytes) -> Option<Self::EphemeralSecretKey> {
        EphemeralSecretKey::from_bytes(
            op.0[32..OUT_PLAINTEXT_SIZE]
                .try_into()
                .expect("slice is the correct length"),
        )
        .into()
    }

    fn extract_memo(
        &self,
        plaintext: &NotePlaintextBytes,
    ) -> (Self::CompactNotePlaintextBytes, Self::Memo) {
        let (compact, memo) = plaintext.0.split_at(COMPACT_NOTE_SIZE);
        (
            compact.try_into().unwrap(),
            MemoBytes::from_bytes(memo).unwrap(),
        )
    }
}

impl<P: consensus::Parameters> BatchDomain for SaplingDomain<P> {
    fn batch_kdf<'a>(
        items: impl Iterator<Item = (Option<Self::SharedSecret>, &'a EphemeralKeyBytes)>,
    ) -> Vec<Option<Self::SymmetricKey>> {
        let (shared_secrets, ephemeral_keys): (Vec<_>, Vec<_>) = items.unzip();

        SharedSecret::batch_to_affine(shared_secrets)
            .zip(ephemeral_keys.into_iter())
            .map(|(secret, ephemeral_key)| {
                secret.map(|dhsecret| SharedSecret::kdf_sapling_inner(dhsecret, ephemeral_key))
            })
            .collect()
    }

    fn batch_epk(
        ephemeral_keys: impl Iterator<Item = EphemeralKeyBytes>,
    ) -> Vec<(Option<Self::PreparedEphemeralPublicKey>, EphemeralKeyBytes)> {
        let ephemeral_keys: Vec<_> = ephemeral_keys.collect();
        let epks = jubjub::AffinePoint::batch_from_bytes(ephemeral_keys.iter().map(|b| b.0));
        epks.into_iter()
            .zip(ephemeral_keys.into_iter())
            .map(|(epk, ephemeral_key)| {
                (
                    Option::from(epk)
                        .map(EphemeralPublicKey::from_affine)
                        .map(Self::prepare_epk),
                    ephemeral_key,
                )
            })
            .collect()
    }
}

/// Creates a new encryption context for the given note.
///
/// Setting `ovk` to `None` represents the `ovk = ⊥` case, where the note cannot be
/// recovered by the sender.
///
/// NB: the example code here only covers the post-Canopy case.
///
/// # Examples
///
/// ```
/// use ff::Field;
/// use rand_core::OsRng;
/// use zcash_primitives::{
///     keys::{OutgoingViewingKey, prf_expand},
///     consensus::{TEST_NETWORK, TestNetwork, NetworkUpgrade, Parameters},
///     memo::MemoBytes,
///     sapling::{
///         note_encryption::sapling_note_encryption,
///         util::generate_random_rseed,
///         value::{NoteValue, ValueCommitTrapdoor, ValueCommitment},
///         Diversifier, PaymentAddress, Rseed, SaplingIvk,
///     },
/// };
///
/// let mut rng = OsRng;
///
/// let ivk = SaplingIvk(jubjub::Scalar::random(&mut rng));
/// let diversifier = Diversifier([0; 11]);
/// let to = ivk.to_payment_address(diversifier).unwrap();
/// let ovk = Some(OutgoingViewingKey([0; 32]));
///
/// let value = NoteValue::from_raw(1000);
/// let rcv = ValueCommitTrapdoor::random(&mut rng);
/// let cv = ValueCommitment::derive(value, rcv);
/// let height = TEST_NETWORK.activation_height(NetworkUpgrade::Canopy).unwrap();
/// let rseed = generate_random_rseed(&TEST_NETWORK, height, &mut rng);
/// let note = to.create_note(value.inner(), rseed);
/// let cmu = note.cmu();
///
/// let mut enc = sapling_note_encryption::<_, TestNetwork>(ovk, note, MemoBytes::empty(), &mut rng);
/// let encCiphertext = enc.encrypt_note_plaintext();
/// let outCiphertext = enc.encrypt_outgoing_plaintext(&cv, &cmu, &mut rng);
/// ```
pub fn sapling_note_encryption<R: RngCore, P: consensus::Parameters>(
    ovk: Option<OutgoingViewingKey>,
    note: Note,
    memo: MemoBytes,
    rng: &mut R,
) -> NoteEncryption<SaplingDomain<P>> {
    let esk = note.generate_or_derive_esk_internal(rng);
    NoteEncryption::new_with_esk(esk, ovk, note, memo)
}

#[allow(clippy::if_same_then_else)]
#[allow(clippy::needless_bool)]
pub fn plaintext_version_is_valid<P: consensus::Parameters>(
    params: &P,
    height: BlockHeight,
    leadbyte: u8,
) -> bool {
    if params.is_nu_active(Canopy, height) {
        let grace_period_end_height =
            params.activation_height(Canopy).unwrap() + ZIP212_GRACE_PERIOD;

        if height < grace_period_end_height && leadbyte != 0x01 && leadbyte != 0x02 {
            // non-{0x01,0x02} received after Canopy activation and before grace period has elapsed
            false
        } else if height >= grace_period_end_height && leadbyte != 0x02 {
            // non-0x02 received past (Canopy activation height + grace period)
            false
        } else {
            true
        }
    } else {
        // return false if non-0x01 received when Canopy is not active
        leadbyte == 0x01
    }
}

pub fn try_sapling_note_decryption<
    P: consensus::Parameters,
    Output: ShieldedOutput<SaplingDomain<P>>,
>(
    params: &P,
    height: BlockHeight,
    ivk: &PreparedIncomingViewingKey,
    output: &Output,
) -> Option<(Note, PaymentAddress, MemoBytes)> {
    let domain = SaplingDomain {
        params: params.clone(),
        height,
    };
    try_note_decryption(&domain, ivk, output)
}

pub fn try_sapling_compact_note_decryption<
    P: consensus::Parameters,
    Output: ShieldedOutput<SaplingDomain<P>>,
>(
    params: &P,
    height: BlockHeight,
    ivk: &PreparedIncomingViewingKey,
    output: &Output,
) -> Option<(Note, PaymentAddress)> {
    let domain = SaplingDomain {
        params: params.clone(),
        height,
    };

    try_compact_note_decryption(&domain, ivk, output)
}

/// Recovery of the full note plaintext by the sender.
///
/// Attempts to decrypt and validate the given `enc_ciphertext` using the given `ock`.
/// If successful, the corresponding Sapling note and memo are returned, along with the
/// `PaymentAddress` to which the note was sent.
///
/// Implements part of section 4.19.3 of the Zcash Protocol Specification.
/// For decryption using a Full Viewing Key see [`try_sapling_output_recovery`].
pub fn try_sapling_output_recovery_with_ock<P: consensus::Parameters>(
    params: &P,
    height: BlockHeight,
    ock: &OutgoingCipherKey,
    output: &OutputDescription<sapling::GrothProofBytes>,
) -> Option<(Note, PaymentAddress, MemoBytes)> {
    let domain = SaplingDomain {
        params: params.clone(),
        height,
    };

    try_output_recovery_with_ock(&domain, ock, output, output.out_ciphertext())
}

/// Recovery of the full note plaintext by the sender.
///
/// Attempts to decrypt and validate the given `enc_ciphertext` using the given `ovk`.
/// If successful, the corresponding Sapling note and memo are returned, along with the
/// `PaymentAddress` to which the note was sent.
///
/// Implements section 4.19.3 of the Zcash Protocol Specification.
#[allow(clippy::too_many_arguments)]
pub fn try_sapling_output_recovery<P: consensus::Parameters>(
    params: &P,
    height: BlockHeight,
    ovk: &OutgoingViewingKey,
    output: &OutputDescription<sapling::GrothProofBytes>,
) -> Option<(Note, PaymentAddress, MemoBytes)> {
    let domain = SaplingDomain {
        params: params.clone(),
        height,
    };

    try_output_recovery_with_ovk(&domain, ovk, output, output.cv(), output.out_ciphertext())
}

#[cfg(test)]
mod tests {
    use chacha20poly1305::{
        aead::{AeadInPlace, KeyInit},
        ChaCha20Poly1305,
    };
    use ff::{Field, PrimeField};
    use group::Group;
    use group::GroupEncoding;
    use rand_core::OsRng;
    use rand_core::{CryptoRng, RngCore};

    use zcash_note_encryption::{
        batch, EphemeralKeyBytes, NoteEncryption, OutgoingCipherKey, OUT_CIPHERTEXT_SIZE,
        OUT_PLAINTEXT_SIZE,
    };

    use super::{
        prf_ock, sapling_note_encryption, try_sapling_compact_note_decryption,
        try_sapling_note_decryption, try_sapling_output_recovery,
        try_sapling_output_recovery_with_ock, SaplingDomain,
    };

    use crate::{
        consensus::{
            BlockHeight,
            NetworkUpgrade::{Canopy, Sapling},
            Parameters, TestNetwork, TEST_NETWORK, ZIP212_GRACE_PERIOD,
        },
        keys::OutgoingViewingKey,
        memo::MemoBytes,
        sapling::{
<<<<<<< HEAD
            note_encryption::{
                PreparedIncomingViewingKey, ENC_CIPHERTEXT_SIZE, NOTE_PLAINTEXT_SIZE,
            },
            util::generate_random_rseed,
        },
        sapling::{Diversifier, PaymentAddress, Rseed, SaplingIvk, ValueCommitment},
=======
            keys::{DiversifiedTransmissionKey, EphemeralSecretKey},
            note::ExtractedNoteCommitment,
            note_encryption::PreparedIncomingViewingKey,
            util::generate_random_rseed,
            value::{NoteValue, ValueCommitTrapdoor, ValueCommitment},
            Diversifier, PaymentAddress, Rseed, SaplingIvk,
        },
>>>>>>> 8dc4257d
        transaction::components::{
            sapling::{self, CompactOutputDescription, OutputDescription},
            GROTH_PROOF_SIZE,
        },
    };

    fn random_enc_ciphertext<R: RngCore + CryptoRng>(
        height: BlockHeight,
        mut rng: &mut R,
    ) -> (
        OutgoingViewingKey,
        OutgoingCipherKey,
        PreparedIncomingViewingKey,
        OutputDescription<sapling::GrothProofBytes>,
    ) {
        let ivk = SaplingIvk(jubjub::Fr::random(&mut rng));
        let prepared_ivk = PreparedIncomingViewingKey::new(&ivk);

        let (ovk, ock, output) = random_enc_ciphertext_with(height, &ivk, rng);

        assert!(
            try_sapling_note_decryption(&TEST_NETWORK, height, &prepared_ivk, &output).is_some()
        );
        assert!(try_sapling_compact_note_decryption(
            &TEST_NETWORK,
            height,
            &prepared_ivk,
            &CompactOutputDescription::from(output.clone()),
        )
        .is_some());

        let ovk_output_recovery = try_sapling_output_recovery(&TEST_NETWORK, height, &ovk, &output);

        let ock_output_recovery =
            try_sapling_output_recovery_with_ock(&TEST_NETWORK, height, &ock, &output);
        assert!(ovk_output_recovery.is_some());
        assert!(ock_output_recovery.is_some());
        assert_eq!(ovk_output_recovery, ock_output_recovery);

        (ovk, ock, prepared_ivk, output)
    }

    fn random_enc_ciphertext_with<R: RngCore + CryptoRng>(
        height: BlockHeight,
        ivk: &SaplingIvk,
        mut rng: &mut R,
    ) -> (
        OutgoingViewingKey,
        OutgoingCipherKey,
        OutputDescription<sapling::GrothProofBytes>,
    ) {
        let diversifier = Diversifier([0; 11]);
        let pa = ivk.to_payment_address(diversifier).unwrap();

        // Construct the value commitment for the proof instance
        let value = NoteValue::from_raw(100);
        let rcv = ValueCommitTrapdoor::random(&mut rng);
        let cv = ValueCommitment::derive(value, rcv);

        let rseed = generate_random_rseed(&TEST_NETWORK, height, &mut rng);

        let note = pa.create_note(value.inner(), rseed);
        let cmu = note.cmu();

        let ovk = OutgoingViewingKey([0; 32]);
        let ne = sapling_note_encryption::<_, TestNetwork>(
            Some(ovk),
            note,
            MemoBytes::empty(),
            &mut rng,
        );
        let epk = ne.epk();
        let ock = prf_ock(&ovk, &cv, &cmu.to_bytes(), &epk.to_bytes());

        let out_ciphertext = ne.encrypt_outgoing_plaintext(&cv, &cmu, &mut rng);
        let output = OutputDescription::from_parts(
            cv,
            cmu,
<<<<<<< HEAD
            ephemeral_key: epk.to_bytes().into(),
            enc_ciphertext: ne.encrypt_note_plaintext().0,
            out_ciphertext: ne.encrypt_outgoing_plaintext(&cv, &cmu, &mut rng),
            zkproof: [0u8; GROTH_PROOF_SIZE],
        };
=======
            epk.to_bytes(),
            ne.encrypt_note_plaintext(),
            out_ciphertext,
            [0u8; GROTH_PROOF_SIZE],
        );
>>>>>>> 8dc4257d

        (ovk, ock, output)
    }

    fn reencrypt_out_ciphertext(
        ovk: &OutgoingViewingKey,
        cv: &ValueCommitment,
        cmu: &ExtractedNoteCommitment,
        ephemeral_key: &EphemeralKeyBytes,
        out_ciphertext: &[u8; OUT_CIPHERTEXT_SIZE],
        modify_plaintext: impl Fn(&mut [u8; OUT_PLAINTEXT_SIZE]),
    ) -> [u8; OUT_CIPHERTEXT_SIZE] {
        let ock = prf_ock(ovk, cv, &cmu.to_bytes(), ephemeral_key);

        let mut op = [0; OUT_PLAINTEXT_SIZE];
        op.copy_from_slice(&out_ciphertext[..OUT_PLAINTEXT_SIZE]);

        ChaCha20Poly1305::new(ock.as_ref().into())
            .decrypt_in_place_detached(
                [0u8; 12][..].into(),
                &[],
                &mut op,
                out_ciphertext[OUT_PLAINTEXT_SIZE..].into(),
            )
            .unwrap();

        modify_plaintext(&mut op);

        let tag = ChaCha20Poly1305::new(ock.as_ref().into())
            .encrypt_in_place_detached([0u8; 12][..].into(), &[], &mut op)
            .unwrap();

        let mut out_ciphertext = [0u8; OUT_CIPHERTEXT_SIZE];
        out_ciphertext[..OUT_PLAINTEXT_SIZE].copy_from_slice(&op);
        out_ciphertext[OUT_PLAINTEXT_SIZE..].copy_from_slice(&tag);
        out_ciphertext
    }

    fn reencrypt_enc_ciphertext(
        ovk: &OutgoingViewingKey,
        cv: &ValueCommitment,
        cmu: &ExtractedNoteCommitment,
        ephemeral_key: &EphemeralKeyBytes,
        enc_ciphertext: &[u8; ENC_CIPHERTEXT_SIZE],
        out_ciphertext: &[u8; OUT_CIPHERTEXT_SIZE],
        modify_plaintext: impl Fn(&mut [u8; NOTE_PLAINTEXT_SIZE]),
    ) -> [u8; ENC_CIPHERTEXT_SIZE] {
        let ock = prf_ock(ovk, cv, &cmu.to_bytes(), ephemeral_key);

        let mut op = [0; OUT_PLAINTEXT_SIZE];
        op.copy_from_slice(&out_ciphertext[..OUT_PLAINTEXT_SIZE]);

        ChaCha20Poly1305::new(ock.as_ref().into())
            .decrypt_in_place_detached(
                [0u8; 12][..].into(),
                &[],
                &mut op,
                out_ciphertext[OUT_PLAINTEXT_SIZE..].into(),
            )
            .unwrap();

        let pk_d = DiversifiedTransmissionKey::from_bytes(&op[0..32].try_into().unwrap()).unwrap();

        let esk = jubjub::Fr::from_repr(op[32..OUT_PLAINTEXT_SIZE].try_into().unwrap()).unwrap();

        let shared_secret = EphemeralSecretKey(esk).agree(&pk_d);
        let key = shared_secret.kdf_sapling(ephemeral_key);

        let mut plaintext = [0; NOTE_PLAINTEXT_SIZE];
        plaintext.copy_from_slice(&enc_ciphertext[..NOTE_PLAINTEXT_SIZE]);

        ChaCha20Poly1305::new(key.as_bytes().into())
            .decrypt_in_place_detached(
                [0u8; 12][..].into(),
                &[],
                &mut plaintext,
                enc_ciphertext[NOTE_PLAINTEXT_SIZE..].into(),
            )
            .unwrap();

        modify_plaintext(&mut plaintext);

        let tag = ChaCha20Poly1305::new(key.as_ref().into())
            .encrypt_in_place_detached([0u8; 12][..].into(), &[], &mut plaintext)
            .unwrap();

        let mut enc_ciphertext = [0u8; ENC_CIPHERTEXT_SIZE];
        enc_ciphertext[..NOTE_PLAINTEXT_SIZE].copy_from_slice(&plaintext);
        enc_ciphertext[NOTE_PLAINTEXT_SIZE..].copy_from_slice(&tag);
        enc_ciphertext
    }

    fn find_invalid_diversifier() -> Diversifier {
        // Find an invalid diversifier
        let mut d = Diversifier([0; 11]);
        loop {
            for k in 0..11 {
                d.0[k] = d.0[k].wrapping_add(1);
                if d.0[k] != 0 {
                    break;
                }
            }
            if d.g_d().is_none() {
                break;
            }
        }
        d
    }

    fn find_valid_diversifier() -> Diversifier {
        // Find a different valid diversifier
        let mut d = Diversifier([0; 11]);
        loop {
            for k in 0..11 {
                d.0[k] = d.0[k].wrapping_add(1);
                if d.0[k] != 0 {
                    break;
                }
            }
            if d.g_d().is_some() {
                break;
            }
        }
        d
    }

    #[test]
    fn decryption_with_invalid_ivk() {
        let mut rng = OsRng;
        let heights = [
            TEST_NETWORK.activation_height(Sapling).unwrap(),
            TEST_NETWORK.activation_height(Canopy).unwrap(),
        ];

        for &height in heights.iter() {
            let (_, _, _, output) = random_enc_ciphertext(height, &mut rng);

            assert_eq!(
                try_sapling_note_decryption(
                    &TEST_NETWORK,
                    height,
                    &PreparedIncomingViewingKey::new(&SaplingIvk(jubjub::Fr::random(&mut rng))),
                    &output
                ),
                None
            );
        }
    }

    #[test]
    fn decryption_with_invalid_epk() {
        let mut rng = OsRng;
        let heights = [
            TEST_NETWORK.activation_height(Sapling).unwrap(),
            TEST_NETWORK.activation_height(Canopy).unwrap(),
        ];

        for &height in heights.iter() {
            let (_, _, ivk, mut output) = random_enc_ciphertext(height, &mut rng);

            *output.ephemeral_key_mut() = jubjub::ExtendedPoint::random(&mut rng).to_bytes().into();

            assert_eq!(
                try_sapling_note_decryption(&TEST_NETWORK, height, &ivk, &output,),
                None
            );
        }
    }

    #[test]
    fn decryption_with_invalid_cmu() {
        let mut rng = OsRng;
        let heights = [
            TEST_NETWORK.activation_height(Sapling).unwrap(),
            TEST_NETWORK.activation_height(Canopy).unwrap(),
        ];

        for &height in heights.iter() {
            let (_, _, ivk, mut output) = random_enc_ciphertext(height, &mut rng);
            *output.cmu_mut() =
                ExtractedNoteCommitment::from_bytes(&bls12_381::Scalar::random(&mut rng).to_repr())
                    .unwrap();

            assert_eq!(
                try_sapling_note_decryption(&TEST_NETWORK, height, &ivk, &output),
                None
            );
        }
    }

    #[test]
    fn decryption_with_invalid_tag() {
        let mut rng = OsRng;
        let heights = [
            TEST_NETWORK.activation_height(Sapling).unwrap(),
            TEST_NETWORK.activation_height(Canopy).unwrap(),
        ];

        for &height in heights.iter() {
            let (_, _, ivk, mut output) = random_enc_ciphertext(height, &mut rng);
            output.enc_ciphertext_mut()[ENC_CIPHERTEXT_SIZE - 1] ^= 0xff;

            assert_eq!(
                try_sapling_note_decryption(&TEST_NETWORK, height, &ivk, &output),
                None
            );
        }
    }

    #[test]
    fn decryption_with_invalid_version_byte() {
        let mut rng = OsRng;
        let canopy_activation_height = TEST_NETWORK.activation_height(Canopy).unwrap();
        let heights = [
            canopy_activation_height - 1,
            canopy_activation_height,
            canopy_activation_height + ZIP212_GRACE_PERIOD,
        ];
        let leadbytes = [0x02, 0x03, 0x01];

        for (&height, &leadbyte) in heights.iter().zip(leadbytes.iter()) {
            let (ovk, _, ivk, mut output) = random_enc_ciphertext(height, &mut rng);

            *output.enc_ciphertext_mut() = reencrypt_enc_ciphertext(
                &ovk,
                output.cv(),
                output.cmu(),
                output.ephemeral_key(),
                output.enc_ciphertext(),
                output.out_ciphertext(),
                |pt| pt[0] = leadbyte,
            );
            assert_eq!(
                try_sapling_note_decryption(&TEST_NETWORK, height, &ivk, &output),
                None
            );
        }
    }

    #[test]
    fn decryption_with_invalid_diversifier() {
        let mut rng = OsRng;
        let heights = [
            TEST_NETWORK.activation_height(Sapling).unwrap(),
            TEST_NETWORK.activation_height(Canopy).unwrap(),
        ];

        for &height in heights.iter() {
            let (ovk, _, ivk, mut output) = random_enc_ciphertext(height, &mut rng);

            *output.enc_ciphertext_mut() = reencrypt_enc_ciphertext(
                &ovk,
                output.cv(),
                output.cmu(),
                output.ephemeral_key(),
                output.enc_ciphertext(),
                output.out_ciphertext(),
                |pt| pt[1..12].copy_from_slice(&find_invalid_diversifier().0),
            );
            assert_eq!(
                try_sapling_note_decryption(&TEST_NETWORK, height, &ivk, &output),
                None
            );
        }
    }

    #[test]
    fn decryption_with_incorrect_diversifier() {
        let mut rng = OsRng;
        let heights = [
            TEST_NETWORK.activation_height(Sapling).unwrap(),
            TEST_NETWORK.activation_height(Canopy).unwrap(),
        ];

        for &height in heights.iter() {
            let (ovk, _, ivk, mut output) = random_enc_ciphertext(height, &mut rng);

            *output.enc_ciphertext_mut() = reencrypt_enc_ciphertext(
                &ovk,
                output.cv(),
                output.cmu(),
                output.ephemeral_key(),
                output.enc_ciphertext(),
                output.out_ciphertext(),
                |pt| pt[1..12].copy_from_slice(&find_valid_diversifier().0),
            );

            assert_eq!(
                try_sapling_note_decryption(&TEST_NETWORK, height, &ivk, &output),
                None
            );
        }
    }

    #[test]
    fn compact_decryption_with_invalid_ivk() {
        let mut rng = OsRng;
        let heights = [
            TEST_NETWORK.activation_height(Sapling).unwrap(),
            TEST_NETWORK.activation_height(Canopy).unwrap(),
        ];

        for &height in heights.iter() {
            let (_, _, _, output) = random_enc_ciphertext(height, &mut rng);

            assert_eq!(
                try_sapling_compact_note_decryption(
                    &TEST_NETWORK,
                    height,
                    &PreparedIncomingViewingKey::new(&SaplingIvk(jubjub::Fr::random(&mut rng))),
                    &CompactOutputDescription::from(output)
                ),
                None
            );
        }
    }

    #[test]
    fn compact_decryption_with_invalid_epk() {
        let mut rng = OsRng;
        let heights = [
            TEST_NETWORK.activation_height(Sapling).unwrap(),
            TEST_NETWORK.activation_height(Canopy).unwrap(),
        ];

        for &height in heights.iter() {
            let (_, _, ivk, mut output) = random_enc_ciphertext(height, &mut rng);
            *output.ephemeral_key_mut() = jubjub::ExtendedPoint::random(&mut rng).to_bytes().into();

            assert_eq!(
                try_sapling_compact_note_decryption(
                    &TEST_NETWORK,
                    height,
                    &ivk,
                    &CompactOutputDescription::from(output)
                ),
                None
            );
        }
    }

    #[test]
    fn compact_decryption_with_invalid_cmu() {
        let mut rng = OsRng;
        let heights = [
            TEST_NETWORK.activation_height(Sapling).unwrap(),
            TEST_NETWORK.activation_height(Canopy).unwrap(),
        ];

        for &height in heights.iter() {
            let (_, _, ivk, mut output) = random_enc_ciphertext(height, &mut rng);
            *output.cmu_mut() =
                ExtractedNoteCommitment::from_bytes(&bls12_381::Scalar::random(&mut rng).to_repr())
                    .unwrap();

            assert_eq!(
                try_sapling_compact_note_decryption(
                    &TEST_NETWORK,
                    height,
                    &ivk,
                    &CompactOutputDescription::from(output)
                ),
                None
            );
        }
    }

    #[test]
    fn compact_decryption_with_invalid_version_byte() {
        let mut rng = OsRng;
        let canopy_activation_height = TEST_NETWORK.activation_height(Canopy).unwrap();
        let heights = [
            canopy_activation_height - 1,
            canopy_activation_height,
            canopy_activation_height + ZIP212_GRACE_PERIOD,
        ];
        let leadbytes = [0x02, 0x03, 0x01];

        for (&height, &leadbyte) in heights.iter().zip(leadbytes.iter()) {
            let (ovk, _, ivk, mut output) = random_enc_ciphertext(height, &mut rng);

            *output.enc_ciphertext_mut() = reencrypt_enc_ciphertext(
                &ovk,
                output.cv(),
                output.cmu(),
                output.ephemeral_key(),
                output.enc_ciphertext(),
                output.out_ciphertext(),
                |pt| pt[0] = leadbyte,
            );
            assert_eq!(
                try_sapling_compact_note_decryption(
                    &TEST_NETWORK,
                    height,
                    &ivk,
                    &CompactOutputDescription::from(output)
                ),
                None
            );
        }
    }

    #[test]
    fn compact_decryption_with_invalid_diversifier() {
        let mut rng = OsRng;
        let heights = [
            TEST_NETWORK.activation_height(Sapling).unwrap(),
            TEST_NETWORK.activation_height(Canopy).unwrap(),
        ];

        for &height in heights.iter() {
            let (ovk, _, ivk, mut output) = random_enc_ciphertext(height, &mut rng);

            *output.enc_ciphertext_mut() = reencrypt_enc_ciphertext(
                &ovk,
                output.cv(),
                output.cmu(),
                output.ephemeral_key(),
                output.enc_ciphertext(),
                output.out_ciphertext(),
                |pt| pt[1..12].copy_from_slice(&find_invalid_diversifier().0),
            );
            assert_eq!(
                try_sapling_compact_note_decryption(
                    &TEST_NETWORK,
                    height,
                    &ivk,
                    &CompactOutputDescription::from(output)
                ),
                None
            );
        }
    }

    #[test]
    fn compact_decryption_with_incorrect_diversifier() {
        let mut rng = OsRng;
        let heights = [
            TEST_NETWORK.activation_height(Sapling).unwrap(),
            TEST_NETWORK.activation_height(Canopy).unwrap(),
        ];

        for &height in heights.iter() {
            let (ovk, _, ivk, mut output) = random_enc_ciphertext(height, &mut rng);

            *output.enc_ciphertext_mut() = reencrypt_enc_ciphertext(
                &ovk,
                output.cv(),
                output.cmu(),
                output.ephemeral_key(),
                output.enc_ciphertext(),
                output.out_ciphertext(),
                |pt| pt[1..12].copy_from_slice(&find_valid_diversifier().0),
            );
            assert_eq!(
                try_sapling_compact_note_decryption(
                    &TEST_NETWORK,
                    height,
                    &ivk,
                    &CompactOutputDescription::from(output)
                ),
                None
            );
        }
    }

    #[test]
    fn recovery_with_invalid_ovk() {
        let mut rng = OsRng;
        let heights = [
            TEST_NETWORK.activation_height(Sapling).unwrap(),
            TEST_NETWORK.activation_height(Canopy).unwrap(),
        ];

        for &height in heights.iter() {
            let (mut ovk, _, _, output) = random_enc_ciphertext(height, &mut rng);

            ovk.0[0] ^= 0xff;
            assert_eq!(
                try_sapling_output_recovery(&TEST_NETWORK, height, &ovk, &output,),
                None
            );
        }
    }

    #[test]
    fn recovery_with_invalid_ock() {
        let mut rng = OsRng;
        let heights = [
            TEST_NETWORK.activation_height(Sapling).unwrap(),
            TEST_NETWORK.activation_height(Canopy).unwrap(),
        ];

        for &height in heights.iter() {
            let (_, _, _, output) = random_enc_ciphertext(height, &mut rng);

            assert_eq!(
                try_sapling_output_recovery_with_ock(
                    &TEST_NETWORK,
                    height,
                    &OutgoingCipherKey([0u8; 32]),
                    &output,
                ),
                None
            );
        }
    }

    #[test]
    fn recovery_with_invalid_cv() {
        let mut rng = OsRng;
        let heights = [
            TEST_NETWORK.activation_height(Sapling).unwrap(),
            TEST_NETWORK.activation_height(Canopy).unwrap(),
        ];

        for &height in heights.iter() {
            let (ovk, _, _, mut output) = random_enc_ciphertext(height, &mut rng);
            *output.cv_mut() = ValueCommitment::derive(
                NoteValue::from_raw(7),
                ValueCommitTrapdoor::random(&mut rng),
            );

            assert_eq!(
                try_sapling_output_recovery(&TEST_NETWORK, height, &ovk, &output,),
                None
            );
        }
    }

    #[test]
    fn recovery_with_invalid_cmu() {
        let mut rng = OsRng;
        let heights = [
            TEST_NETWORK.activation_height(Sapling).unwrap(),
            TEST_NETWORK.activation_height(Canopy).unwrap(),
        ];

        for &height in heights.iter() {
            let (ovk, ock, _, mut output) = random_enc_ciphertext(height, &mut rng);
            *output.cmu_mut() =
                ExtractedNoteCommitment::from_bytes(&bls12_381::Scalar::random(&mut rng).to_repr())
                    .unwrap();

            assert_eq!(
                try_sapling_output_recovery(&TEST_NETWORK, height, &ovk, &output,),
                None
            );

            assert_eq!(
                try_sapling_output_recovery_with_ock(&TEST_NETWORK, height, &ock, &output,),
                None
            );
        }
    }

    #[test]
    fn recovery_with_invalid_epk() {
        let mut rng = OsRng;
        let heights = [
            TEST_NETWORK.activation_height(Sapling).unwrap(),
            TEST_NETWORK.activation_height(Canopy).unwrap(),
        ];

        for &height in heights.iter() {
            let (ovk, ock, _, mut output) = random_enc_ciphertext(height, &mut rng);
            *output.ephemeral_key_mut() = jubjub::ExtendedPoint::random(&mut rng).to_bytes().into();

            assert_eq!(
                try_sapling_output_recovery(&TEST_NETWORK, height, &ovk, &output,),
                None
            );

            assert_eq!(
                try_sapling_output_recovery_with_ock(&TEST_NETWORK, height, &ock, &output,),
                None
            );
        }
    }

    #[test]
    fn recovery_with_invalid_enc_tag() {
        let mut rng = OsRng;
        let heights = [
            TEST_NETWORK.activation_height(Sapling).unwrap(),
            TEST_NETWORK.activation_height(Canopy).unwrap(),
        ];

        for &height in heights.iter() {
            let (ovk, ock, _, mut output) = random_enc_ciphertext(height, &mut rng);

            output.enc_ciphertext_mut()[ENC_CIPHERTEXT_SIZE - 1] ^= 0xff;
            assert_eq!(
                try_sapling_output_recovery(&TEST_NETWORK, height, &ovk, &output,),
                None
            );
            assert_eq!(
                try_sapling_output_recovery_with_ock(&TEST_NETWORK, height, &ock, &output,),
                None
            );
        }
    }

    #[test]
    fn recovery_with_invalid_out_tag() {
        let mut rng = OsRng;
        let heights = [
            TEST_NETWORK.activation_height(Sapling).unwrap(),
            TEST_NETWORK.activation_height(Canopy).unwrap(),
        ];

        for &height in heights.iter() {
            let (ovk, ock, _, mut output) = random_enc_ciphertext(height, &mut rng);

            output.out_ciphertext_mut()[OUT_CIPHERTEXT_SIZE - 1] ^= 0xff;
            assert_eq!(
                try_sapling_output_recovery(&TEST_NETWORK, height, &ovk, &output,),
                None
            );
            assert_eq!(
                try_sapling_output_recovery_with_ock(&TEST_NETWORK, height, &ock, &output,),
                None
            );
        }
    }

    #[test]
    fn recovery_with_invalid_version_byte() {
        let mut rng = OsRng;
        let canopy_activation_height = TEST_NETWORK.activation_height(Canopy).unwrap();
        let heights = [
            canopy_activation_height - 1,
            canopy_activation_height,
            canopy_activation_height + ZIP212_GRACE_PERIOD,
        ];
        let leadbytes = [0x02, 0x03, 0x01];

        for (&height, &leadbyte) in heights.iter().zip(leadbytes.iter()) {
            let (ovk, ock, _, mut output) = random_enc_ciphertext(height, &mut rng);

            *output.enc_ciphertext_mut() = reencrypt_enc_ciphertext(
                &ovk,
                output.cv(),
                output.cmu(),
                output.ephemeral_key(),
                output.enc_ciphertext(),
                output.out_ciphertext(),
                |pt| pt[0] = leadbyte,
            );
            assert_eq!(
                try_sapling_output_recovery(&TEST_NETWORK, height, &ovk, &output,),
                None
            );
            assert_eq!(
                try_sapling_output_recovery_with_ock(&TEST_NETWORK, height, &ock, &output,),
                None
            );
        }
    }

    #[test]
    fn recovery_with_invalid_diversifier() {
        let mut rng = OsRng;
        let heights = [
            TEST_NETWORK.activation_height(Sapling).unwrap(),
            TEST_NETWORK.activation_height(Canopy).unwrap(),
        ];

        for &height in heights.iter() {
            let (ovk, ock, _, mut output) = random_enc_ciphertext(height, &mut rng);

            *output.enc_ciphertext_mut() = reencrypt_enc_ciphertext(
                &ovk,
                output.cv(),
                output.cmu(),
                output.ephemeral_key(),
                output.enc_ciphertext(),
                output.out_ciphertext(),
                |pt| pt[1..12].copy_from_slice(&find_invalid_diversifier().0),
            );
            assert_eq!(
                try_sapling_output_recovery(&TEST_NETWORK, height, &ovk, &output,),
                None
            );
            assert_eq!(
                try_sapling_output_recovery_with_ock(&TEST_NETWORK, height, &ock, &output,),
                None
            );
        }
    }

    #[test]
    fn recovery_with_incorrect_diversifier() {
        let mut rng = OsRng;
        let heights = [
            TEST_NETWORK.activation_height(Sapling).unwrap(),
            TEST_NETWORK.activation_height(Canopy).unwrap(),
        ];

        for &height in heights.iter() {
            let (ovk, ock, _, mut output) = random_enc_ciphertext(height, &mut rng);

            *output.enc_ciphertext_mut() = reencrypt_enc_ciphertext(
                &ovk,
                output.cv(),
                output.cmu(),
                output.ephemeral_key(),
                output.enc_ciphertext(),
                output.out_ciphertext(),
                |pt| pt[1..12].copy_from_slice(&find_valid_diversifier().0),
            );
            assert_eq!(
                try_sapling_output_recovery(&TEST_NETWORK, height, &ovk, &output,),
                None
            );
            assert_eq!(
                try_sapling_output_recovery_with_ock(&TEST_NETWORK, height, &ock, &output,),
                None
            );
        }
    }

    #[test]
    fn recovery_with_invalid_pk_d() {
        let mut rng = OsRng;
        let heights = [
            TEST_NETWORK.activation_height(Sapling).unwrap(),
            TEST_NETWORK.activation_height(Canopy).unwrap(),
        ];

        for &height in heights.iter() {
            let (ovk, ock, _, mut output) = random_enc_ciphertext(height, &mut rng);

            *output.out_ciphertext_mut() = reencrypt_out_ciphertext(
                &ovk,
                output.cv(),
                output.cmu(),
                output.ephemeral_key(),
                output.out_ciphertext(),
                |pt| pt[0..32].copy_from_slice(&jubjub::ExtendedPoint::random(rng).to_bytes()),
            );
            assert_eq!(
                try_sapling_output_recovery(&TEST_NETWORK, height, &ovk, &output,),
                None
            );
            assert_eq!(
                try_sapling_output_recovery_with_ock(&TEST_NETWORK, height, &ock, &output,),
                None
            );
        }
    }

    #[test]
    fn test_vectors() {
        let test_vectors = crate::test_vectors::note_encryption::make_test_vectors();

        macro_rules! read_cmu {
            ($field:expr) => {{
                ExtractedNoteCommitment::from_bytes($field[..].try_into().unwrap()).unwrap()
            }};
        }

        macro_rules! read_jubjub_scalar {
            ($field:expr) => {{
                jubjub::Fr::from_repr($field[..].try_into().unwrap()).unwrap()
            }};
        }

        macro_rules! read_pk_d {
            ($field:expr) => {
                DiversifiedTransmissionKey::from_bytes(&$field).unwrap()
            };
        }

        macro_rules! read_cv {
            ($field:expr) => {
                ValueCommitment::from_bytes_not_small_order(&$field).unwrap()
            };
        }

        let height = TEST_NETWORK.activation_height(Sapling).unwrap();

        for tv in test_vectors {
            //
            // Load the test vector components
            //

            let ivk = PreparedIncomingViewingKey::new(&SaplingIvk(read_jubjub_scalar!(tv.ivk)));
            let pk_d = read_pk_d!(tv.default_pk_d);
            let rcm = read_jubjub_scalar!(tv.rcm);
            let cv = read_cv!(tv.cv);
            let cmu = read_cmu!(tv.cmu);
            let esk = EphemeralSecretKey(read_jubjub_scalar!(tv.esk));
            let ephemeral_key = EphemeralKeyBytes(tv.epk);

            //
            // Test the individual components
            //

            let shared_secret = esk.agree(&pk_d);
            assert_eq!(shared_secret.to_bytes(), tv.shared_secret);

            let k_enc = shared_secret.kdf_sapling(&ephemeral_key);
            assert_eq!(k_enc.as_bytes(), tv.k_enc);

            let ovk = OutgoingViewingKey(tv.ovk);
            let ock = prf_ock(&ovk, &cv, &cmu.to_bytes(), &ephemeral_key);
            assert_eq!(ock.as_ref(), tv.ock);

            let to = PaymentAddress::from_parts(Diversifier(tv.default_d), pk_d).unwrap();
            let note = to.create_note(tv.v, Rseed::BeforeZip212(rcm));
            assert_eq!(note.cmu(), cmu);

            let output = OutputDescription::from_parts(
                cv.clone(),
                cmu,
                ephemeral_key,
                tv.c_enc,
                tv.c_out,
                [0u8; GROTH_PROOF_SIZE],
            );

            //
            // Test decryption
            // (Tested first because it only requires immutable references.)
            //

            match try_sapling_note_decryption(&TEST_NETWORK, height, &ivk, &output) {
                Some((decrypted_note, decrypted_to, decrypted_memo)) => {
                    assert_eq!(decrypted_note, note);
                    assert_eq!(decrypted_to, to);
                    assert_eq!(&decrypted_memo.as_array()[..], &tv.memo[..]);
                }
                None => panic!("Note decryption failed"),
            }

            match try_sapling_compact_note_decryption(
                &TEST_NETWORK,
                height,
                &ivk,
                &CompactOutputDescription::from(output.clone()),
            ) {
                Some((decrypted_note, decrypted_to)) => {
                    assert_eq!(decrypted_note, note);
                    assert_eq!(decrypted_to, to);
                }
                None => panic!("Compact note decryption failed"),
            }

            match try_sapling_output_recovery(&TEST_NETWORK, height, &ovk, &output) {
                Some((decrypted_note, decrypted_to, decrypted_memo)) => {
                    assert_eq!(decrypted_note, note);
                    assert_eq!(decrypted_to, to);
                    assert_eq!(&decrypted_memo.as_array()[..], &tv.memo[..]);
                }
                None => panic!("Output recovery failed"),
            }

            match &batch::try_note_decryption(
                &[ivk.clone()],
                &[(
                    SaplingDomain::for_height(TEST_NETWORK, height),
                    output.clone(),
                )],
            )[..]
            {
                [Some(((decrypted_note, decrypted_to, decrypted_memo), i))] => {
                    assert_eq!(decrypted_note, &note);
                    assert_eq!(decrypted_to, &to);
                    assert_eq!(&decrypted_memo.as_array()[..], &tv.memo[..]);
                    assert_eq!(*i, 0);
                }
                _ => panic!("Note decryption failed"),
            }

            match &batch::try_compact_note_decryption(
                &[ivk.clone()],
                &[(
                    SaplingDomain::for_height(TEST_NETWORK, height),
                    CompactOutputDescription::from(output.clone()),
                )],
            )[..]
            {
                [Some(((decrypted_note, decrypted_to), i))] => {
                    assert_eq!(decrypted_note, &note);
                    assert_eq!(decrypted_to, &to);
                    assert_eq!(*i, 0);
                }
                _ => panic!("Note decryption failed"),
            }

            //
            // Test encryption
            //

            let ne = NoteEncryption::<SaplingDomain<TestNetwork>>::new_with_esk(
                esk,
                Some(ovk),
                note,
                MemoBytes::from_bytes(&tv.memo).unwrap(),
            );

            assert_eq!(ne.encrypt_note_plaintext().as_ref(), &tv.c_enc[..]);
            assert_eq!(
                &ne.encrypt_outgoing_plaintext(&cv, &cmu, &mut OsRng)[..],
                &tv.c_out[..]
            );
        }
    }

    #[test]
    fn batching() {
        let mut rng = OsRng;
        let height = TEST_NETWORK.activation_height(Canopy).unwrap();

        // Test batch trial-decryption with multiple IVKs and outputs.
        let invalid_ivk = PreparedIncomingViewingKey::new(&SaplingIvk(jubjub::Fr::random(rng)));
        let valid_ivk = SaplingIvk(jubjub::Fr::random(rng));
        let outputs: Vec<_> = (0..10)
            .map(|_| {
                (
                    SaplingDomain::for_height(TEST_NETWORK, height),
                    random_enc_ciphertext_with(height, &valid_ivk, &mut rng).2,
                )
            })
            .collect();
        let valid_ivk = PreparedIncomingViewingKey::new(&valid_ivk);

        // Check that batched trial decryptions with invalid_ivk fails.
        let res = batch::try_note_decryption(&[invalid_ivk.clone()], &outputs);
        assert_eq!(res.len(), 10);
        assert_eq!(&res[..], &vec![None; 10][..]);

        // Check that batched trial decryptions with valid_ivk succeeds.
        let res = batch::try_note_decryption(&[invalid_ivk, valid_ivk.clone()], &outputs);
        assert_eq!(res.len(), 10);
        for (result, (_, output)) in res.iter().zip(outputs.iter()) {
            // Confirm the successful batched trial decryptions gave the same result.
            // In all cases, the index of the valid ivk is returned.
            assert!(result.is_some());
            assert_eq!(
                result,
                &try_sapling_note_decryption(&TEST_NETWORK, height, &valid_ivk, output)
                    .map(|r| (r, 1))
            );
        }
    }
}<|MERGE_RESOLUTION|>--- conflicted
+++ resolved
@@ -11,19 +11,9 @@
 use zcash_note_encryption::{
     try_compact_note_decryption, try_note_decryption, try_output_recovery_with_ock,
     try_output_recovery_with_ovk, BatchDomain, Domain, EphemeralKeyBytes, NoteEncryption,
-    OutPlaintextBytes, OutgoingCipherKey, ShieldedOutput, AEAD_TAG_SIZE, MEMO_SIZE,
-    OUT_PLAINTEXT_SIZE,
+    OutPlaintextBytes, OutgoingCipherKey, ShieldedOutput, COMPACT_NOTE_SIZE, ENC_CIPHERTEXT_SIZE,
+    NOTE_PLAINTEXT_SIZE, OUT_PLAINTEXT_SIZE,
 };
-
-/// The size of a compact note.
-pub const COMPACT_NOTE_SIZE: usize = 1 + // version
-    11 + // diversifier
-    8  + // value
-    32; // rseed (or rcm prior to ZIP 212)
-/// The size of [`NotePlaintextBytes`] for V2.
-pub const NOTE_PLAINTEXT_SIZE: usize = COMPACT_NOTE_SIZE + MEMO_SIZE;
-/// The size of an encrypted note plaintext.
-pub const ENC_CIPHERTEXT_SIZE: usize = NOTE_PLAINTEXT_SIZE + AEAD_TAG_SIZE;
 
 /// a type to represent the raw bytes of a note plaintext.
 #[derive(Clone, Debug)]
@@ -328,13 +318,8 @@
         ivk: &Self::IncomingViewingKey,
         plaintext: &CompactNotePlaintextBytes,
     ) -> Option<(Self::Note, Self::Recipient)> {
-<<<<<<< HEAD
         sapling_parse_note_plaintext_without_memo(self, &plaintext.0, |diversifier| {
-            Some(&PreparedBaseSubgroup::new(diversifier.g_d()?) * &ivk.0)
-=======
-        sapling_parse_note_plaintext_without_memo(self, plaintext, |diversifier| {
             DiversifiedTransmissionKey::derive(ivk, diversifier)
->>>>>>> 8dc4257d
         })
     }
 
@@ -607,22 +592,14 @@
         keys::OutgoingViewingKey,
         memo::MemoBytes,
         sapling::{
-<<<<<<< HEAD
-            note_encryption::{
-                PreparedIncomingViewingKey, ENC_CIPHERTEXT_SIZE, NOTE_PLAINTEXT_SIZE,
-            },
-            util::generate_random_rseed,
-        },
-        sapling::{Diversifier, PaymentAddress, Rseed, SaplingIvk, ValueCommitment},
-=======
             keys::{DiversifiedTransmissionKey, EphemeralSecretKey},
             note::ExtractedNoteCommitment,
             note_encryption::PreparedIncomingViewingKey,
+            note_encryption::{ENC_CIPHERTEXT_SIZE, NOTE_PLAINTEXT_SIZE},
             util::generate_random_rseed,
             value::{NoteValue, ValueCommitTrapdoor, ValueCommitment},
             Diversifier, PaymentAddress, Rseed, SaplingIvk,
         },
->>>>>>> 8dc4257d
         transaction::components::{
             sapling::{self, CompactOutputDescription, OutputDescription},
             GROTH_PROOF_SIZE,
@@ -701,19 +678,11 @@
         let output = OutputDescription::from_parts(
             cv,
             cmu,
-<<<<<<< HEAD
-            ephemeral_key: epk.to_bytes().into(),
-            enc_ciphertext: ne.encrypt_note_plaintext().0,
-            out_ciphertext: ne.encrypt_outgoing_plaintext(&cv, &cmu, &mut rng),
-            zkproof: [0u8; GROTH_PROOF_SIZE],
-        };
-=======
             epk.to_bytes(),
-            ne.encrypt_note_plaintext(),
+            ne.encrypt_note_plaintext().0,
             out_ciphertext,
             [0u8; GROTH_PROOF_SIZE],
         );
->>>>>>> 8dc4257d
 
         (ovk, ock, output)
     }
