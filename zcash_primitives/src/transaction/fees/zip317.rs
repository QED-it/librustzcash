//! Types related to implementing a [`FeeRule`] provides [ZIP 317] fee calculation.
//!
//! [`FeeRule`]: crate::transaction::fees::FeeRule
//! [ZIP 317]: https//zips.z.cash/zip-0317
use alloc::vec::Vec;
use core::cmp::max;

use ::transparent::bundle::OutPoint;
use zcash_protocol::{
    consensus::{self, BlockHeight},
<<<<<<< HEAD
    legacy::TransparentAddress,
    transaction::{
        components::{
            amount::{BalanceError, NonNegativeAmount},
            transparent::OutPoint,
        },
        fees::transparent,
    },
};

/// The standard [ZIP 317] marginal fee.
///
/// [ZIP 317]: https//zips.z.cash/zip-0317
pub const MARGINAL_FEE: NonNegativeAmount = NonNegativeAmount::const_from_u64(5_000);
=======
    value::{BalanceError, Zatoshis},
};

use crate::transaction::fees::transparent;

/// The standard [ZIP 317] marginal fee.
///
/// [ZIP 317]: https//zips.z.cash/zip-0317
pub const MARGINAL_FEE: Zatoshis = Zatoshis::const_from_u64(5_000);
>>>>>>> a1c9aa12

/// The minimum number of logical actions that must be paid according to [ZIP 317].
///
/// [ZIP 317]: https//zips.z.cash/zip-0317
pub const GRACE_ACTIONS: usize = 2;

/// The standard size of a P2PKH input, in bytes, according to [ZIP 317].
///
/// [ZIP 317]: https//zips.z.cash/zip-0317
pub const P2PKH_STANDARD_INPUT_SIZE: usize = 150;

/// The standard size of a P2PKH output, in bytes, according to [ZIP 317].
///
/// [ZIP 317]: https//zips.z.cash/zip-0317
pub const P2PKH_STANDARD_OUTPUT_SIZE: usize = 34;

/// The minimum conventional fee computed from the standard [ZIP 317] constants. Equivalent to
/// `MARGINAL_FEE * GRACE_ACTIONS`.
///
/// [ZIP 317]: https//zips.z.cash/zip-0317
<<<<<<< HEAD
pub const MINIMUM_FEE: NonNegativeAmount = NonNegativeAmount::const_from_u64(10_000);
=======
pub const MINIMUM_FEE: Zatoshis = Zatoshis::const_from_u64(10_000);
>>>>>>> a1c9aa12

/// A [`FeeRule`] implementation that implements the [ZIP 317] fee rule.
///
/// This fee rule supports Orchard, Sapling, and (P2PKH only) transparent inputs.
<<<<<<< HEAD
/// Returns an error if a coin containing a non-p2pkh script is provided as an input.
/// This fee rule may slightly overestimate fees in case where the user is attempting to spend more than ~150 transparent inputs.
=======
/// Returns an error if a coin containing a non-P2PKH script is provided as an input.
///
/// This fee rule may slightly overestimate fees in case where the user is attempting
/// to spend a large number of transparent inputs. This is intentional and is relied
/// on for the correctness of transaction construction algorithms in the
/// `zcash_client_backend` crate.
>>>>>>> a1c9aa12
///
/// [`FeeRule`]: crate::transaction::fees::FeeRule
/// [ZIP 317]: https//zips.z.cash/zip-0317
#[derive(Clone, Debug)]
pub struct FeeRule {
<<<<<<< HEAD
    marginal_fee: NonNegativeAmount,
=======
    marginal_fee: Zatoshis,
>>>>>>> a1c9aa12
    grace_actions: usize,
    p2pkh_standard_input_size: usize,
    p2pkh_standard_output_size: usize,
}

impl FeeRule {
    /// Construct a new FeeRule using the standard [ZIP 317] constants.
    ///
    /// [ZIP 317]: https//zips.z.cash/zip-0317
    pub fn standard() -> Self {
        Self {
            marginal_fee: MARGINAL_FEE,
            grace_actions: GRACE_ACTIONS,
            p2pkh_standard_input_size: P2PKH_STANDARD_INPUT_SIZE,
            p2pkh_standard_output_size: P2PKH_STANDARD_OUTPUT_SIZE,
        }
    }

    /// Construct a new FeeRule instance with the specified parameter values.
    ///
    /// Using this fee rule with
    /// ```compile_fail
    /// marginal_fee < 5000 || grace_actions < 2
    ///     || p2pkh_standard_input_size > P2PKH_STANDARD_INPUT_SIZE
    ///     || p2pkh_standard_output_size > P2PKH_STANDARD_OUTPUT_SIZE
    /// ```
    /// violates ZIP 317, and might cause transactions built with it to fail.
    ///
    /// Returns `None` if either `p2pkh_standard_input_size` or `p2pkh_standard_output_size` are
    /// zero.
    #[cfg(feature = "non-standard-fees")]
    pub fn non_standard(
<<<<<<< HEAD
        marginal_fee: NonNegativeAmount,
=======
        marginal_fee: Zatoshis,
>>>>>>> a1c9aa12
        grace_actions: usize,
        p2pkh_standard_input_size: usize,
        p2pkh_standard_output_size: usize,
    ) -> Option<Self> {
        if p2pkh_standard_input_size == 0 || p2pkh_standard_output_size == 0 {
            None
        } else {
            Some(Self {
                marginal_fee,
                grace_actions,
                p2pkh_standard_input_size,
                p2pkh_standard_output_size,
            })
        }
    }

    /// Returns the ZIP 317 marginal fee.
<<<<<<< HEAD
    pub fn marginal_fee(&self) -> NonNegativeAmount {
=======
    pub fn marginal_fee(&self) -> Zatoshis {
>>>>>>> a1c9aa12
        self.marginal_fee
    }
    /// Returns the ZIP 317 number of grace actions
    pub fn grace_actions(&self) -> usize {
        self.grace_actions
    }
    /// Returns the ZIP 317 standard P2PKH input size
    pub fn p2pkh_standard_input_size(&self) -> usize {
        self.p2pkh_standard_input_size
    }
    /// Returns the ZIP 317 standard P2PKH output size
    pub fn p2pkh_standard_output_size(&self) -> usize {
        self.p2pkh_standard_output_size
    }
}

/// Errors that can occur in ZIP 317 fee computation
#[derive(Clone, Debug, PartialEq, Eq)]
pub enum FeeError {
    /// An overflow or underflow of amount computation occurred.
    Balance(BalanceError),
    /// Transparent inputs provided to the fee calculation included coins that do not pay to
    /// standard P2pkh scripts.
    NonP2pkhInputs(Vec<OutPoint>),
}

impl From<BalanceError> for FeeError {
    fn from(err: BalanceError) -> Self {
        FeeError::Balance(err)
    }
}

impl core::fmt::Display for FeeError {
    fn fmt(&self, f: &mut core::fmt::Formatter) -> core::fmt::Result {
        match &self {
            FeeError::Balance(e) => write!(
                f,
                "A balance calculation violated amount validity bounds: {e}."
            ),
            FeeError::NonP2pkhInputs(_) => write!(f, "Only P2PKH inputs are supported."),
        }
    }
}

impl super::FeeRule for FeeRule {
    type Error = FeeError;

    fn fee_required<P: consensus::Parameters>(
        &self,
        _params: &P,
        _target_height: BlockHeight,
        transparent_input_sizes: impl IntoIterator<Item = transparent::InputSize>,
        transparent_output_sizes: impl IntoIterator<Item = usize>,
        sapling_input_count: usize,
        sapling_output_count: usize,
        orchard_action_count: usize,
<<<<<<< HEAD
    ) -> Result<NonNegativeAmount, Self::Error> {
        let non_p2pkh_inputs: Vec<_> = transparent_inputs
            .iter()
            .filter_map(|t_in| match t_in.coin().script_pubkey.address() {
                Some(TransparentAddress::PublicKeyHash(_)) => None,
                _ => Some(t_in.outpoint()),
            })
            .cloned()
            .collect();
=======
    ) -> Result<Zatoshis, Self::Error> {
        let mut t_in_total_size: usize = 0;
        let mut non_p2pkh_outpoints = vec![];
        for sz in transparent_input_sizes.into_iter() {
            match sz {
                transparent::InputSize::Known(s) => {
                    t_in_total_size += s;
                }
                transparent::InputSize::Unknown(outpoint) => {
                    non_p2pkh_outpoints.push(outpoint.clone());
                }
            }
        }
>>>>>>> a1c9aa12

        if !non_p2pkh_outpoints.is_empty() {
            return Err(FeeError::NonP2pkhInputs(non_p2pkh_outpoints));
        }

        let t_out_total_size = transparent_output_sizes.into_iter().sum();

        let ceildiv = |num: usize, den: usize| num.div_ceil(den);

        let logical_actions = max(
            ceildiv(t_in_total_size, self.p2pkh_standard_input_size),
            ceildiv(t_out_total_size, self.p2pkh_standard_output_size),
        ) + max(sapling_input_count, sapling_output_count)
            + orchard_action_count;

        (self.marginal_fee * max(self.grace_actions, logical_actions))
            .ok_or_else(|| BalanceError::Overflow.into())
    }
}<|MERGE_RESOLUTION|>--- conflicted
+++ resolved
@@ -8,22 +8,6 @@
 use ::transparent::bundle::OutPoint;
 use zcash_protocol::{
     consensus::{self, BlockHeight},
-<<<<<<< HEAD
-    legacy::TransparentAddress,
-    transaction::{
-        components::{
-            amount::{BalanceError, NonNegativeAmount},
-            transparent::OutPoint,
-        },
-        fees::transparent,
-    },
-};
-
-/// The standard [ZIP 317] marginal fee.
-///
-/// [ZIP 317]: https//zips.z.cash/zip-0317
-pub const MARGINAL_FEE: NonNegativeAmount = NonNegativeAmount::const_from_u64(5_000);
-=======
     value::{BalanceError, Zatoshis},
 };
 
@@ -33,7 +17,6 @@
 ///
 /// [ZIP 317]: https//zips.z.cash/zip-0317
 pub const MARGINAL_FEE: Zatoshis = Zatoshis::const_from_u64(5_000);
->>>>>>> a1c9aa12
 
 /// The minimum number of logical actions that must be paid according to [ZIP 317].
 ///
@@ -54,36 +37,23 @@
 /// `MARGINAL_FEE * GRACE_ACTIONS`.
 ///
 /// [ZIP 317]: https//zips.z.cash/zip-0317
-<<<<<<< HEAD
-pub const MINIMUM_FEE: NonNegativeAmount = NonNegativeAmount::const_from_u64(10_000);
-=======
 pub const MINIMUM_FEE: Zatoshis = Zatoshis::const_from_u64(10_000);
->>>>>>> a1c9aa12
 
 /// A [`FeeRule`] implementation that implements the [ZIP 317] fee rule.
 ///
 /// This fee rule supports Orchard, Sapling, and (P2PKH only) transparent inputs.
-<<<<<<< HEAD
-/// Returns an error if a coin containing a non-p2pkh script is provided as an input.
-/// This fee rule may slightly overestimate fees in case where the user is attempting to spend more than ~150 transparent inputs.
-=======
 /// Returns an error if a coin containing a non-P2PKH script is provided as an input.
 ///
 /// This fee rule may slightly overestimate fees in case where the user is attempting
 /// to spend a large number of transparent inputs. This is intentional and is relied
 /// on for the correctness of transaction construction algorithms in the
 /// `zcash_client_backend` crate.
->>>>>>> a1c9aa12
 ///
 /// [`FeeRule`]: crate::transaction::fees::FeeRule
 /// [ZIP 317]: https//zips.z.cash/zip-0317
 #[derive(Clone, Debug)]
 pub struct FeeRule {
-<<<<<<< HEAD
-    marginal_fee: NonNegativeAmount,
-=======
     marginal_fee: Zatoshis,
->>>>>>> a1c9aa12
     grace_actions: usize,
     p2pkh_standard_input_size: usize,
     p2pkh_standard_output_size: usize,
@@ -116,11 +86,7 @@
     /// zero.
     #[cfg(feature = "non-standard-fees")]
     pub fn non_standard(
-<<<<<<< HEAD
-        marginal_fee: NonNegativeAmount,
-=======
         marginal_fee: Zatoshis,
->>>>>>> a1c9aa12
         grace_actions: usize,
         p2pkh_standard_input_size: usize,
         p2pkh_standard_output_size: usize,
@@ -138,11 +104,7 @@
     }
 
     /// Returns the ZIP 317 marginal fee.
-<<<<<<< HEAD
-    pub fn marginal_fee(&self) -> NonNegativeAmount {
-=======
     pub fn marginal_fee(&self) -> Zatoshis {
->>>>>>> a1c9aa12
         self.marginal_fee
     }
     /// Returns the ZIP 317 number of grace actions
@@ -199,17 +161,6 @@
         sapling_input_count: usize,
         sapling_output_count: usize,
         orchard_action_count: usize,
-<<<<<<< HEAD
-    ) -> Result<NonNegativeAmount, Self::Error> {
-        let non_p2pkh_inputs: Vec<_> = transparent_inputs
-            .iter()
-            .filter_map(|t_in| match t_in.coin().script_pubkey.address() {
-                Some(TransparentAddress::PublicKeyHash(_)) => None,
-                _ => Some(t_in.outpoint()),
-            })
-            .cloned()
-            .collect();
-=======
     ) -> Result<Zatoshis, Self::Error> {
         let mut t_in_total_size: usize = 0;
         let mut non_p2pkh_outpoints = vec![];
@@ -223,7 +174,6 @@
                 }
             }
         }
->>>>>>> a1c9aa12
 
         if !non_p2pkh_outpoints.is_empty() {
             return Err(FeeError::NonP2pkhInputs(non_p2pkh_outpoints));
