--- conflicted
+++ resolved
@@ -5,25 +5,6 @@
 
 use blake2b_simd::{Hash as Blake2bHash, Params};
 use ff::PrimeField;
-<<<<<<< HEAD
-use orchard::bundle;
-
-use crate::{
-    consensus::{BlockHeight, BranchId},
-    sapling::{
-        self,
-        bundle::{OutputDescription, SpendDescription},
-    },
-};
-
-use super::{
-    components::{
-        amount::Amount,
-        transparent::{self, TxIn, TxOut},
-    },
-    Authorization, Authorized, OrchardBundle, TransactionDigest, TransparentDigests, TxDigests,
-    TxId, TxVersion,
-=======
 
 use ::orchard::bundle::{self as orchard};
 use ::transparent::bundle::{self as transparent, TxIn, TxOut};
@@ -36,19 +17,12 @@
 
 use super::{
     Authorization, Authorized, TransactionDigest, TransparentDigests, TxDigests, TxId, TxVersion,
->>>>>>> a1c9aa12
 };
 
 #[cfg(zcash_unstable = "zfuture")]
 use super::{
     components::tze::{self, TzeIn, TzeOut},
     TzeDigests,
-};
-use crate::transaction::OrchardBundle::OrchardVanilla;
-#[cfg(zcash_unstable = "nu6" /* TODO nu7 */ )]
-use {
-    crate::transaction::OrchardBundle::OrchardZSA,
-    orchard::issuance::{IssueBundle, Signed},
 };
 
 /// TxId tree root personalization
@@ -204,15 +178,12 @@
         for s_out in shielded_outputs {
             ch.write_all(s_out.cmu().to_bytes().as_ref()).unwrap();
             ch.write_all(s_out.ephemeral_key().as_ref()).unwrap();
-            ch.write_all(&s_out.enc_ciphertext().as_ref()[..52])
-                .unwrap();
-
-            mh.write_all(&s_out.enc_ciphertext().as_ref()[52..564])
-                .unwrap();
+            ch.write_all(&s_out.enc_ciphertext()[..52]).unwrap();
+
+            mh.write_all(&s_out.enc_ciphertext()[52..564]).unwrap();
 
             nh.write_all(&s_out.cv().to_bytes()).unwrap();
-            nh.write_all(&s_out.enc_ciphertext().as_ref()[564..])
-                .unwrap();
+            nh.write_all(&s_out.enc_ciphertext()[564..]).unwrap();
             nh.write_all(&s_out.out_ciphertext()[..]).unwrap();
         }
 
@@ -279,11 +250,7 @@
 
 /// Implements [ZIP 244 section T.3](https://zips.z.cash/zip-0244#t-3-sapling-digest)
 fn hash_sapling_txid_data<A: sapling::bundle::Authorization>(
-<<<<<<< HEAD
-    bundle: &sapling::Bundle<A, Amount>,
-=======
     bundle: &sapling::Bundle<A, ZatBalance>,
->>>>>>> a1c9aa12
 ) -> Blake2bHash {
     let mut h = hasher(ZCASH_SAPLING_HASH_PERSONALIZATION);
     if !(bundle.shielded_spends().is_empty() && bundle.shielded_outputs().is_empty()) {
@@ -330,8 +297,6 @@
     type TransparentDigest = Option<TransparentDigests<Blake2bHash>>;
     type SaplingDigest = Option<Blake2bHash>;
     type OrchardDigest = Option<Blake2bHash>;
-    #[cfg(zcash_unstable = "nu6" /* TODO nu7 */ )]
-    type IssueDigest = Option<Blake2bHash>;
 
     #[cfg(zcash_unstable = "zfuture")]
     type TzeDigest = Option<TzeDigests<Blake2bHash>>;
@@ -357,35 +322,16 @@
 
     fn digest_sapling(
         &self,
-<<<<<<< HEAD
-        sapling_bundle: Option<&sapling::Bundle<A::SaplingAuth, Amount>>,
-=======
         sapling_bundle: Option<&sapling::Bundle<A::SaplingAuth, ZatBalance>>,
->>>>>>> a1c9aa12
     ) -> Self::SaplingDigest {
         sapling_bundle.map(hash_sapling_txid_data)
     }
 
     fn digest_orchard(
         &self,
-<<<<<<< HEAD
-        orchard_bundle: Option<&OrchardBundle<A::OrchardAuth>>,
-=======
         orchard_bundle: Option<&orchard::Bundle<A::OrchardAuth, ZatBalance>>,
->>>>>>> a1c9aa12
     ) -> Self::OrchardDigest {
-        orchard_bundle.map(|b| {
-            match b {
-                OrchardVanilla(v) => v.commitment().0,
-                #[cfg(zcash_unstable = "nu6" /* TODO nu7 */ )]
-                OrchardZSA(z) => z.commitment().0,
-            }
-        })
-    }
-
-    #[cfg(zcash_unstable = "nu6" /* TODO nu7 */ )]
-    fn digest_issue(&self, issue_bundle: Option<&IssueBundle<A::IssueAuth>>) -> Self::IssueDigest {
-        issue_bundle.map(|b| b.commitment().0)
+        orchard_bundle.map(|b| b.commitment().0)
     }
 
     #[cfg(zcash_unstable = "zfuture")]
@@ -399,12 +345,6 @@
         transparent_digests: Self::TransparentDigest,
         sapling_digest: Self::SaplingDigest,
         orchard_digest: Self::OrchardDigest,
-<<<<<<< HEAD
-        #[rustfmt::skip]
-        #[cfg(zcash_unstable = "nu6" /* TODO nu7 */ )]
-        issue_digest: Self::IssueDigest,
-=======
->>>>>>> a1c9aa12
         #[cfg(zcash_unstable = "zfuture")] tze_digests: Self::TzeDigest,
     ) -> Self::Digest {
         TxDigests {
@@ -412,18 +352,12 @@
             transparent_digests,
             sapling_digest,
             orchard_digest,
-<<<<<<< HEAD
-            #[cfg(zcash_unstable = "nu6" /* TODO nu7 */ )]
-            issue_digest,
-=======
->>>>>>> a1c9aa12
             #[cfg(zcash_unstable = "zfuture")]
             tze_digests,
         }
     }
 }
 
-#[allow(clippy::too_many_arguments)]
 pub(crate) fn to_hash(
     _txversion: TxVersion,
     consensus_branch_id: BranchId,
@@ -431,12 +365,6 @@
     transparent_digest: Blake2bHash,
     sapling_digest: Option<Blake2bHash>,
     orchard_digest: Option<Blake2bHash>,
-<<<<<<< HEAD
-    #[rustfmt::skip]
-    #[cfg(zcash_unstable = "nu6" /* TODO nu7 */ )]
-    issue_digest: Option<Blake2bHash>,
-=======
->>>>>>> a1c9aa12
     #[cfg(zcash_unstable = "zfuture")] tze_digests: Option<&TzeDigests<Blake2bHash>>,
 ) -> Blake2bHash {
     let mut personal = [0; 16];
@@ -456,24 +384,11 @@
     .unwrap();
     h.write_all(
         orchard_digest
-            .unwrap_or_else(bundle::commitments::hash_bundle_txid_empty)
+            .unwrap_or_else(orchard::commitments::hash_bundle_txid_empty)
             .as_bytes(),
     )
     .unwrap();
 
-<<<<<<< HEAD
-    #[cfg(zcash_unstable = "nu6" /* TODO nu7 */ )]
-    if _txversion.has_orchard_zsa() {
-        h.write_all(
-            issue_digest
-                .unwrap_or_else(bundle::commitments::hash_issue_bundle_txid_empty)
-                .as_bytes(),
-        )
-        .unwrap();
-    }
-
-=======
->>>>>>> a1c9aa12
     #[cfg(zcash_unstable = "zfuture")]
     if _txversion.has_tze() {
         h.write_all(hash_tze_txid_data(tze_digests).as_bytes())
@@ -495,11 +410,6 @@
         hash_transparent_txid_data(digests.transparent_digests.as_ref()),
         digests.sapling_digest,
         digests.orchard_digest,
-<<<<<<< HEAD
-        #[cfg(zcash_unstable = "nu6" /* TODO nu7 */ )]
-        digests.issue_digest,
-=======
->>>>>>> a1c9aa12
         #[cfg(zcash_unstable = "zfuture")]
         digests.tze_digests.as_ref(),
     );
@@ -521,12 +431,6 @@
     type SaplingDigest = Blake2bHash;
     type OrchardDigest = Blake2bHash;
 
-<<<<<<< HEAD
-    #[cfg(zcash_unstable = "nu6" /* TODO nu7 */ )]
-    type IssueDigest = Blake2bHash;
-
-=======
->>>>>>> a1c9aa12
     #[cfg(zcash_unstable = "zfuture")]
     type TzeDigest = Blake2bHash;
 
@@ -557,11 +461,7 @@
 
     fn digest_sapling(
         &self,
-<<<<<<< HEAD
-        sapling_bundle: Option<&sapling::Bundle<sapling::bundle::Authorized, Amount>>,
-=======
         sapling_bundle: Option<&sapling::Bundle<sapling::bundle::Authorized, ZatBalance>>,
->>>>>>> a1c9aa12
     ) -> Blake2bHash {
         let mut h = hasher(ZCASH_SAPLING_SIGS_HASH_PERSONALIZATION);
         if let Some(bundle) = sapling_bundle {
@@ -586,24 +486,9 @@
 
     fn digest_orchard(
         &self,
-<<<<<<< HEAD
-        orchard_bundle: Option<&OrchardBundle<bundle::Authorized>>,
-=======
         orchard_bundle: Option<&orchard::Bundle<orchard::Authorized, ZatBalance>>,
->>>>>>> a1c9aa12
     ) -> Self::OrchardDigest {
-        orchard_bundle.map_or_else(bundle::commitments::hash_bundle_auth_empty, |b| {
-            match b {
-                OrchardVanilla(bundle) => bundle.authorizing_commitment().0,
-                #[cfg(zcash_unstable = "nu6" /* TODO nu7 */ )]
-                OrchardZSA(bundle) => bundle.authorizing_commitment().0,
-            }
-        })
-    }
-
-    #[cfg(zcash_unstable = "nu6" /* TODO nu7 */ )]
-    fn digest_issue(&self, issue_bundle: Option<&IssueBundle<Signed>>) -> Self::IssueDigest {
-        issue_bundle.map_or_else(bundle::commitments::hash_issue_bundle_auth_empty, |b| {
+        orchard_bundle.map_or_else(orchard::commitments::hash_bundle_auth_empty, |b| {
             b.authorizing_commitment().0
         })
     }
@@ -625,12 +510,6 @@
         transparent_digest: Self::TransparentDigest,
         sapling_digest: Self::SaplingDigest,
         orchard_digest: Self::OrchardDigest,
-<<<<<<< HEAD
-        #[rustfmt::skip]
-        #[cfg(zcash_unstable = "nu6" /* TODO nu7 */ )]
-        issue_digest: Self::IssueDigest,
-=======
->>>>>>> a1c9aa12
         #[cfg(zcash_unstable = "zfuture")] tze_digest: Self::TzeDigest,
     ) -> Self::Digest {
         let digests = [transparent_digest, sapling_digest, orchard_digest];
@@ -646,14 +525,6 @@
             h.write_all(digest.as_bytes()).unwrap();
         }
 
-<<<<<<< HEAD
-        #[cfg(zcash_unstable = "nu6" /* TODO nu7 */ )]
-        if TxVersion::suggested_for_branch(consensus_branch_id).has_orchard_zsa() {
-            h.write_all(issue_digest.as_bytes()).unwrap();
-        }
-
-=======
->>>>>>> a1c9aa12
         #[cfg(zcash_unstable = "zfuture")]
         if TxVersion::suggested_for_branch(consensus_branch_id).has_tze() {
             h.write_all(tze_digest.as_bytes()).unwrap();
