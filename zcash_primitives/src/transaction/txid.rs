--- conflicted
+++ resolved
@@ -343,21 +343,14 @@
         &self,
         orchard_bundle: Option<&OrchardBundle<A::OrchardAuth>>,
     ) -> Self::OrchardDigest {
-<<<<<<< HEAD
         orchard_bundle.map(|b| {
             match b {
                 OrchardVanilla(v) => v.commitment().0,
-                #[cfg(zcash_unstable = "nu6" /* TODO nu7 */ )]
+                #[cfg(zcash_unstable = "nu7")]
                 OrchardZSA(z) => z.commitment().0,
-                #[cfg(zcash_unstable = "nu6" /* TODO swap */ )]
+                #[cfg(zcash_unstable = "nu7" /* TODO swap */ )]
                 OrchardSwap(s) => s.commitment().0,
             }
-=======
-        orchard_bundle.map(|b| match b {
-            OrchardVanilla(v) => v.commitment().0,
-            #[cfg(zcash_unstable = "nu7")]
-            OrchardZSA(z) => z.commitment().0,
->>>>>>> a996e53e
         })
     }
 
@@ -550,15 +543,10 @@
                 OrchardVanilla(bundle) => bundle.authorizing_commitment().0,
                 #[cfg(zcash_unstable = "nu7")]
                 OrchardZSA(bundle) => bundle.authorizing_commitment().0,
-<<<<<<< HEAD
-                #[cfg(zcash_unstable = "nu6" /* TODO swap */ )]
+                #[cfg(zcash_unstable = "nu7" /* TODO swap */ )]
                 OrchardSwap(bundle) => bundle.commitment().0, // TODO double check this is a right commitment. possibly rename for uniformity
             }
-        })
-=======
-            },
         )
->>>>>>> a996e53e
     }
 
     #[cfg(zcash_unstable = "nu7")]
