--- conflicted
+++ resolved
@@ -41,14 +41,6 @@
 use self::components::tze::{self, TzeIn, TzeOut};
 #[cfg(zcash_unstable = "nu7")]
 use crate::transaction::components::issuance;
-<<<<<<< HEAD
-use orchard::note::Nullifier;
-#[cfg(zcash_unstable = "nu6" /* TODO swap */ )]
-use orchard::swap_bundle::SwapBundle;
-#[cfg(zcash_unstable = "nu6" /* TODO nu7 */ )]
-use orchard::{issuance::IssueBundle, orchard_flavor::OrchardZSA};
-use zcash_protocol::value::ZatBalance;
-=======
 use orchard::orchard_flavor::OrchardVanilla;
 use orchard::Bundle;
 #[cfg(zcash_unstable = "nu7")]
@@ -57,10 +49,12 @@
     V3_TX_VERSION, V3_VERSION_GROUP_ID, V4_TX_VERSION, V4_VERSION_GROUP_ID, V5_TX_VERSION,
     V5_VERSION_GROUP_ID,
 };
->>>>>>> a996e53e
 
 #[cfg(zcash_unstable = "nu7")]
 use zcash_protocol::constants::{V6_TX_VERSION, V6_VERSION_GROUP_ID};
+
+#[cfg(zcash_unstable = "nu7" /* TODO swap */ )]
+use orchard::swap_bundle::SwapBundle;
 
 #[cfg(zcash_unstable = "zfuture")]
 use zcash_protocol::constants::{ZFUTURE_TX_VERSION, ZFUTURE_VERSION_GROUP_ID};
@@ -238,22 +232,14 @@
             BranchId::Sapling | BranchId::Blossom | BranchId::Heartwood | BranchId::Canopy => {
                 TxVersion::V4
             }
-<<<<<<< HEAD
-            BranchId::Nu5 => TxVersion::Zip225,
-            #[cfg(zcash_unstable = "nu6")]
-            BranchId::Nu6 => TxVersion::Zip225,
-            #[cfg(zcash_unstable = "nu6" /* TODO nu7 */ )]
-            BranchId::Nu7 => TxVersion::Zsa,
-            #[cfg(zcash_unstable = "nu6" /* TODO swap */ )]
-            BranchId::Swap => TxVersion::Zsa,
-=======
             BranchId::Nu5 => TxVersion::V5,
             BranchId::Nu6 => TxVersion::V5,
             #[cfg(zcash_unstable = "nu6.1")]
             BranchId::Nu6_1 => TxVersion::V5,
             #[cfg(zcash_unstable = "nu7")]
             BranchId::Nu7 => TxVersion::V6,
->>>>>>> a996e53e
+            #[cfg(zcash_unstable = "nu7" /* TODO swap */ )]
+            BranchId::Swap => TxVersion::V6,
             #[cfg(zcash_unstable = "zfuture")]
             BranchId::ZFuture => TxVersion::ZFuture,
         }
@@ -302,11 +288,7 @@
         sapling_builder::InProgress<sapling_builder::Proven, sapling_builder::Unsigned>;
     type OrchardAuth = orchard::builder::InProgress<Unproven, orchard::builder::Unauthorized>;
 
-<<<<<<< HEAD
-    #[cfg(zcash_unstable = "nu6" /* TODO nu7 */ )]
-=======
     #[cfg(zcash_unstable = "nu7")]
->>>>>>> a996e53e
     type IssueAuth = orchard::issuance::AwaitingSighash;
 
     #[cfg(zcash_unstable = "zfuture")]
@@ -336,23 +318,17 @@
 
 #[derive(Debug, Clone)]
 pub enum OrchardBundle<A: orchard::bundle::Authorization> {
-<<<<<<< HEAD
-    OrchardVanilla(Bundle<A, Amount, OrchardVanilla>),
-    #[cfg(zcash_unstable = "nu6" /* TODO nu7 */ )]
-    OrchardZSA(Bundle<A, Amount, OrchardZSA>),
-    #[cfg(zcash_unstable = "nu6" /* TODO swap */ )]
-    OrchardSwap(SwapBundle<Amount>),
+    OrchardVanilla(Bundle<A, ZatBalance, OrchardVanilla>),
+    #[cfg(zcash_unstable = "nu7")]
+    OrchardZSA(Bundle<A, ZatBalance, OrchardZSA>),
+    #[cfg(zcash_unstable = "nu7" /* TODO swap */ )]
+    OrchardSwap(SwapBundle<ZatBalance>),
 }
 
 /// Errors that can occur during transaction construction.
 #[derive(Debug)]
 pub enum BundleError {
     WrongBundleType,
-=======
-    OrchardVanilla(Bundle<A, ZatBalance, OrchardVanilla>),
-    #[cfg(zcash_unstable = "nu7")]
-    OrchardZSA(Bundle<A, ZatBalance, OrchardZSA>),
->>>>>>> a996e53e
 }
 
 impl<A: orchard::bundle::Authorization> OrchardBundle<A> {
@@ -388,13 +364,8 @@
     pub fn as_vanilla_bundle(&self) -> &Bundle<A, ZatBalance, OrchardVanilla> {
         match self {
             OrchardBundle::OrchardVanilla(b) => b,
-<<<<<<< HEAD
-            #[cfg(zcash_unstable = "nu6" /* TODO nu7 */ )]
+            #[cfg(zcash_unstable = "nu7")]
             _ => panic!("Wrong bundle type"),
-=======
-            #[cfg(zcash_unstable = "nu7")]
-            OrchardBundle::OrchardZSA(_) => panic!("Wrong bundle type"),
->>>>>>> a996e53e
         }
     }
 
@@ -1275,22 +1246,14 @@
             BranchId::Sapling | BranchId::Blossom | BranchId::Heartwood | BranchId::Canopy => {
                 Just(TxVersion::V4).boxed()
             }
-<<<<<<< HEAD
-            BranchId::Nu5 => Just(TxVersion::Zip225).boxed(),
-            #[cfg(zcash_unstable = "nu6")]
-            BranchId::Nu6 => Just(TxVersion::Zip225).boxed(),
-            #[cfg(zcash_unstable = "nu6" /* TODO nu7 */ )]
-            BranchId::Nu7 => Just(TxVersion::Zsa).boxed(),
-            #[cfg(zcash_unstable = "nu6" /* TODO swap */ )]
-            BranchId::Swap => Just(TxVersion::Zsa).boxed(),
-=======
             BranchId::Nu5 => Just(TxVersion::V5).boxed(),
             BranchId::Nu6 => Just(TxVersion::V5).boxed(),
             #[cfg(zcash_unstable = "nu6.1")]
             BranchId::Nu6_1 => Just(TxVersion::V5).boxed(),
             #[cfg(zcash_unstable = "nu7")]
             BranchId::Nu7 => Just(TxVersion::V6).boxed(),
->>>>>>> a996e53e
+            #[cfg(zcash_unstable = "nu7" /* TODO swap */ )]
+            BranchId::Swap => Just(TxVersion::V6).boxed(),
             #[cfg(zcash_unstable = "zfuture")]
             BranchId::ZFuture => Just(TxVersion::ZFuture).boxed(),
         }
