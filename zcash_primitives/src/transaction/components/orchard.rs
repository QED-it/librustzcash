--- conflicted
+++ resolved
@@ -5,39 +5,19 @@
 use core::convert::TryFrom;
 use core2::io::{self, Read, Write};
 
-<<<<<<< HEAD
-use super::Amount;
-#[cfg(zcash_unstable = "nu6" /* TODO nu7 */ )]
-use crate::transaction::components::issuance::read_asset;
-use crate::transaction::{OrchardBundle, Transaction};
-use byteorder::ReadBytesExt;
-=======
->>>>>>> a1c9aa12
 use nonempty::NonEmpty;
 
 use orchard::{
     bundle::{Authorization, Authorized, Flags},
-    domain::OrchardDomainCommon,
     note::{ExtractedNoteCommitment, Nullifier, TransmittedNoteCiphertext},
-    orchard_flavor::OrchardVanilla,
     primitives::redpallas::{self, SigType, Signature, SpendAuth, VerificationKey},
     value::ValueCommitment,
-    Action, Anchor, Bundle,
+    Action, Anchor,
 };
-#[cfg(zcash_unstable = "nu6" /* TODO nu7 */ )]
-use orchard::{note::AssetBase, orchard_flavor::OrchardZSA, value::NoteValue};
 use zcash_encoding::{Array, CompactSize, Vector};
-<<<<<<< HEAD
-use zcash_note_encryption::note_bytes::NoteBytes;
-
 use zcash_protocol::value::ZatBalance;
-#[cfg(zcash_unstable = "nu6" /* TODO nu7 */ )]
-use {byteorder::LittleEndian, byteorder::WriteBytesExt};
-=======
-use zcash_protocol::value::ZatBalance;
 
 use crate::transaction::Transaction;
->>>>>>> a1c9aa12
 
 pub const FLAG_SPENDS_ENABLED: u8 = 0b0000_0001;
 pub const FLAG_OUTPUTS_ENABLED: u8 = 0b0000_0010;
@@ -68,13 +48,9 @@
 }
 
 /// Reads an [`orchard::Bundle`] from a v5 transaction format.
-pub fn read_orchard_bundle<R: Read>(
+pub fn read_v5_bundle<R: Read>(
     mut reader: R,
-<<<<<<< HEAD
-) -> io::Result<Option<orchard::Bundle<Authorized, Amount, OrchardVanilla>>> {
-=======
 ) -> io::Result<Option<orchard::Bundle<Authorized, ZatBalance>>> {
->>>>>>> a1c9aa12
     #[allow(clippy::redundant_closure)]
     let actions_without_auth = Vector::read(&mut reader, |r| read_action_without_auth(r))?;
     if actions_without_auth.is_empty() {
@@ -91,90 +67,21 @@
                 .collect::<Result<Vec<_>, _>>()?,
         )
         .expect("A nonzero number of actions was read from the transaction data.");
-
         let binding_signature = read_signature::<_, redpallas::Binding>(&mut reader)?;
 
-        let authorization =
-            Authorized::from_parts(orchard::Proof::new(proof_bytes), binding_signature);
+        let authorization = orchard::bundle::Authorized::from_parts(
+            orchard::Proof::new(proof_bytes),
+            binding_signature,
+        );
 
         Ok(Some(orchard::Bundle::from_parts(
             actions,
             flags,
             value_balance,
-            vec![],
             anchor,
             authorization,
         )))
     }
-}
-
-/// Reads an [`orchard::Bundle`] from a v6 transaction format.
-#[cfg(zcash_unstable = "nu6" /* TODO nu7 */ )]
-pub fn read_orchard_zsa_bundle<R: Read>(
-    mut reader: R,
-) -> io::Result<Option<orchard::Bundle<Authorized, Amount, OrchardZSA>>> {
-    // Read a number of action group
-    let num_action_groups: u32 = CompactSize::read_t::<_, u32>(&mut reader)?;
-    if num_action_groups == 0 {
-        return Ok(None);
-    } else if num_action_groups != 1 {
-        return Err(io::Error::new(
-            io::ErrorKind::InvalidInput,
-            "A V6 transaction must contain exactly one action group",
-        ));
-    }
-
-    let actions_without_auth = Vector::read(&mut reader, |r| read_action_without_auth(r))?;
-    if actions_without_auth.is_empty() {
-        return Err(io::Error::new(
-            io::ErrorKind::InvalidInput,
-            "An action group must contain at least one action",
-        ));
-    }
-    let flags = read_flags(&mut reader)?;
-    let anchor = read_anchor(&mut reader)?;
-    let timelimit = reader.read_u32::<LittleEndian>()?;
-    if timelimit != 0 {
-        return Err(io::Error::new(
-            io::ErrorKind::InvalidInput,
-            "Timelimit field must be set to zero".to_owned(),
-        ));
-    }
-    let burn = read_burn(&mut reader)?;
-    let proof_bytes = Vector::read(&mut reader, |r| r.read_u8())?;
-    let actions = NonEmpty::from_vec(
-        actions_without_auth
-            .into_iter()
-            .map(|act| act.try_map(|_| read_signature::<_, redpallas::SpendAuth>(&mut reader)))
-            .collect::<Result<Vec<_>, _>>()?,
-    )
-    .expect("A nonzero number of actions was read from the transaction data.");
-
-    let value_balance = Transaction::read_amount(&mut reader)?;
-
-    let binding_signature = read_signature::<_, redpallas::Binding>(&mut reader)?;
-
-    let authorization = Authorized::from_parts(orchard::Proof::new(proof_bytes), binding_signature);
-
-    Ok(Some(orchard::Bundle::from_parts(
-        actions,
-        flags,
-        value_balance,
-        burn,
-        anchor,
-        authorization,
-    )))
-}
-
-#[cfg(zcash_unstable = "nu6" /* TODO nu7 */ )]
-fn read_burn_item<R: Read>(reader: &mut R) -> io::Result<(AssetBase, NoteValue)> {
-    Ok((read_asset(reader)?, read_note_value(reader)?))
-}
-
-/// Reads burn for OrchardZSA
-#[cfg(zcash_unstable = "nu6" /* TODO nu7 */ )]
-pub fn read_burn<R: Read>(mut reader: &mut R) -> io::Result<Vec<(AssetBase, NoteValue)>> {
-    Vector::read(&mut reader, read_burn_item)
 }
 
 pub fn read_value_commitment<R: Read>(mut reader: R) -> io::Result<ValueCommitment> {
@@ -225,27 +132,21 @@
     })
 }
 
-pub fn read_note_ciphertext<R: Read, D: OrchardDomainCommon>(
-    mut reader: R,
-) -> io::Result<TransmittedNoteCiphertext<D>> {
-    let mut epk = [0; 32];
-    let mut enc = vec![0u8; D::ENC_CIPHERTEXT_SIZE];
-    let mut out = [0; 80];
-
-    reader.read_exact(&mut epk)?;
-    reader.read_exact(&mut enc)?;
-    reader.read_exact(&mut out)?;
-
-    Ok(TransmittedNoteCiphertext::<D> {
-        epk_bytes: epk,
-        enc_ciphertext: <D>::NoteCiphertextBytes::from_slice(&enc).unwrap(),
-        out_ciphertext: out,
-    })
-}
-
-pub fn read_action_without_auth<R: Read, D: OrchardDomainCommon>(
-    mut reader: R,
-) -> io::Result<Action<(), D>> {
+pub fn read_note_ciphertext<R: Read>(mut reader: R) -> io::Result<TransmittedNoteCiphertext> {
+    let mut tnc = TransmittedNoteCiphertext {
+        epk_bytes: [0u8; 32],
+        enc_ciphertext: [0u8; 580],
+        out_ciphertext: [0u8; 80],
+    };
+
+    reader.read_exact(&mut tnc.epk_bytes)?;
+    reader.read_exact(&mut tnc.enc_ciphertext)?;
+    reader.read_exact(&mut tnc.out_ciphertext)?;
+
+    Ok(tnc)
+}
+
+pub fn read_action_without_auth<R: Read>(mut reader: R) -> io::Result<Action<()>> {
     let cv_net = read_value_commitment(&mut reader)?;
     let nf_old = read_nullifier(&mut reader)?;
     let rk = read_verification_key(&mut reader)?;
@@ -282,43 +183,11 @@
     Ok(Signature::from(bytes))
 }
 
-<<<<<<< HEAD
-#[cfg(zcash_unstable = "nu6" /* TODO nu7 */ )]
-fn read_note_value<R: Read>(mut reader: R) -> io::Result<NoteValue> {
-    let mut bytes = [0; 8];
-    reader.read_exact(&mut bytes)?;
-    Ok(NoteValue::from_bytes(bytes))
-}
-
-/// Writes burn for OrchardZSA
-#[cfg(zcash_unstable = "nu6" /* TODO nu7 */ )]
-pub fn write_burn<W: Write>(writer: &mut W, burn: &[(AssetBase, NoteValue)]) -> io::Result<()> {
-    Vector::write(writer, burn, |w, (asset, amount)| {
-        w.write_all(&asset.to_bytes())?;
-        w.write_all(&amount.to_bytes())?;
-        Ok(())
-    })?;
-    Ok(())
-}
-
-/// Writes an [`orchard::Bundle`] in the appropriate transaction format.
-pub fn write_orchard_bundle<W: Write>(
-=======
 /// Writes an [`orchard::Bundle`] in the v5 transaction format.
 pub fn write_v5_bundle<W: Write>(
     bundle: Option<&orchard::Bundle<Authorized, ZatBalance>>,
->>>>>>> a1c9aa12
-    mut writer: W,
-    bundle: Option<&OrchardBundle<Authorized>>,
-) -> io::Result<()> {
-<<<<<<< HEAD
-    if let Some(bundle) = bundle {
-        match bundle {
-            OrchardBundle::OrchardVanilla(b) => write_v5_bundle(b, writer)?,
-            #[cfg(zcash_unstable = "nu6" /* TODO nu7 */ )]
-            OrchardBundle::OrchardZSA(b) => write_orchard_zsa_bundle(writer, b)?,
-        }
-=======
+    mut writer: W,
+) -> io::Result<()> {
     if let Some(bundle) = &bundle {
         Vector::write_nonempty(&mut writer, bundle.actions(), |w, a| {
             write_action_without_auth(w, a)
@@ -340,81 +209,9 @@
         writer.write_all(&<[u8; 64]>::from(
             bundle.authorization().binding_signature(),
         ))?;
->>>>>>> a1c9aa12
     } else {
         CompactSize::write(&mut writer, 0)?;
     }
-
-    Ok(())
-}
-
-/// Writes an [`orchard::Bundle`] in the v5 transaction format.
-pub fn write_v5_bundle<W: Write>(
-    bundle: &Bundle<Authorized, ZatBalance, OrchardVanilla>,
-    mut writer: W,
-) -> io::Result<()> {
-    Vector::write_nonempty(&mut writer, bundle.actions(), |w, a| {
-        write_action_without_auth(w, a)
-    })?;
-
-    writer.write_all(&[bundle.flags().to_byte()])?;
-    writer.write_all(&bundle.value_balance().to_i64_le_bytes())?;
-    writer.write_all(&bundle.anchor().to_bytes())?;
-    Vector::write(
-        &mut writer,
-        bundle.authorization().proof().as_ref(),
-        |w, b| w.write_all(&[*b]),
-    )?;
-    Array::write(
-        &mut writer,
-        bundle.actions().iter().map(|a| a.authorization()),
-        |w, auth| w.write_all(&<[u8; 64]>::from(*auth)),
-    )?;
-    writer.write_all(&<[u8; 64]>::from(
-        bundle.authorization().binding_signature(),
-    ))?;
-
-    Ok(())
-}
-
-/// Writes an [`orchard::Bundle`] in the appropriate transaction format.
-#[cfg(zcash_unstable = "nu6" /* TODO nu7 */ )]
-pub fn write_orchard_zsa_bundle<W: Write>(
-    mut writer: W,
-    bundle: &orchard::Bundle<Authorized, Amount, OrchardZSA>,
-) -> io::Result<()> {
-    // Exactly one action group for NU7
-    CompactSize::write(&mut writer, 1)?;
-
-    Vector::write_nonempty(&mut writer, bundle.actions(), |w, a| {
-        write_action_without_auth(w, a)
-    })?;
-
-    writer.write_all(&[bundle.flags().to_byte()])?;
-    writer.write_all(&bundle.anchor().to_bytes())?;
-
-    // Timelimit must be zero for NU7
-    writer.write_u32::<LittleEndian>(0)?;
-
-    write_burn(&mut writer, bundle.burn())?;
-
-    Vector::write(
-        &mut writer,
-        bundle.authorization().proof().as_ref(),
-        |w, b| w.write_u8(*b),
-    )?;
-
-    Array::write(
-        &mut writer,
-        bundle.actions().iter().map(|a| a.authorization()),
-        |w, auth| w.write_all(&<[u8; 64]>::from(*auth)),
-    )?;
-
-    writer.write_all(&bundle.value_balance().to_i64_le_bytes())?;
-
-    writer.write_all(&<[u8; 64]>::from(
-        bundle.authorization().binding_signature(),
-    ))?;
 
     Ok(())
 }
@@ -438,18 +235,18 @@
     writer.write_all(&cmx.to_bytes())
 }
 
-pub fn write_note_ciphertext<W: Write, D: OrchardDomainCommon>(
-    mut writer: W,
-    nc: &TransmittedNoteCiphertext<D>,
+pub fn write_note_ciphertext<W: Write>(
+    mut writer: W,
+    nc: &TransmittedNoteCiphertext,
 ) -> io::Result<()> {
     writer.write_all(&nc.epk_bytes)?;
-    writer.write_all(nc.enc_ciphertext.as_ref())?;
+    writer.write_all(&nc.enc_ciphertext)?;
     writer.write_all(&nc.out_ciphertext)
 }
 
-pub fn write_action_without_auth<W: Write, D: OrchardDomainCommon>(
-    mut writer: W,
-    act: &Action<<Authorized as Authorization>::SpendAuth, D>,
+pub fn write_action_without_auth<W: Write>(
+    mut writer: W,
+    act: &Action<<Authorized as Authorization>::SpendAuth>,
 ) -> io::Result<()> {
     write_value_commitment(&mut writer, act.cv_net())?;
     write_nullifier(&mut writer, act.nullifier())?;
@@ -463,33 +260,8 @@
 pub mod testing {
     use proptest::prelude::*;
 
-    use crate::transaction::components::amount::testing::arb_amount;
-    use crate::transaction::{OrchardBundle, TxVersion};
     use orchard::bundle::{
         testing::{self as t_orch},
-<<<<<<< HEAD
-        Authorized,
-    };
-    use orchard::orchard_flavor::OrchardZSA;
-
-    prop_compose! {
-        pub fn arb_bundle(n_actions: usize)(
-            orchard_value_balance in arb_amount(),
-            bundle in t_orch::BundleArb::arb_bundle(n_actions)
-        ) -> OrchardBundle<Authorized> {
-            // overwrite the value balance, as we can't guarantee that the
-            // value doesn't exceed the MAX_MONEY bounds.
-            OrchardBundle::OrchardVanilla(bundle.try_map_value_balance::<_, (), _>(|_| Ok(orchard_value_balance)).unwrap())
-        }
-    }
-
-    prop_compose! {
-        #[allow(unreachable_code)]
-        pub fn arb_zsa_bundle(n_actions: usize)(
-            _orchard_value_balance in arb_amount(),
-            _bundle in t_orch::BundleArb::<OrchardZSA>::arb_bundle(n_actions)
-        ) -> OrchardBundle<Authorized> {
-=======
         Authorized, Bundle,
     };
     use zcash_protocol::value::{testing::arb_zat_balance, ZatBalance};
@@ -501,26 +273,16 @@
             orchard_value_balance in arb_zat_balance(),
             bundle in t_orch::arb_bundle(n_actions)
         ) -> Bundle<Authorized, ZatBalance> {
->>>>>>> a1c9aa12
             // overwrite the value balance, as we can't guarantee that the
             // value doesn't exceed the MAX_MONEY bounds.
-            #[cfg(zcash_unstable = "nu6" /* TODO nu7 */ )]
-            return OrchardBundle::OrchardZSA(_bundle.try_map_value_balance::<_, (), _>(|_| Ok(_orchard_value_balance)).unwrap());
-            panic!("ZSA is not supported in this version");
+            bundle.try_map_value_balance::<_, (), _>(|_| Ok(orchard_value_balance)).unwrap()
         }
     }
 
     pub fn arb_bundle_for_version(
         v: TxVersion,
-<<<<<<< HEAD
-    ) -> impl Strategy<Value = Option<OrchardBundle<Authorized>>> {
-        if v.has_orchard_zsa() {
-            Strategy::boxed((1usize..100).prop_flat_map(|n| prop::option::of(arb_zsa_bundle(n))))
-        } else if v.has_orchard() {
-=======
     ) -> impl Strategy<Value = Option<Bundle<Authorized, ZatBalance>>> {
         if v.has_orchard() {
->>>>>>> a1c9aa12
             Strategy::boxed((1usize..100).prop_flat_map(|n| prop::option::of(arb_bundle(n))))
         } else {
             Strategy::boxed(Just(None))
