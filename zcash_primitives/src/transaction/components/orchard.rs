//! Functions for parsing & serialization of Orchard transaction components.
use crate::encoding::ReadBytesExt;

<<<<<<< HEAD
use super::Amount;
=======
#[cfg(zcash_unstable = "nu7")]
use crate::encoding::WriteBytesExt;
#[cfg(zcash_unstable = "nu7")]
use crate::transaction::components::issuance::read_asset;

>>>>>>> 583aba3e
use crate::transaction::{OrchardBundle, Transaction};
use alloc::vec::Vec;
use core::convert::TryFrom;
use core2::io::{self, Read, Write};
use nonempty::NonEmpty;
use orchard::{
    bundle::{Authorization, Authorized, Flags},
    note::{ExtractedNoteCommitment, Nullifier, TransmittedNoteCiphertext},
    orchard_flavor::OrchardVanilla,
    primitives::redpallas::{self, SigType, Signature, SpendAuth, VerificationKey},
    primitives::OrchardPrimitives,
    value::ValueCommitment,
    Action, Anchor, Bundle, Proof,
};
<<<<<<< HEAD
=======
#[cfg(zcash_unstable = "nu7")]
use orchard::{note::AssetBase, orchard_flavor::OrchardZSA, value::NoteValue};
>>>>>>> 583aba3e
use zcash_encoding::{Array, CompactSize, Vector};
use zcash_note_encryption::note_bytes::NoteBytes;

use zcash_protocol::value::ZatBalance;
<<<<<<< HEAD
#[cfg(zcash_unstable = "nu6" /* TODO nu7 */ )]
use {
    crate::transaction::components::issuance::read_asset,
    byteorder::LittleEndian,
    byteorder::WriteBytesExt,
    orchard::orchard_flavor::OrchardZSA,
    orchard::primitives::redpallas::Binding,
    orchard::{
        note::AssetBase,
        swap_bundle::{ActionGroupAuthorized, SwapBundle},
        value::NoteValue,
    },
};
=======
>>>>>>> 583aba3e

pub const FLAG_SPENDS_ENABLED: u8 = 0b0000_0001;
pub const FLAG_OUTPUTS_ENABLED: u8 = 0b0000_0010;
pub const FLAGS_EXPECTED_UNSET: u8 = !(FLAG_SPENDS_ENABLED | FLAG_OUTPUTS_ENABLED);

pub trait MapAuth<A: Authorization, B: Authorization> {
    fn map_spend_auth(&self, s: A::SpendAuth) -> B::SpendAuth;
    fn map_authorization(&self, a: A) -> B;
}

/// The identity map.
///
/// This can be used with [`TransactionData::map_authorization`] when you want to map the
/// authorization of a subset of the transaction's bundles.
///
/// [`TransactionData::map_authorization`]: crate::transaction::TransactionData::map_authorization
impl MapAuth<Authorized, Authorized> for () {
    fn map_spend_auth(
        &self,
        s: <Authorized as Authorization>::SpendAuth,
    ) -> <Authorized as Authorization>::SpendAuth {
        s
    }

    fn map_authorization(&self, a: Authorized) -> Authorized {
        a
    }
}

/// Reads an [`orchard::Bundle`] from a v5 transaction format.
pub fn read_orchard_bundle<R: Read>(
    mut reader: R,
<<<<<<< HEAD
) -> io::Result<Option<Bundle<Authorized, Amount, OrchardVanilla>>> {
=======
) -> io::Result<Option<Bundle<Authorized, ZatBalance, OrchardVanilla>>> {
>>>>>>> 583aba3e
    #[allow(clippy::redundant_closure)]
    let actions_without_auth = Vector::read(&mut reader, |r| read_action_without_auth(r))?;
    if actions_without_auth.is_empty() {
        Ok(None)
    } else {
        let flags = read_flags(&mut reader)?;
        let value_balance = Transaction::read_amount(&mut reader)?;
        let anchor = read_anchor(&mut reader)?;
        let proof_bytes = Vector::read(&mut reader, |r| r.read_u8())?;
        let actions = NonEmpty::from_vec(
            actions_without_auth
                .into_iter()
                .map(|act| act.try_map(|_| read_signature::<_, redpallas::SpendAuth>(&mut reader)))
                .collect::<Result<Vec<_>, _>>()?,
        )
        .expect("A nonzero number of actions was read from the transaction data.");

        let binding_signature = read_signature::<_, redpallas::Binding>(&mut reader)?;

        let authorization = Authorized::from_parts(Proof::new(proof_bytes), binding_signature);

        Ok(Some(Bundle::from_parts(
            actions,
            flags,
            value_balance,
            vec![],
            anchor,
            0,
            authorization,
        )))
    }
}

<<<<<<< HEAD
/// Reads an [`Bundle`] from a v6 transaction format.
#[cfg(zcash_unstable = "nu6" /* TODO nu7 */ )]
pub fn read_orchard_zsa_bundle<R: Read>(
    mut reader: R,
) -> io::Result<Option<Bundle<Authorized, Amount, OrchardZSA>>> {
    let num_action_groups: usize = CompactSize::read_t::<_, u32>(&mut reader)? as usize;
=======
/// Reads an [`orchard::Bundle`] from a v6 transaction format.
#[cfg(zcash_unstable = "nu7")]
pub fn read_orchard_zsa_bundle<R: Read>(
    mut reader: R,
) -> io::Result<Option<orchard::Bundle<Authorized, ZatBalance, OrchardZSA>>> {
    let num_action_groups: u32 = CompactSize::read_t::<_, u32>(&mut reader)?;
>>>>>>> 583aba3e
    if num_action_groups == 0 {
        return Ok(None);
    } else if num_action_groups != 1 {
        return Err(io::Error::new(
            io::ErrorKind::InvalidInput,
            "A V6 transaction must contain exactly one action group",
        ));
    }

    let (actions, flags, anchor, proof, timelimit, burn) = read_action_group_data(&mut reader)?;

    let (value_balance, binding_signature) = read_bundle_balance_metadata(&mut reader)?;

    Ok(Some(Bundle::from_parts(
        actions,
        flags,
        value_balance,
        burn,
        anchor,
        timelimit,
        Authorized::from_parts(proof, binding_signature),
    )))
}

/// Reads an [`orchard::Bundle`] from a v6 transaction format.
#[cfg(zcash_unstable = "nu6" /* TODO swap */ )]
pub fn read_orchard_swap_bundle<R: Read>(mut reader: R) -> io::Result<Option<SwapBundle<Amount>>> {
    let action_groups = read_action_groups(&mut reader)?;

    let (value_balance, binding_signature) = read_bundle_balance_metadata(&mut reader)?;

    Ok(Some(SwapBundle::from_parts(
        action_groups,
        value_balance,
        binding_signature,
    )))
}

#[cfg(zcash_unstable = "nu6" /* TODO nu7 */ )]
fn read_action_groups<R: Read>(
    mut reader: R,
) -> io::Result<Vec<Bundle<ActionGroupAuthorized, ZatBalance, OrchardZSA>>> {
    // Read a number of action group
    let num_action_groups: usize = CompactSize::read_t::<_, u32>(&mut reader)? as usize;
    if num_action_groups == 0 {
        return Ok(vec![]);
    }

    let action_groups_data: Vec<(
        NonEmpty<Action<Signature<SpendAuth>, OrchardZSA>>,
        Flags,
        Anchor,
        Proof,
        u32,
        Vec<(AssetBase, NoteValue)>,
    )> = Array::read_collected(&mut reader, num_action_groups, |r| {
        read_action_group_data(r)
    })?;

    let action_groups = action_groups_data
        .into_iter()
        .map(|(actions, flags, anchor, proof, timelimit, burn)| {
            Bundle::from_parts(
                actions,
                flags,
                ZatBalance::zero(), // Dummy value. In reality value balance of an action group can be non-zero, but at this level we only track value balance of the entire bundle.
                burn,
                anchor,
                timelimit,
                ActionGroupAuthorized::from_parts(proof),
            )
        })
        .collect::<Vec<_>>();

    Ok(action_groups.to_vec())
}

#[cfg(zcash_unstable = "nu6" /* TODO nu7 */ )]
fn read_action_group_data<R: Read>(
    mut reader: R,
) -> io::Result<(
    NonEmpty<Action<Signature<SpendAuth>, OrchardZSA>>,
    Flags,
    Anchor,
    Proof,
    u32,
    Vec<(AssetBase, NoteValue)>,
)> {
    let actions_without_auth = Vector::read(&mut reader, |r| read_action_without_auth(r))?;
    if actions_without_auth.is_empty() {
        return Err(io::Error::new(
            io::ErrorKind::InvalidInput,
            "An action group must contain at least one action",
        ));
    }
    let flags = read_flags(&mut reader)?;
    let anchor = read_anchor(&mut reader)?;
<<<<<<< HEAD
    let proof_bytes = Vector::read(&mut reader, |r| r.read_u8())?;
    let proof = Proof::new(proof_bytes);
    let timelimit = reader.read_u32::<LittleEndian>()?;
    let burn = read_burn(&mut reader)?;
=======
    let timelimit = reader.read_u32_le()?;
    if timelimit != 0 {
        return Err(io::Error::new(
            io::ErrorKind::InvalidInput,
            "Timelimit field must be set to zero",
        ));
    }
    let burn = read_burn(&mut reader)?;
    let proof_bytes = Vector::read(&mut reader, |r| r.read_u8())?;
>>>>>>> 583aba3e
    let actions = NonEmpty::from_vec(
        actions_without_auth
            .into_iter()
            .map(|act| act.try_map(|_| read_signature::<_, redpallas::SpendAuth>(&mut reader)))
            .collect::<Result<Vec<_>, _>>()?,
    )
    .expect("The action group must contain at least one action.");

<<<<<<< HEAD
    Ok((actions, flags, anchor, proof, timelimit, burn))
}

#[cfg(zcash_unstable = "nu6" /* TODO nu7 */ )]
fn read_bundle_balance_metadata<R: Read>(
    mut reader: R,
) -> io::Result<(Amount, Signature<Binding>)> {
    let value_balance = Transaction::read_amount(&mut reader)?;
=======
    let value_balance = Transaction::read_amount(&mut reader)?;

>>>>>>> 583aba3e
    let binding_signature = read_signature::<_, redpallas::Binding>(&mut reader)?;
    Ok((value_balance, binding_signature))
}

/// Reads burn for OrchardZSA
#[cfg(zcash_unstable = "nu7")]
pub fn read_burn<R: Read>(mut reader: &mut R) -> io::Result<Vec<(AssetBase, NoteValue)>> {
    Vector::read(&mut reader, read_burn_item)
}

#[cfg(zcash_unstable = "nu7")]
fn read_burn_item<R: Read>(reader: &mut R) -> io::Result<(AssetBase, NoteValue)> {
    Ok((read_asset(reader)?, read_note_value(reader)?))
}

pub fn read_value_commitment<R: Read>(mut reader: R) -> io::Result<ValueCommitment> {
    let mut bytes = [0u8; 32];
    reader.read_exact(&mut bytes)?;
    let cv = ValueCommitment::from_bytes(&bytes);

    if cv.is_none().into() {
        Err(io::Error::new(
            io::ErrorKind::InvalidInput,
            "invalid Pallas point for value commitment",
        ))
    } else {
        Ok(cv.unwrap())
    }
}

pub fn read_nullifier<R: Read>(mut reader: R) -> io::Result<Nullifier> {
    let mut bytes = [0u8; 32];
    reader.read_exact(&mut bytes)?;
    let nullifier_ctopt = Nullifier::from_bytes(&bytes);
    if nullifier_ctopt.is_none().into() {
        Err(io::Error::new(
            io::ErrorKind::InvalidInput,
            "invalid Pallas point for nullifier",
        ))
    } else {
        Ok(nullifier_ctopt.unwrap())
    }
}

pub fn read_verification_key<R: Read>(mut reader: R) -> io::Result<VerificationKey<SpendAuth>> {
    let mut bytes = [0u8; 32];
    reader.read_exact(&mut bytes)?;
    VerificationKey::try_from(bytes)
        .map_err(|_| io::Error::new(io::ErrorKind::InvalidInput, "invalid verification key"))
}

pub fn read_cmx<R: Read>(mut reader: R) -> io::Result<ExtractedNoteCommitment> {
    let mut bytes = [0u8; 32];
    reader.read_exact(&mut bytes)?;
    let cmx = ExtractedNoteCommitment::from_bytes(&bytes);
    Option::from(cmx).ok_or_else(|| {
        io::Error::new(
            io::ErrorKind::InvalidInput,
            "invalid Pallas base for field cmx",
        )
    })
}

pub fn read_note_ciphertext<R: Read, P: OrchardPrimitives>(
    mut reader: R,
) -> io::Result<TransmittedNoteCiphertext<P>> {
    let mut epk = [0; 32];
    let mut enc = vec![0u8; P::ENC_CIPHERTEXT_SIZE];
    let mut out = [0; 80];

    reader.read_exact(&mut epk)?;
    reader.read_exact(&mut enc)?;
    reader.read_exact(&mut out)?;

    Ok(TransmittedNoteCiphertext::<P> {
        epk_bytes: epk,
        enc_ciphertext: <P>::NoteCiphertextBytes::from_slice(&enc).unwrap(),
        out_ciphertext: out,
    })
}

pub fn read_action_without_auth<R: Read, P: OrchardPrimitives>(
    mut reader: R,
) -> io::Result<Action<(), P>> {
    let cv_net = read_value_commitment(&mut reader)?;
    let nf_old = read_nullifier(&mut reader)?;
    let rk = read_verification_key(&mut reader)?;
    let cmx = read_cmx(&mut reader)?;
    let encrypted_note = read_note_ciphertext(&mut reader)?;

    Ok(Action::from_parts(
        nf_old,
        rk,
        cmx,
        encrypted_note,
        cv_net,
        (),
    ))
}

pub fn read_flags<R: Read>(mut reader: R) -> io::Result<Flags> {
    let mut byte = [0u8; 1];
    reader.read_exact(&mut byte)?;
    Flags::from_byte(byte[0])
        .ok_or_else(|| io::Error::new(io::ErrorKind::InvalidInput, "invalid Orchard flags"))
}

pub fn read_anchor<R: Read>(mut reader: R) -> io::Result<Anchor> {
    let mut bytes = [0u8; 32];
    reader.read_exact(&mut bytes)?;
    Option::from(Anchor::from_bytes(bytes))
        .ok_or_else(|| io::Error::new(io::ErrorKind::InvalidInput, "invalid Orchard anchor"))
}

pub fn read_signature<R: Read, T: SigType>(mut reader: R) -> io::Result<Signature<T>> {
    let mut bytes = [0u8; 64];
    reader.read_exact(&mut bytes)?;
    Ok(Signature::from(bytes))
}

/// Writes an [`orchard::Bundle`] in the v5 transaction format.
pub fn write_orchard_vanilla_bundle<W: Write>(
    bundle: &Bundle<Authorized, ZatBalance, OrchardVanilla>,
    mut writer: W,
) -> io::Result<()> {
    Vector::write_nonempty(&mut writer, bundle.actions(), |w, a| {
        write_action_without_auth(w, a)
    })?;

    writer.write_all(&[bundle.flags().to_byte()])?;
    writer.write_all(&bundle.value_balance().to_i64_le_bytes())?;
    writer.write_all(&bundle.anchor().to_bytes())?;
    Vector::write(
        &mut writer,
        bundle.authorization().proof().as_ref(),
        |w, b| w.write_all(&[*b]),
    )?;
    Array::write(
        &mut writer,
        bundle.actions().iter().map(|a| a.authorization()),
        |w, auth| w.write_all(&<[u8; 64]>::from(*auth)),
    )?;
    writer.write_all(&<[u8; 64]>::from(
        bundle.authorization().binding_signature(),
    ))?;

    Ok(())
}

#[cfg(zcash_unstable = "nu7")]
fn read_note_value<R: Read>(mut reader: R) -> io::Result<NoteValue> {
    let mut bytes = [0; 8];
    reader.read_exact(&mut bytes)?;
    Ok(NoteValue::from_bytes(bytes))
}

/// Writes burn for OrchardZSA
#[cfg(zcash_unstable = "nu7")]
pub fn write_burn<W: Write>(writer: &mut W, burn: &[(AssetBase, NoteValue)]) -> io::Result<()> {
    Vector::write(writer, burn, |w, (asset, amount)| {
        w.write_all(&asset.to_bytes())?;
        w.write_all(&amount.to_bytes())?;
        Ok(())
    })?;
    Ok(())
}

/// Writes an [`orchard::Bundle`] in the appropriate transaction format.
pub fn write_orchard_bundle<W: Write>(
    mut writer: W,
    bundle: Option<&OrchardBundle<Authorized>>,
) -> io::Result<()> {
    if let Some(bundle) = bundle {
        match bundle {
            OrchardBundle::OrchardVanilla(b) => write_orchard_vanilla_bundle(b, writer)?,
            #[cfg(zcash_unstable = "nu7")]
            OrchardBundle::OrchardZSA(b) => write_orchard_zsa_bundle(writer, b)?,
            #[cfg(zcash_unstable = "nu6" /* TODO swap */ )]
            OrchardBundle::OrchardSwap(b) => write_orchard_swap_bundle(writer, b)?,
        }
    } else {
        CompactSize::write(&mut writer, 0)?;
    }

    Ok(())
}

<<<<<<< HEAD
/// Writes an [`orchard::Bundle`] in the v5 transaction format.
pub fn write_v5_bundle<W: Write>(
    bundle: &Bundle<Authorized, ZatBalance, OrchardVanilla>,
    mut writer: W,
) -> io::Result<()> {
    Vector::write_nonempty(&mut writer, bundle.actions(), |w, a| {
        write_action_without_auth(w, a)
    })?;

    writer.write_all(&[bundle.flags().to_byte()])?;
    writer.write_all(&bundle.value_balance().to_i64_le_bytes())?;
    writer.write_all(&bundle.anchor().to_bytes())?;
    Vector::write(
        &mut writer,
        bundle.authorization().proof().unwrap().as_ref(),
        |w, b| w.write_all(&[*b]),
    )?;
    Array::write(
        &mut writer,
        bundle.actions().iter().map(|a| a.authorization()),
        |w, auth| w.write_all(&<[u8; 64]>::from(*auth)),
    )?;
    writer.write_all(&<[u8; 64]>::from(
        bundle.authorization().binding_signature(),
    ))?;

    Ok(())
}

=======
>>>>>>> 583aba3e
/// Writes an [`orchard::Bundle`] in the appropriate transaction format.
#[cfg(zcash_unstable = "nu7")]
pub fn write_orchard_zsa_bundle<W: Write>(
    mut writer: W,
    bundle: &orchard::Bundle<Authorized, ZatBalance, OrchardZSA>,
) -> io::Result<()> {
    // Exactly one action group for NU7
    CompactSize::write(&mut writer, 1)?;
    // Timelimit must be zero for NU7
    write_action_group(&mut writer, bundle)?;
    write_bundle_balance_metadata(
        &mut writer,
        bundle.value_balance(),
        bundle.authorization().binding_signature(),
    )?;
    Ok(())
}

/// Writes an [`orchard::Bundle`] in the appropriate transaction format.
#[cfg(zcash_unstable = "nu6" /* TODO swap */ )]
pub fn write_orchard_swap_bundle<W: Write>(
    mut writer: W,
    bundle: &SwapBundle<Amount>,
) -> io::Result<()> {
    CompactSize::write(&mut writer, bundle.action_groups().len())?;
    bundle
        .action_groups()
        .into_iter()
        .for_each(|ag| write_action_group(&mut writer, ag).unwrap());
    write_bundle_balance_metadata(
        &mut writer,
        bundle.value_balance(),
        bundle.binding_signature(),
    )?;
    Ok(())
}

#[cfg(zcash_unstable = "nu6" /* TODO nu7 */ )]
fn write_action_group<W: Write, A: Authorization<SpendAuth = Signature<SpendAuth>>>(
    mut writer: W,
    bundle: &orchard::Bundle<A, Amount, OrchardZSA>,
) -> io::Result<()> {
    Vector::write_nonempty(&mut writer, bundle.actions(), |w, a| {
        write_action_without_auth(w, a)
    })?;

    writer.write_all(&[bundle.flags().to_byte()])?;
    writer.write_all(&bundle.anchor().to_bytes())?;

    // Timelimit must be zero for NU7
    writer.write_u32_le(0)?;

    write_burn(&mut writer, bundle.burn())?;

    Vector::write(
        &mut writer,
        bundle.authorization().proof().unwrap().as_ref(),
        |w, b| w.write_u8(*b),
    )?;
<<<<<<< HEAD
    writer.write_u32::<LittleEndian>(bundle.expiry_height())?;
    Vector::write(&mut writer, bundle.burn(), |w, (asset, amount)| {
        w.write_all(&asset.to_bytes())?;
        w.write_all(&amount.to_bytes())
    })?;
=======

>>>>>>> 583aba3e
    Array::write(
        &mut writer,
        bundle.actions().iter().map(|a| a.authorization()),
        |w, auth| w.write_all(&<[u8; 64]>::from(*auth)),
<<<<<<< HEAD
    )
}
=======
    )?;

    writer.write_all(&bundle.value_balance().to_i64_le_bytes())?;

    writer.write_all(&<[u8; 64]>::from(
        bundle.authorization().binding_signature(),
    ))?;
>>>>>>> 583aba3e

#[cfg(zcash_unstable = "nu6" /* TODO nu7 */ )]
fn write_bundle_balance_metadata<W: Write>(
    mut writer: W,
    value_balance: &ZatBalance,
    binding_signature: &Signature<Binding>,
) -> io::Result<()> {
    writer.write_all(&value_balance.to_i64_le_bytes())?;
    writer.write_all(&<[u8; 64]>::from(binding_signature))
}

pub fn write_value_commitment<W: Write>(mut writer: W, cv: &ValueCommitment) -> io::Result<()> {
    writer.write_all(&cv.to_bytes())
}

pub fn write_nullifier<W: Write>(mut writer: W, nf: &Nullifier) -> io::Result<()> {
    writer.write_all(&nf.to_bytes())
}

pub fn write_verification_key<W: Write>(
    mut writer: W,
    rk: &redpallas::VerificationKey<SpendAuth>,
) -> io::Result<()> {
    writer.write_all(&<[u8; 32]>::from(rk))
}

pub fn write_cmx<W: Write>(mut writer: W, cmx: &ExtractedNoteCommitment) -> io::Result<()> {
    writer.write_all(&cmx.to_bytes())
}

pub fn write_note_ciphertext<W: Write, P: OrchardPrimitives>(
    mut writer: W,
    nc: &TransmittedNoteCiphertext<P>,
) -> io::Result<()> {
    writer.write_all(&nc.epk_bytes)?;
    writer.write_all(nc.enc_ciphertext.as_ref())?;
    writer.write_all(&nc.out_ciphertext)
}

<<<<<<< HEAD
pub fn write_action_without_auth<W: Write, D: OrchardDomainCommon, A>(
    mut writer: W,
    act: &Action<A, D>,
=======
pub fn write_action_without_auth<W: Write, P: OrchardPrimitives>(
    mut writer: W,
    act: &Action<<Authorized as Authorization>::SpendAuth, P>,
>>>>>>> 583aba3e
) -> io::Result<()> {
    write_value_commitment(&mut writer, act.cv_net())?;
    write_nullifier(&mut writer, act.nullifier())?;
    write_verification_key(&mut writer, act.rk())?;
    write_cmx(&mut writer, act.cmx())?;
    write_note_ciphertext(&mut writer, act.encrypted_note())?;
    Ok(())
}

#[cfg(any(test, feature = "test-dependencies"))]
pub mod testing {
    use proptest::prelude::*;

    use crate::transaction::{OrchardBundle, TxVersion};
    use orchard::bundle::{testing as t_orch, Authorized};
    use zcash_protocol::value::testing::arb_zat_balance;

    #[cfg(zcash_unstable = "nu7")]
    use orchard::orchard_flavor::OrchardZSA;

    prop_compose! {
        pub fn arb_bundle(n_actions: usize)(
            orchard_value_balance in arb_zat_balance(),
            bundle in t_orch::BundleArb::arb_bundle(n_actions)
        ) -> OrchardBundle<Authorized> {
            // overwrite the value balance, as we can't guarantee that the
            // value doesn't exceed the MAX_MONEY bounds.
            OrchardBundle::OrchardVanilla(bundle.try_map_value_balance::<_, (), _>(|_| Ok(orchard_value_balance)).unwrap())
        }
    }

    #[cfg(zcash_unstable = "nu7")]
    prop_compose! {
        pub fn arb_zsa_bundle(n_actions: usize)(
            orchard_value_balance in arb_zat_balance(),
            bundle in t_orch::BundleArb::<OrchardZSA>::arb_bundle(n_actions)
        ) -> OrchardBundle<Authorized> {
            // overwrite the value balance, as we can't guarantee that the
            // value doesn't exceed the MAX_MONEY bounds.
            OrchardBundle::OrchardZSA(bundle.try_map_value_balance::<_, (), _>(|_| Ok(orchard_value_balance)).unwrap())
        }
    }

    pub fn arb_bundle_for_version(
        v: TxVersion,
    ) -> impl Strategy<Value = Option<OrchardBundle<Authorized>>> {
        #[cfg(zcash_unstable = "nu7")]
        if v.has_orchard_zsa() {
            return Strategy::boxed(
                (1usize..100).prop_flat_map(|n| prop::option::of(arb_zsa_bundle(n))),
            );
        }

        if v.has_orchard() {
            Strategy::boxed((1usize..100).prop_flat_map(|n| prop::option::of(arb_bundle(n))))
        } else {
            Strategy::boxed(Just(None))
        }
    }
}<|MERGE_RESOLUTION|>--- conflicted
+++ resolved
@@ -1,15 +1,11 @@
 //! Functions for parsing & serialization of Orchard transaction components.
 use crate::encoding::ReadBytesExt;
 
-<<<<<<< HEAD
-use super::Amount;
-=======
 #[cfg(zcash_unstable = "nu7")]
 use crate::encoding::WriteBytesExt;
 #[cfg(zcash_unstable = "nu7")]
 use crate::transaction::components::issuance::read_asset;
 
->>>>>>> 583aba3e
 use crate::transaction::{OrchardBundle, Transaction};
 use alloc::vec::Vec;
 use core::convert::TryFrom;
@@ -17,38 +13,19 @@
 use nonempty::NonEmpty;
 use orchard::{
     bundle::{Authorization, Authorized, Flags},
+    domain::OrchardDomainCommon,
     note::{ExtractedNoteCommitment, Nullifier, TransmittedNoteCiphertext},
     orchard_flavor::OrchardVanilla,
     primitives::redpallas::{self, SigType, Signature, SpendAuth, VerificationKey},
-    primitives::OrchardPrimitives,
     value::ValueCommitment,
     Action, Anchor, Bundle, Proof,
 };
-<<<<<<< HEAD
-=======
 #[cfg(zcash_unstable = "nu7")]
 use orchard::{note::AssetBase, orchard_flavor::OrchardZSA, value::NoteValue};
->>>>>>> 583aba3e
 use zcash_encoding::{Array, CompactSize, Vector};
 use zcash_note_encryption::note_bytes::NoteBytes;
 
 use zcash_protocol::value::ZatBalance;
-<<<<<<< HEAD
-#[cfg(zcash_unstable = "nu6" /* TODO nu7 */ )]
-use {
-    crate::transaction::components::issuance::read_asset,
-    byteorder::LittleEndian,
-    byteorder::WriteBytesExt,
-    orchard::orchard_flavor::OrchardZSA,
-    orchard::primitives::redpallas::Binding,
-    orchard::{
-        note::AssetBase,
-        swap_bundle::{ActionGroupAuthorized, SwapBundle},
-        value::NoteValue,
-    },
-};
-=======
->>>>>>> 583aba3e
 
 pub const FLAG_SPENDS_ENABLED: u8 = 0b0000_0001;
 pub const FLAG_OUTPUTS_ENABLED: u8 = 0b0000_0010;
@@ -81,11 +58,7 @@
 /// Reads an [`orchard::Bundle`] from a v5 transaction format.
 pub fn read_orchard_bundle<R: Read>(
     mut reader: R,
-<<<<<<< HEAD
-) -> io::Result<Option<Bundle<Authorized, Amount, OrchardVanilla>>> {
-=======
 ) -> io::Result<Option<Bundle<Authorized, ZatBalance, OrchardVanilla>>> {
->>>>>>> 583aba3e
     #[allow(clippy::redundant_closure)]
     let actions_without_auth = Vector::read(&mut reader, |r| read_action_without_auth(r))?;
     if actions_without_auth.is_empty() {
@@ -119,21 +92,12 @@
     }
 }
 
-<<<<<<< HEAD
-/// Reads an [`Bundle`] from a v6 transaction format.
-#[cfg(zcash_unstable = "nu6" /* TODO nu7 */ )]
-pub fn read_orchard_zsa_bundle<R: Read>(
-    mut reader: R,
-) -> io::Result<Option<Bundle<Authorized, Amount, OrchardZSA>>> {
-    let num_action_groups: usize = CompactSize::read_t::<_, u32>(&mut reader)? as usize;
-=======
 /// Reads an [`orchard::Bundle`] from a v6 transaction format.
 #[cfg(zcash_unstable = "nu7")]
 pub fn read_orchard_zsa_bundle<R: Read>(
     mut reader: R,
 ) -> io::Result<Option<orchard::Bundle<Authorized, ZatBalance, OrchardZSA>>> {
     let num_action_groups: u32 = CompactSize::read_t::<_, u32>(&mut reader)?;
->>>>>>> 583aba3e
     if num_action_groups == 0 {
         return Ok(None);
     } else if num_action_groups != 1 {
@@ -231,22 +195,10 @@
     }
     let flags = read_flags(&mut reader)?;
     let anchor = read_anchor(&mut reader)?;
-<<<<<<< HEAD
+    let timelimit = reader.read_u32_le()?;
+    let burn = read_burn(&mut reader)?;
     let proof_bytes = Vector::read(&mut reader, |r| r.read_u8())?;
     let proof = Proof::new(proof_bytes);
-    let timelimit = reader.read_u32::<LittleEndian>()?;
-    let burn = read_burn(&mut reader)?;
-=======
-    let timelimit = reader.read_u32_le()?;
-    if timelimit != 0 {
-        return Err(io::Error::new(
-            io::ErrorKind::InvalidInput,
-            "Timelimit field must be set to zero",
-        ));
-    }
-    let burn = read_burn(&mut reader)?;
-    let proof_bytes = Vector::read(&mut reader, |r| r.read_u8())?;
->>>>>>> 583aba3e
     let actions = NonEmpty::from_vec(
         actions_without_auth
             .into_iter()
@@ -255,7 +207,6 @@
     )
     .expect("The action group must contain at least one action.");
 
-<<<<<<< HEAD
     Ok((actions, flags, anchor, proof, timelimit, burn))
 }
 
@@ -264,23 +215,19 @@
     mut reader: R,
 ) -> io::Result<(Amount, Signature<Binding>)> {
     let value_balance = Transaction::read_amount(&mut reader)?;
-=======
-    let value_balance = Transaction::read_amount(&mut reader)?;
-
->>>>>>> 583aba3e
     let binding_signature = read_signature::<_, redpallas::Binding>(&mut reader)?;
     Ok((value_balance, binding_signature))
 }
 
+#[cfg(zcash_unstable = "nu7")]
+fn read_burn_item<R: Read>(reader: &mut R) -> io::Result<(AssetBase, NoteValue)> {
+    Ok((read_asset(reader)?, read_note_value(reader)?))
+}
+
 /// Reads burn for OrchardZSA
 #[cfg(zcash_unstable = "nu7")]
 pub fn read_burn<R: Read>(mut reader: &mut R) -> io::Result<Vec<(AssetBase, NoteValue)>> {
     Vector::read(&mut reader, read_burn_item)
-}
-
-#[cfg(zcash_unstable = "nu7")]
-fn read_burn_item<R: Read>(reader: &mut R) -> io::Result<(AssetBase, NoteValue)> {
-    Ok((read_asset(reader)?, read_note_value(reader)?))
 }
 
 pub fn read_value_commitment<R: Read>(mut reader: R) -> io::Result<ValueCommitment> {
@@ -331,27 +278,27 @@
     })
 }
 
-pub fn read_note_ciphertext<R: Read, P: OrchardPrimitives>(
-    mut reader: R,
-) -> io::Result<TransmittedNoteCiphertext<P>> {
+pub fn read_note_ciphertext<R: Read, D: OrchardDomainCommon>(
+    mut reader: R,
+) -> io::Result<TransmittedNoteCiphertext<D>> {
     let mut epk = [0; 32];
-    let mut enc = vec![0u8; P::ENC_CIPHERTEXT_SIZE];
+    let mut enc = vec![0u8; D::ENC_CIPHERTEXT_SIZE];
     let mut out = [0; 80];
 
     reader.read_exact(&mut epk)?;
     reader.read_exact(&mut enc)?;
     reader.read_exact(&mut out)?;
 
-    Ok(TransmittedNoteCiphertext::<P> {
+    Ok(TransmittedNoteCiphertext::<D> {
         epk_bytes: epk,
-        enc_ciphertext: <P>::NoteCiphertextBytes::from_slice(&enc).unwrap(),
+        enc_ciphertext: <D>::NoteCiphertextBytes::from_slice(&enc).unwrap(),
         out_ciphertext: out,
     })
 }
 
-pub fn read_action_without_auth<R: Read, P: OrchardPrimitives>(
-    mut reader: R,
-) -> io::Result<Action<(), P>> {
+pub fn read_action_without_auth<R: Read, D: OrchardDomainCommon>(
+    mut reader: R,
+) -> io::Result<Action<(), D>> {
     let cv_net = read_value_commitment(&mut reader)?;
     let nf_old = read_nullifier(&mut reader)?;
     let rk = read_verification_key(&mut reader)?;
@@ -386,35 +333,6 @@
     let mut bytes = [0u8; 64];
     reader.read_exact(&mut bytes)?;
     Ok(Signature::from(bytes))
-}
-
-/// Writes an [`orchard::Bundle`] in the v5 transaction format.
-pub fn write_orchard_vanilla_bundle<W: Write>(
-    bundle: &Bundle<Authorized, ZatBalance, OrchardVanilla>,
-    mut writer: W,
-) -> io::Result<()> {
-    Vector::write_nonempty(&mut writer, bundle.actions(), |w, a| {
-        write_action_without_auth(w, a)
-    })?;
-
-    writer.write_all(&[bundle.flags().to_byte()])?;
-    writer.write_all(&bundle.value_balance().to_i64_le_bytes())?;
-    writer.write_all(&bundle.anchor().to_bytes())?;
-    Vector::write(
-        &mut writer,
-        bundle.authorization().proof().as_ref(),
-        |w, b| w.write_all(&[*b]),
-    )?;
-    Array::write(
-        &mut writer,
-        bundle.actions().iter().map(|a| a.authorization()),
-        |w, auth| w.write_all(&<[u8; 64]>::from(*auth)),
-    )?;
-    writer.write_all(&<[u8; 64]>::from(
-        bundle.authorization().binding_signature(),
-    ))?;
-
-    Ok(())
 }
 
 #[cfg(zcash_unstable = "nu7")]
@@ -455,9 +373,8 @@
     Ok(())
 }
 
-<<<<<<< HEAD
 /// Writes an [`orchard::Bundle`] in the v5 transaction format.
-pub fn write_v5_bundle<W: Write>(
+pub fn write_orchard_vanilla_bundle<W: Write>(
     bundle: &Bundle<Authorized, ZatBalance, OrchardVanilla>,
     mut writer: W,
 ) -> io::Result<()> {
@@ -485,8 +402,6 @@
     Ok(())
 }
 
-=======
->>>>>>> 583aba3e
 /// Writes an [`orchard::Bundle`] in the appropriate transaction format.
 #[cfg(zcash_unstable = "nu7")]
 pub fn write_orchard_zsa_bundle<W: Write>(
@@ -546,31 +461,14 @@
         bundle.authorization().proof().unwrap().as_ref(),
         |w, b| w.write_u8(*b),
     )?;
-<<<<<<< HEAD
-    writer.write_u32::<LittleEndian>(bundle.expiry_height())?;
-    Vector::write(&mut writer, bundle.burn(), |w, (asset, amount)| {
-        w.write_all(&asset.to_bytes())?;
-        w.write_all(&amount.to_bytes())
-    })?;
-=======
-
->>>>>>> 583aba3e
     Array::write(
         &mut writer,
         bundle.actions().iter().map(|a| a.authorization()),
         |w, auth| w.write_all(&<[u8; 64]>::from(*auth)),
-<<<<<<< HEAD
-    )
-}
-=======
-    )?;
-
-    writer.write_all(&bundle.value_balance().to_i64_le_bytes())?;
-
-    writer.write_all(&<[u8; 64]>::from(
-        bundle.authorization().binding_signature(),
-    ))?;
->>>>>>> 583aba3e
+    );
+
+    Ok(())
+}
 
 #[cfg(zcash_unstable = "nu6" /* TODO nu7 */ )]
 fn write_bundle_balance_metadata<W: Write>(
@@ -601,24 +499,18 @@
     writer.write_all(&cmx.to_bytes())
 }
 
-pub fn write_note_ciphertext<W: Write, P: OrchardPrimitives>(
-    mut writer: W,
-    nc: &TransmittedNoteCiphertext<P>,
+pub fn write_note_ciphertext<W: Write, D: OrchardDomainCommon>(
+    mut writer: W,
+    nc: &TransmittedNoteCiphertext<D>,
 ) -> io::Result<()> {
     writer.write_all(&nc.epk_bytes)?;
     writer.write_all(nc.enc_ciphertext.as_ref())?;
     writer.write_all(&nc.out_ciphertext)
 }
 
-<<<<<<< HEAD
 pub fn write_action_without_auth<W: Write, D: OrchardDomainCommon, A>(
     mut writer: W,
     act: &Action<A, D>,
-=======
-pub fn write_action_without_auth<W: Write, P: OrchardPrimitives>(
-    mut writer: W,
-    act: &Action<<Authorized as Authorization>::SpendAuth, P>,
->>>>>>> 583aba3e
 ) -> io::Result<()> {
     write_value_commitment(&mut writer, act.cv_net())?;
     write_nullifier(&mut writer, act.nullifier())?;
