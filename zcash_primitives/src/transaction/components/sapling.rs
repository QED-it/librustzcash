use core::fmt::Debug;

use ff::PrimeField;
use memuse::DynamicUsage;

use std::io::{self, Read, Write};

use zcash_note_encryption::{EphemeralKeyBytes, ShieldedOutput};

use crate::{
    consensus,
    sapling::{
<<<<<<< HEAD
        note_encryption::{
            CompactNoteCiphertextBytes, NoteCiphertextBytes, SaplingDomain, COMPACT_NOTE_SIZE,
        },
=======
        note::ExtractedNoteCommitment,
        note_encryption::SaplingDomain,
>>>>>>> 8dc4257d
        redjubjub::{self, PublicKey, Signature},
        value::ValueCommitment,
        Nullifier,
    },
};

use super::{amount::Amount, GROTH_PROOF_SIZE};

pub type GrothProofBytes = [u8; GROTH_PROOF_SIZE];

pub mod builder;
pub mod fees;

/// Defines the authorization type of a Sapling bundle.
pub trait Authorization: Debug {
    type SpendProof: Clone + Debug;
    type OutputProof: Clone + Debug;
    type AuthSig: Clone + Debug;
}

#[derive(Debug, Copy, Clone, PartialEq, Eq)]
pub struct Unproven;

impl Authorization for Unproven {
    type SpendProof = ();
    type OutputProof = ();
    type AuthSig = ();
}

/// Authorizing data for a bundle of Sapling spends and outputs, ready to be committed to
/// the ledger.
#[derive(Debug, Copy, Clone)]
pub struct Authorized {
    pub binding_sig: redjubjub::Signature,
}

impl Authorization for Authorized {
    type SpendProof = GrothProofBytes;
    type OutputProof = GrothProofBytes;
    type AuthSig = redjubjub::Signature;
}

pub trait MapAuth<A: Authorization, B: Authorization> {
    fn map_spend_proof(&self, p: A::SpendProof) -> B::SpendProof;
    fn map_output_proof(&self, p: A::OutputProof) -> B::OutputProof;
    fn map_auth_sig(&self, s: A::AuthSig) -> B::AuthSig;
    fn map_authorization(&self, a: A) -> B;
}

/// The identity map.
///
/// This can be used with [`TransactionData::map_authorization`] when you want to map the
/// authorization of a subset of the transaction's bundles.
///
/// [`TransactionData::map_authorization`]: crate::transaction::TransactionData::map_authorization
impl MapAuth<Authorized, Authorized> for () {
    fn map_spend_proof(
        &self,
        p: <Authorized as Authorization>::SpendProof,
    ) -> <Authorized as Authorization>::SpendProof {
        p
    }

    fn map_output_proof(
        &self,
        p: <Authorized as Authorization>::OutputProof,
    ) -> <Authorized as Authorization>::OutputProof {
        p
    }

    fn map_auth_sig(
        &self,
        s: <Authorized as Authorization>::AuthSig,
    ) -> <Authorized as Authorization>::AuthSig {
        s
    }

    fn map_authorization(&self, a: Authorized) -> Authorized {
        a
    }
}

#[derive(Debug, Clone)]
pub struct Bundle<A: Authorization> {
    shielded_spends: Vec<SpendDescription<A>>,
    shielded_outputs: Vec<OutputDescription<A::OutputProof>>,
    value_balance: Amount,
    authorization: A,
}

impl<A: Authorization> Bundle<A> {
    /// Constructs a `Bundle` from its constituent parts.
    #[cfg(feature = "temporary-zcashd")]
    pub fn temporary_zcashd_from_parts(
        shielded_spends: Vec<SpendDescription<A>>,
        shielded_outputs: Vec<OutputDescription<A::OutputProof>>,
        value_balance: Amount,
        authorization: A,
    ) -> Self {
        Self::from_parts(
            shielded_spends,
            shielded_outputs,
            value_balance,
            authorization,
        )
    }

    /// Constructs a `Bundle` from its constituent parts.
    pub(crate) fn from_parts(
        shielded_spends: Vec<SpendDescription<A>>,
        shielded_outputs: Vec<OutputDescription<A::OutputProof>>,
        value_balance: Amount,
        authorization: A,
    ) -> Self {
        Bundle {
            shielded_spends,
            shielded_outputs,
            value_balance,
            authorization,
        }
    }

    /// Returns the list of spends in this bundle.
    pub fn shielded_spends(&self) -> &[SpendDescription<A>] {
        &self.shielded_spends
    }

    /// Returns the list of outputs in this bundle.
    pub fn shielded_outputs(&self) -> &[OutputDescription<A::OutputProof>] {
        &self.shielded_outputs
    }

    /// Returns the net value moved into or out of the Sapling shielded pool.
    ///
    /// This is the sum of Sapling spends minus the sum of Sapling outputs.
    pub fn value_balance(&self) -> &Amount {
        &self.value_balance
    }

    /// Returns the authorization for this bundle.
    ///
    /// In the case of a `Bundle<Authorized>`, this is the binding signature.
    pub fn authorization(&self) -> &A {
        &self.authorization
    }

    pub fn map_authorization<B: Authorization, F: MapAuth<A, B>>(self, f: F) -> Bundle<B> {
        Bundle {
            shielded_spends: self
                .shielded_spends
                .into_iter()
                .map(|d| SpendDescription {
                    cv: d.cv,
                    anchor: d.anchor,
                    nullifier: d.nullifier,
                    rk: d.rk,
                    zkproof: f.map_spend_proof(d.zkproof),
                    spend_auth_sig: f.map_auth_sig(d.spend_auth_sig),
                })
                .collect(),
            shielded_outputs: self
                .shielded_outputs
                .into_iter()
                .map(|o| OutputDescription {
                    cv: o.cv,
                    cmu: o.cmu,
                    ephemeral_key: o.ephemeral_key,
                    enc_ciphertext: o.enc_ciphertext,
                    out_ciphertext: o.out_ciphertext,
                    zkproof: f.map_output_proof(o.zkproof),
                })
                .collect(),
            value_balance: self.value_balance,
            authorization: f.map_authorization(self.authorization),
        }
    }
}

#[derive(Clone)]
pub struct SpendDescription<A: Authorization> {
    cv: ValueCommitment,
    anchor: bls12_381::Scalar,
    nullifier: Nullifier,
    rk: PublicKey,
    zkproof: A::SpendProof,
    spend_auth_sig: A::AuthSig,
}

impl<A: Authorization> std::fmt::Debug for SpendDescription<A> {
    fn fmt(&self, f: &mut std::fmt::Formatter<'_>) -> Result<(), std::fmt::Error> {
        write!(
            f,
            "SpendDescription(cv = {:?}, anchor = {:?}, nullifier = {:?}, rk = {:?}, spend_auth_sig = {:?})",
            self.cv, self.anchor, self.nullifier, self.rk, self.spend_auth_sig
        )
    }
}

impl<A: Authorization> SpendDescription<A> {
    #[cfg(feature = "temporary-zcashd")]
    pub fn temporary_zcashd_from_parts(
        cv: ValueCommitment,
        anchor: bls12_381::Scalar,
        nullifier: Nullifier,
        rk: PublicKey,
        zkproof: A::SpendProof,
        spend_auth_sig: A::AuthSig,
    ) -> Self {
        Self {
            cv,
            anchor,
            nullifier,
            rk,
            zkproof,
            spend_auth_sig,
        }
    }

    /// Returns the commitment to the value consumed by this spend.
    pub fn cv(&self) -> &ValueCommitment {
        &self.cv
    }

    /// Returns the root of the Sapling commitment tree that this spend commits to.
    pub fn anchor(&self) -> &bls12_381::Scalar {
        &self.anchor
    }

    /// Returns the nullifier of the note being spent.
    pub fn nullifier(&self) -> &Nullifier {
        &self.nullifier
    }

    /// Returns the randomized verification key for the note being spent.
    pub fn rk(&self) -> &PublicKey {
        &self.rk
    }

    /// Returns the proof for this spend.
    pub fn zkproof(&self) -> &A::SpendProof {
        &self.zkproof
    }

    /// Returns the authorization signature for this spend.
    pub fn spend_auth_sig(&self) -> &A::AuthSig {
        &self.spend_auth_sig
    }
}

/// Consensus rules (§4.4) & (§4.5):
/// - Canonical encoding is enforced here.
/// - "Not small order" is enforced here.
fn read_value_commitment<R: Read>(mut reader: R) -> io::Result<ValueCommitment> {
    let mut bytes = [0u8; 32];
    reader.read_exact(&mut bytes)?;
    let cv = ValueCommitment::from_bytes_not_small_order(&bytes);

    if cv.is_none().into() {
        Err(io::Error::new(io::ErrorKind::InvalidInput, "invalid cv"))
    } else {
        Ok(cv.unwrap())
    }
}

/// Consensus rules (§7.3) & (§7.4):
/// - Canonical encoding is enforced here
fn read_cmu<R: Read>(mut reader: R) -> io::Result<ExtractedNoteCommitment> {
    let mut f = [0u8; 32];
    reader.read_exact(&mut f)?;
    Option::from(ExtractedNoteCommitment::from_bytes(&f))
        .ok_or_else(|| io::Error::new(io::ErrorKind::InvalidInput, "cmu not in field"))
}

/// Consensus rules (§7.3) & (§7.4):
/// - Canonical encoding is enforced here
pub fn read_base<R: Read>(mut reader: R, field: &str) -> io::Result<bls12_381::Scalar> {
    let mut f = [0u8; 32];
    reader.read_exact(&mut f)?;
    Option::from(bls12_381::Scalar::from_repr(f)).ok_or_else(|| {
        io::Error::new(
            io::ErrorKind::InvalidInput,
            format!("{} not in field", field),
        )
    })
}

/// Consensus rules (§4.4) & (§4.5):
/// - Canonical encoding is enforced by the API of SaplingVerificationContext::check_spend()
///   and SaplingVerificationContext::check_output() due to the need to parse this into a
///   bellman::groth16::Proof.
/// - Proof validity is enforced in SaplingVerificationContext::check_spend()
///   and SaplingVerificationContext::check_output()
pub fn read_zkproof<R: Read>(mut reader: R) -> io::Result<GrothProofBytes> {
    let mut zkproof = [0u8; GROTH_PROOF_SIZE];
    reader.read_exact(&mut zkproof)?;
    Ok(zkproof)
}

impl SpendDescription<Authorized> {
    pub fn read_nullifier<R: Read>(mut reader: R) -> io::Result<Nullifier> {
        let mut nullifier = Nullifier([0u8; 32]);
        reader.read_exact(&mut nullifier.0)?;
        Ok(nullifier)
    }

    /// Consensus rules (§4.4):
    /// - Canonical encoding is enforced here.
    /// - "Not small order" is enforced in SaplingVerificationContext::check_spend()
    pub fn read_rk<R: Read>(mut reader: R) -> io::Result<PublicKey> {
        PublicKey::read(&mut reader)
    }

    /// Consensus rules (§4.4):
    /// - Canonical encoding is enforced here.
    /// - Signature validity is enforced in SaplingVerificationContext::check_spend()
    pub fn read_spend_auth_sig<R: Read>(mut reader: R) -> io::Result<Signature> {
        Signature::read(&mut reader)
    }

    pub fn read<R: Read>(mut reader: R) -> io::Result<Self> {
        // Consensus rules (§4.4) & (§4.5):
        // - Canonical encoding is enforced here.
        // - "Not small order" is enforced in SaplingVerificationContext::(check_spend()/check_output())
        //   (located in zcash_proofs::sapling::verifier).
        let cv = read_value_commitment(&mut reader)?;
        // Consensus rules (§7.3) & (§7.4):
        // - Canonical encoding is enforced here
        let anchor = read_base(&mut reader, "anchor")?;
        let nullifier = Self::read_nullifier(&mut reader)?;
        let rk = Self::read_rk(&mut reader)?;
        let zkproof = read_zkproof(&mut reader)?;
        let spend_auth_sig = Self::read_spend_auth_sig(&mut reader)?;

        Ok(SpendDescription {
            cv,
            anchor,
            nullifier,
            rk,
            zkproof,
            spend_auth_sig,
        })
    }

    pub fn write_v4<W: Write>(&self, mut writer: W) -> io::Result<()> {
        writer.write_all(&self.cv.to_bytes())?;
        writer.write_all(self.anchor.to_repr().as_ref())?;
        writer.write_all(&self.nullifier.0)?;
        self.rk.write(&mut writer)?;
        writer.write_all(&self.zkproof)?;
        self.spend_auth_sig.write(&mut writer)
    }

    pub fn write_v5_without_witness_data<W: Write>(&self, mut writer: W) -> io::Result<()> {
        writer.write_all(&self.cv.to_bytes())?;
        writer.write_all(&self.nullifier.0)?;
        self.rk.write(&mut writer)
    }
}

#[derive(Clone)]
pub struct SpendDescriptionV5 {
    cv: ValueCommitment,
    nullifier: Nullifier,
    rk: PublicKey,
}

impl SpendDescriptionV5 {
    pub fn read<R: Read>(mut reader: &mut R) -> io::Result<Self> {
        let cv = read_value_commitment(&mut reader)?;
        let nullifier = SpendDescription::read_nullifier(&mut reader)?;
        let rk = SpendDescription::read_rk(&mut reader)?;

        Ok(SpendDescriptionV5 { cv, nullifier, rk })
    }

    pub fn into_spend_description(
        self,
        anchor: bls12_381::Scalar,
        zkproof: GrothProofBytes,
        spend_auth_sig: Signature,
    ) -> SpendDescription<Authorized> {
        SpendDescription {
            cv: self.cv,
            anchor,
            nullifier: self.nullifier,
            rk: self.rk,
            zkproof,
            spend_auth_sig,
        }
    }
}

#[derive(Clone)]
pub struct OutputDescription<Proof> {
    cv: ValueCommitment,
    cmu: ExtractedNoteCommitment,
    ephemeral_key: EphemeralKeyBytes,
    enc_ciphertext: [u8; 580],
    out_ciphertext: [u8; 80],
    zkproof: Proof,
}

impl<Proof> OutputDescription<Proof> {
    /// Returns the commitment to the value consumed by this output.
    pub fn cv(&self) -> &ValueCommitment {
        &self.cv
    }

    /// Returns the commitment to the new note being created.
    pub fn cmu(&self) -> &ExtractedNoteCommitment {
        &self.cmu
    }

    pub fn ephemeral_key(&self) -> &EphemeralKeyBytes {
        &self.ephemeral_key
    }

    /// Returns the encrypted note ciphertext.
    pub fn enc_ciphertext(&self) -> &[u8; 580] {
        &self.enc_ciphertext
    }

    /// Returns the output recovery ciphertext.
    pub fn out_ciphertext(&self) -> &[u8; 80] {
        &self.out_ciphertext
    }

    /// Returns the proof for this output.
    pub fn zkproof(&self) -> &Proof {
        &self.zkproof
    }

    #[cfg(feature = "temporary-zcashd")]
    pub fn temporary_zcashd_from_parts(
        cv: ValueCommitment,
        cmu: ExtractedNoteCommitment,
        ephemeral_key: EphemeralKeyBytes,
        enc_ciphertext: [u8; 580],
        out_ciphertext: [u8; 80],
        zkproof: Proof,
    ) -> Self {
        Self::from_parts(
            cv,
            cmu,
            ephemeral_key,
            enc_ciphertext,
            out_ciphertext,
            zkproof,
        )
    }

    #[cfg(any(test, feature = "temporary-zcashd"))]
    pub(crate) fn from_parts(
        cv: ValueCommitment,
        cmu: ExtractedNoteCommitment,
        ephemeral_key: EphemeralKeyBytes,
        enc_ciphertext: [u8; 580],
        out_ciphertext: [u8; 80],
        zkproof: Proof,
    ) -> Self {
        OutputDescription {
            cv,
            cmu,
            ephemeral_key,
            enc_ciphertext,
            out_ciphertext,
            zkproof,
        }
    }
}

#[cfg(test)]
impl<Proof> OutputDescription<Proof> {
    pub(crate) fn cv_mut(&mut self) -> &mut ValueCommitment {
        &mut self.cv
    }
    pub(crate) fn cmu_mut(&mut self) -> &mut ExtractedNoteCommitment {
        &mut self.cmu
    }
    pub(crate) fn ephemeral_key_mut(&mut self) -> &mut EphemeralKeyBytes {
        &mut self.ephemeral_key
    }
    pub(crate) fn enc_ciphertext_mut(&mut self) -> &mut [u8; 580] {
        &mut self.enc_ciphertext
    }
    pub(crate) fn out_ciphertext_mut(&mut self) -> &mut [u8; 80] {
        &mut self.out_ciphertext
    }
}

impl<Proof: DynamicUsage> DynamicUsage for OutputDescription<Proof> {
    fn dynamic_usage(&self) -> usize {
        self.zkproof.dynamic_usage()
    }

    fn dynamic_usage_bounds(&self) -> (usize, Option<usize>) {
        self.zkproof.dynamic_usage_bounds()
    }
}

impl<P: consensus::Parameters, A> ShieldedOutput<SaplingDomain<P>> for OutputDescription<A> {
    fn ephemeral_key(&self) -> EphemeralKeyBytes {
        self.ephemeral_key.clone()
    }

    fn cmstar_bytes(&self) -> [u8; 32] {
        self.cmu.to_bytes()
    }

    fn enc_ciphertext(&self) -> Option<NoteCiphertextBytes> {
        Some(NoteCiphertextBytes(self.enc_ciphertext))
    }

    fn enc_ciphertext_compact(&self) -> CompactNoteCiphertextBytes {
        CompactNoteCiphertextBytes(
            self.enc_ciphertext[0..COMPACT_NOTE_SIZE]
                .try_into()
                .unwrap(),
        )
    }
}

impl<A> std::fmt::Debug for OutputDescription<A> {
    fn fmt(&self, f: &mut std::fmt::Formatter<'_>) -> Result<(), std::fmt::Error> {
        write!(
            f,
            "OutputDescription(cv = {:?}, cmu = {:?}, ephemeral_key = {:?})",
            self.cv, self.cmu, self.ephemeral_key
        )
    }
}

impl OutputDescription<GrothProofBytes> {
    pub fn read<R: Read>(mut reader: &mut R) -> io::Result<Self> {
        // Consensus rules (§4.5):
        // - Canonical encoding is enforced here.
        // - "Not small order" is enforced in SaplingVerificationContext::check_output()
        //   (located in zcash_proofs::sapling::verifier).
        let cv = read_value_commitment(&mut reader)?;

        // Consensus rule (§7.4): Canonical encoding is enforced here
        let cmu = read_cmu(&mut reader)?;

        // Consensus rules (§4.5):
        // - Canonical encoding is enforced in librustzcash_sapling_check_output by zcashd
        // - "Not small order" is enforced in SaplingVerificationContext::check_output()
        let mut ephemeral_key = EphemeralKeyBytes([0u8; 32]);
        reader.read_exact(&mut ephemeral_key.0)?;

        let mut enc_ciphertext = [0u8; 580];
        let mut out_ciphertext = [0u8; 80];
        reader.read_exact(&mut enc_ciphertext)?;
        reader.read_exact(&mut out_ciphertext)?;

        let zkproof = read_zkproof(&mut reader)?;

        Ok(OutputDescription {
            cv,
            cmu,
            ephemeral_key,
            enc_ciphertext,
            out_ciphertext,
            zkproof,
        })
    }

    pub fn write_v4<W: Write>(&self, mut writer: W) -> io::Result<()> {
        writer.write_all(&self.cv.to_bytes())?;
        writer.write_all(self.cmu.to_bytes().as_ref())?;
        writer.write_all(self.ephemeral_key.as_ref())?;
        writer.write_all(&self.enc_ciphertext)?;
        writer.write_all(&self.out_ciphertext)?;
        writer.write_all(&self.zkproof)
    }

    pub fn write_v5_without_proof<W: Write>(&self, mut writer: W) -> io::Result<()> {
        writer.write_all(&self.cv.to_bytes())?;
        writer.write_all(self.cmu.to_bytes().as_ref())?;
        writer.write_all(self.ephemeral_key.as_ref())?;
        writer.write_all(&self.enc_ciphertext)?;
        writer.write_all(&self.out_ciphertext)
    }
}

#[derive(Clone)]
pub struct OutputDescriptionV5 {
    cv: ValueCommitment,
    cmu: ExtractedNoteCommitment,
    ephemeral_key: EphemeralKeyBytes,
    enc_ciphertext: [u8; 580],
    out_ciphertext: [u8; 80],
}

memuse::impl_no_dynamic_usage!(OutputDescriptionV5);

impl OutputDescriptionV5 {
    pub fn read<R: Read>(mut reader: &mut R) -> io::Result<Self> {
        let cv = read_value_commitment(&mut reader)?;
        let cmu = read_cmu(&mut reader)?;

        // Consensus rules (§4.5):
        // - Canonical encoding is enforced in librustzcash_sapling_check_output by zcashd
        // - "Not small order" is enforced in SaplingVerificationContext::check_output()
        let mut ephemeral_key = EphemeralKeyBytes([0u8; 32]);
        reader.read_exact(&mut ephemeral_key.0)?;

        let mut enc_ciphertext = [0u8; 580];
        let mut out_ciphertext = [0u8; 80];
        reader.read_exact(&mut enc_ciphertext)?;
        reader.read_exact(&mut out_ciphertext)?;

        Ok(OutputDescriptionV5 {
            cv,
            cmu,
            ephemeral_key,
            enc_ciphertext,
            out_ciphertext,
        })
    }

    pub fn into_output_description(
        self,
        zkproof: GrothProofBytes,
    ) -> OutputDescription<GrothProofBytes> {
        OutputDescription {
            cv: self.cv,
            cmu: self.cmu,
            ephemeral_key: self.ephemeral_key,
            enc_ciphertext: self.enc_ciphertext,
            out_ciphertext: self.out_ciphertext,
            zkproof,
        }
    }
}

#[derive(Clone)]
pub struct CompactOutputDescription {
    pub ephemeral_key: EphemeralKeyBytes,
    pub cmu: ExtractedNoteCommitment,
    pub enc_ciphertext: [u8; COMPACT_NOTE_SIZE],
}

memuse::impl_no_dynamic_usage!(CompactOutputDescription);

impl<A> From<OutputDescription<A>> for CompactOutputDescription {
    fn from(out: OutputDescription<A>) -> CompactOutputDescription {
        CompactOutputDescription {
            ephemeral_key: out.ephemeral_key,
            cmu: out.cmu,
            enc_ciphertext: out.enc_ciphertext[..COMPACT_NOTE_SIZE].try_into().unwrap(),
        }
    }
}

impl<P: consensus::Parameters> ShieldedOutput<SaplingDomain<P>> for CompactOutputDescription {
    fn ephemeral_key(&self) -> EphemeralKeyBytes {
        self.ephemeral_key.clone()
    }

    fn cmstar_bytes(&self) -> [u8; 32] {
        self.cmu.to_bytes()
    }

    fn enc_ciphertext(&self) -> Option<NoteCiphertextBytes> {
        None
    }

    fn enc_ciphertext_compact(&self) -> CompactNoteCiphertextBytes {
        CompactNoteCiphertextBytes(self.enc_ciphertext)
    }
}

#[cfg(any(test, feature = "test-dependencies"))]
pub mod testing {
    use ff::Field;
    use group::{Group, GroupEncoding};
    use proptest::collection::vec;
    use proptest::prelude::*;
    use rand::{rngs::StdRng, SeedableRng};

    use crate::{
        constants::{SPENDING_KEY_GENERATOR, VALUE_COMMITMENT_RANDOMNESS_GENERATOR},
        sapling::{
            note::ExtractedNoteCommitment,
            redjubjub::{PrivateKey, PublicKey},
            value::{
                testing::{arb_note_value_bounded, arb_trapdoor},
                ValueCommitment, MAX_NOTE_VALUE,
            },
            Nullifier,
        },
        transaction::{
            components::{amount::testing::arb_amount, GROTH_PROOF_SIZE},
            TxVersion,
        },
    };

    use super::{Authorized, Bundle, GrothProofBytes, OutputDescription, SpendDescription};

    prop_compose! {
        fn arb_extended_point()(rng_seed in prop::array::uniform32(any::<u8>())) -> jubjub::ExtendedPoint {
            let mut rng = StdRng::from_seed(rng_seed);
            let scalar = jubjub::Scalar::random(&mut rng);
            jubjub::ExtendedPoint::generator() * scalar
        }
    }

    prop_compose! {
        /// produce a spend description with invalid data (useful only for serialization
        /// roundtrip testing).
        fn arb_spend_description(n_spends: usize)(
            value in arb_note_value_bounded(MAX_NOTE_VALUE.checked_div(n_spends as u64).unwrap_or(0)),
            rcv in arb_trapdoor(),
            anchor in vec(any::<u8>(), 64)
                .prop_map(|v| <[u8;64]>::try_from(v.as_slice()).unwrap())
                .prop_map(|v| bls12_381::Scalar::from_bytes_wide(&v)),
            nullifier in prop::array::uniform32(any::<u8>())
                .prop_map(|v| Nullifier::from_slice(&v).unwrap()),
            zkproof in vec(any::<u8>(), GROTH_PROOF_SIZE)
                .prop_map(|v| <[u8;GROTH_PROOF_SIZE]>::try_from(v.as_slice()).unwrap()),
            rng_seed in prop::array::uniform32(prop::num::u8::ANY),
            fake_sighash_bytes in prop::array::uniform32(prop::num::u8::ANY),
        ) -> SpendDescription<Authorized> {
            let mut rng = StdRng::from_seed(rng_seed);
            let sk1 = PrivateKey(jubjub::Fr::random(&mut rng));
            let rk = PublicKey::from_private(&sk1, SPENDING_KEY_GENERATOR);
            let cv = ValueCommitment::derive(value, rcv);
            SpendDescription {
                cv,
                anchor,
                nullifier,
                rk,
                zkproof,
                spend_auth_sig: sk1.sign(&fake_sighash_bytes, &mut rng, SPENDING_KEY_GENERATOR),
            }
        }
    }

    prop_compose! {
        /// produce an output description with invalid data (useful only for serialization
        /// roundtrip testing).
        pub fn arb_output_description(n_outputs: usize)(
            value in arb_note_value_bounded(MAX_NOTE_VALUE.checked_div(n_outputs as u64).unwrap_or(0)),
            rcv in arb_trapdoor(),
            cmu in vec(any::<u8>(), 64)
                .prop_map(|v| <[u8;64]>::try_from(v.as_slice()).unwrap())
                .prop_map(|v| bls12_381::Scalar::from_bytes_wide(&v)),
            enc_ciphertext in vec(any::<u8>(), 580)
                .prop_map(|v| <[u8;580]>::try_from(v.as_slice()).unwrap()),
            epk in arb_extended_point(),
            out_ciphertext in vec(any::<u8>(), 80)
                .prop_map(|v| <[u8;80]>::try_from(v.as_slice()).unwrap()),
            zkproof in vec(any::<u8>(), GROTH_PROOF_SIZE)
                .prop_map(|v| <[u8;GROTH_PROOF_SIZE]>::try_from(v.as_slice()).unwrap()),
        ) -> OutputDescription<GrothProofBytes> {
            let cv = ValueCommitment::derive(value, rcv);
            let cmu = ExtractedNoteCommitment::from_bytes(&cmu.to_bytes()).unwrap();
            OutputDescription {
                cv,
                cmu,
                ephemeral_key: epk.to_bytes().into(),
                enc_ciphertext,
                out_ciphertext,
                zkproof,
            }
        }
    }

    prop_compose! {
        pub fn arb_bundle()(
            n_spends in 0usize..30,
            n_outputs in 0usize..30,
        )(
            shielded_spends in vec(arb_spend_description(n_spends), n_spends),
            shielded_outputs in vec(arb_output_description(n_outputs), n_outputs),
            value_balance in arb_amount(),
            rng_seed in prop::array::uniform32(prop::num::u8::ANY),
            fake_bvk_bytes in prop::array::uniform32(prop::num::u8::ANY),
        ) -> Option<Bundle<Authorized>> {
            if shielded_spends.is_empty() && shielded_outputs.is_empty() {
                None
            } else {
                let mut rng = StdRng::from_seed(rng_seed);
                let bsk = PrivateKey(jubjub::Fr::random(&mut rng));

                Some(
                    Bundle {
                        shielded_spends,
                        shielded_outputs,
                        value_balance,
                        authorization: Authorized { binding_sig: bsk.sign(&fake_bvk_bytes, &mut rng, VALUE_COMMITMENT_RANDOMNESS_GENERATOR) },
                    }
                )
            }
        }
    }

    pub fn arb_bundle_for_version(
        v: TxVersion,
    ) -> impl Strategy<Value = Option<Bundle<Authorized>>> {
        if v.has_sapling() {
            Strategy::boxed(arb_bundle())
        } else {
            Strategy::boxed(Just(None))
        }
    }
}<|MERGE_RESOLUTION|>--- conflicted
+++ resolved
@@ -5,19 +5,13 @@
 
 use std::io::{self, Read, Write};
 
-use zcash_note_encryption::{EphemeralKeyBytes, ShieldedOutput};
+use zcash_note_encryption::{EphemeralKeyBytes, ShieldedOutput, COMPACT_NOTE_SIZE};
 
 use crate::{
     consensus,
     sapling::{
-<<<<<<< HEAD
-        note_encryption::{
-            CompactNoteCiphertextBytes, NoteCiphertextBytes, SaplingDomain, COMPACT_NOTE_SIZE,
-        },
-=======
         note::ExtractedNoteCommitment,
-        note_encryption::SaplingDomain,
->>>>>>> 8dc4257d
+        note_encryption::{CompactNoteCiphertextBytes, NoteCiphertextBytes, SaplingDomain},
         redjubjub::{self, PublicKey, Signature},
         value::ValueCommitment,
         Nullifier,
