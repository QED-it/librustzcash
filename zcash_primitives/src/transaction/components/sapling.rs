--- conflicted
+++ resolved
@@ -5,12 +5,8 @@
 
 use std::io::{self, Read, Write};
 
-<<<<<<< HEAD
-use zcash_note_encryption::{EphemeralKeyBytes, ShieldedOutput};
-=======
 use zcash_encoding::{Array, CompactSize, Vector};
 use zcash_note_encryption::{EphemeralKeyBytes, ENC_CIPHERTEXT_SIZE, OUT_CIPHERTEXT_SIZE};
->>>>>>> def6ab42
 
 use crate::{
     sapling::{
@@ -19,13 +15,6 @@
             OutputDescriptionV5, SpendDescription, SpendDescriptionV5,
         },
         note::ExtractedNoteCommitment,
-<<<<<<< HEAD
-        note_encryption::{
-            CompactNoteCiphertextBytes, NoteCiphertextBytes, SaplingDomain, COMPACT_NOTE_SIZE,
-        },
-        redjubjub::{self, PublicKey, Signature},
-=======
->>>>>>> def6ab42
         value::ValueCommitment,
         Nullifier,
     },
@@ -416,37 +405,16 @@
         Amount::zero()
     };
 
-<<<<<<< HEAD
-impl<P: consensus::Parameters, A> ShieldedOutput<SaplingDomain<P>> for OutputDescription<A> {
-    fn ephemeral_key(&self) -> EphemeralKeyBytes {
-        self.ephemeral_key.clone()
-    }
-=======
     let anchor = if n_spends > 0 {
         Some(read_base(&mut reader, "anchor")?)
     } else {
         None
     };
->>>>>>> def6ab42
 
     let v_spend_proofs = Array::read(&mut reader, n_spends, |r| read_zkproof(r))?;
     let v_spend_auth_sigs = Array::read(&mut reader, n_spends, |r| read_spend_auth_sig(r))?;
     let v_output_proofs = Array::read(&mut reader, n_outputs, |r| read_zkproof(r))?;
 
-<<<<<<< HEAD
-    fn enc_ciphertext(&self) -> Option<NoteCiphertextBytes> {
-        Some(NoteCiphertextBytes(self.enc_ciphertext))
-    }
-
-    fn enc_ciphertext_compact(&self) -> CompactNoteCiphertextBytes {
-        CompactNoteCiphertextBytes(
-            self.enc_ciphertext[0..COMPACT_NOTE_SIZE]
-                .try_into()
-                .unwrap(),
-        )
-    }
-}
-=======
     let binding_sig = if n_spends > 0 || n_outputs > 0 {
         let mut sig = [0; 64];
         reader.read_exact(&mut sig)?;
@@ -454,7 +422,6 @@
     } else {
         None
     };
->>>>>>> def6ab42
 
     let shielded_spends = sd_v5s
         .into_iter()
@@ -506,24 +473,6 @@
             writer.write_all(bundle.shielded_spends()[0].anchor().to_repr().as_ref())?;
         }
 
-<<<<<<< HEAD
-impl<P: consensus::Parameters> ShieldedOutput<SaplingDomain<P>> for CompactOutputDescription {
-    fn ephemeral_key(&self) -> EphemeralKeyBytes {
-        self.ephemeral_key.clone()
-    }
-
-    fn cmstar_bytes(&self) -> [u8; 32] {
-        self.cmu.to_bytes()
-    }
-
-    fn enc_ciphertext(&self) -> Option<NoteCiphertextBytes> {
-        None
-    }
-
-    fn enc_ciphertext_compact(&self) -> CompactNoteCiphertextBytes {
-        CompactNoteCiphertextBytes(self.enc_ciphertext)
-    }
-=======
         Array::write(
             &mut writer,
             bundle.shielded_spends().iter().map(|s| &s.zkproof()[..]),
@@ -550,7 +499,6 @@
     }
 
     Ok(())
->>>>>>> def6ab42
 }
 
 #[cfg(any(test, feature = "test-dependencies"))]
