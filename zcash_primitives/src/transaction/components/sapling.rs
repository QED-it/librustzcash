--- conflicted
+++ resolved
@@ -263,9 +263,6 @@
     pub zkproof: Proof,
 }
 
-<<<<<<< HEAD
-impl<P: consensus::Parameters, A> ShieldedOutput<SaplingDomain<P>> for OutputDescription<A> {
-=======
 impl<Proof: DynamicUsage> DynamicUsage for OutputDescription<Proof> {
     fn dynamic_usage(&self) -> usize {
         self.zkproof.dynamic_usage()
@@ -276,10 +273,9 @@
     }
 }
 
-impl<P: consensus::Parameters, A> ShieldedOutput<SaplingDomain<P>, ENC_CIPHERTEXT_SIZE>
+impl<P: consensus::Parameters, A> ShieldedOutput<SaplingDomain<P>>
     for OutputDescription<A>
 {
->>>>>>> d0063643
     fn ephemeral_key(&self) -> EphemeralKeyBytes {
         self.ephemeral_key.clone()
     }
