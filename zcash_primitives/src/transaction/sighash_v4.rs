use alloc::vec::Vec;
use blake2b_simd::{Hash as Blake2bHash, Params as Blake2bParams};
use ff::PrimeField;

<<<<<<< HEAD
use crate::{
    consensus::BranchId,
    sapling::{
        self,
        bundle::{GrothProofBytes, OutputDescription, SpendDescription},
    },
};

use super::{
    components::{
        sapling as sapling_serialization,
        sprout::JsDescription,
        transparent::{self, TxIn, TxOut},
    },
    sighash::{SignableInput, SIGHASH_ANYONECANPAY, SIGHASH_MASK, SIGHASH_NONE, SIGHASH_SINGLE},
=======
use ::sapling::bundle::{GrothProofBytes, OutputDescription, SpendDescription};
use ::transparent::{
    bundle::{self as transparent, TxIn, TxOut},
    sighash::{SIGHASH_ANYONECANPAY, SIGHASH_MASK, SIGHASH_NONE, SIGHASH_SINGLE},
};
use zcash_protocol::consensus::BranchId;

use super::{
    components::{sapling as sapling_serialization, sprout::JsDescription},
    sighash::SignableInput,
>>>>>>> a1c9aa12
    Authorization, TransactionData,
};

const ZCASH_SIGHASH_PERSONALIZATION_PREFIX: &[u8; 12] = b"ZcashSigHash";
const ZCASH_PREVOUTS_HASH_PERSONALIZATION: &[u8; 16] = b"ZcashPrevoutHash";
const ZCASH_SEQUENCE_HASH_PERSONALIZATION: &[u8; 16] = b"ZcashSequencHash";
const ZCASH_OUTPUTS_HASH_PERSONALIZATION: &[u8; 16] = b"ZcashOutputsHash";
const ZCASH_JOINSPLITS_HASH_PERSONALIZATION: &[u8; 16] = b"ZcashJSplitsHash";
const ZCASH_SHIELDED_SPENDS_HASH_PERSONALIZATION: &[u8; 16] = b"ZcashSSpendsHash";
const ZCASH_SHIELDED_OUTPUTS_HASH_PERSONALIZATION: &[u8; 16] = b"ZcashSOutputHash";

macro_rules! update_hash {
    ($h:expr, $cond:expr, $value:expr) => {
        if $cond {
            $h.update(&$value.as_ref());
        } else {
            $h.update(&[0; 32]);
        }
    };
}

fn prevout_hash<TA: transparent::Authorization>(vin: &[TxIn<TA>]) -> Blake2bHash {
    let mut data = Vec::with_capacity(vin.len() * 36);
    for t_in in vin {
        t_in.prevout.write(&mut data).unwrap();
    }
    Blake2bParams::new()
        .hash_length(32)
        .personal(ZCASH_PREVOUTS_HASH_PERSONALIZATION)
        .hash(&data)
}

fn sequence_hash<TA: transparent::Authorization>(vin: &[TxIn<TA>]) -> Blake2bHash {
    let mut data = Vec::with_capacity(vin.len() * 4);
    for t_in in vin {
        data.extend_from_slice(&t_in.sequence.to_le_bytes());
    }
    Blake2bParams::new()
        .hash_length(32)
        .personal(ZCASH_SEQUENCE_HASH_PERSONALIZATION)
        .hash(&data)
}

fn outputs_hash(vout: &[TxOut]) -> Blake2bHash {
    let mut data = Vec::with_capacity(vout.len() * (4 + 1));
    for t_out in vout {
        t_out.write(&mut data).unwrap();
    }
    Blake2bParams::new()
        .hash_length(32)
        .personal(ZCASH_OUTPUTS_HASH_PERSONALIZATION)
        .hash(&data)
}

fn single_output_hash(tx_out: &TxOut) -> Blake2bHash {
    let mut data = vec![];
    tx_out.write(&mut data).unwrap();
    Blake2bParams::new()
        .hash_length(32)
        .personal(ZCASH_OUTPUTS_HASH_PERSONALIZATION)
        .hash(&data)
}

fn joinsplits_hash(
    consensus_branch_id: BranchId,
    joinsplits: &[JsDescription],
    joinsplit_pubkey: &[u8; 32],
) -> Blake2bHash {
    let mut data = Vec::with_capacity(
        joinsplits.len()
            * if consensus_branch_id.sprout_uses_groth_proofs() {
                1698 // JSDescription with Groth16 proof
            } else {
                1802 // JsDescription with PHGR13 proof
            },
    );
    for js in joinsplits {
        js.write(&mut data).unwrap();
    }
    data.extend_from_slice(joinsplit_pubkey);
    Blake2bParams::new()
        .hash_length(32)
        .personal(ZCASH_JOINSPLITS_HASH_PERSONALIZATION)
        .hash(&data)
}

fn shielded_spends_hash<
    A: sapling::bundle::Authorization<SpendProof = GrothProofBytes, OutputProof = GrothProofBytes>,
>(
    shielded_spends: &[SpendDescription<A>],
) -> Blake2bHash {
    let mut data = Vec::with_capacity(shielded_spends.len() * 384);
    for s_spend in shielded_spends {
        data.extend_from_slice(&s_spend.cv().to_bytes());
        data.extend_from_slice(s_spend.anchor().to_repr().as_ref());
        data.extend_from_slice(s_spend.nullifier().as_ref());
        data.extend_from_slice(&<[u8; 32]>::from(*s_spend.rk()));
        data.extend_from_slice(s_spend.zkproof());
    }
    Blake2bParams::new()
        .hash_length(32)
        .personal(ZCASH_SHIELDED_SPENDS_HASH_PERSONALIZATION)
        .hash(&data)
}

fn shielded_outputs_hash(shielded_outputs: &[OutputDescription<GrothProofBytes>]) -> Blake2bHash {
    let mut data = Vec::with_capacity(shielded_outputs.len() * 948);
    for s_out in shielded_outputs {
        sapling_serialization::write_output_v4(&mut data, s_out).unwrap();
    }
    Blake2bParams::new()
        .hash_length(32)
        .personal(ZCASH_SHIELDED_OUTPUTS_HASH_PERSONALIZATION)
        .hash(&data)
}

pub fn v4_signature_hash<
    SA: sapling::bundle::Authorization<SpendProof = GrothProofBytes, OutputProof = GrothProofBytes>,
    A: Authorization<SaplingAuth = SA>,
>(
    tx: &TransactionData<A>,
    signable_input: &SignableInput<'_>,
) -> Blake2bHash {
    let hash_type = signable_input.hash_type();
    if tx.version.has_overwinter() {
        let mut personal = [0; 16];
        personal[..12].copy_from_slice(ZCASH_SIGHASH_PERSONALIZATION_PREFIX);
        personal[12..].copy_from_slice(&u32::from(tx.consensus_branch_id).to_le_bytes());

        let mut h = Blake2bParams::new()
            .hash_length(32)
            .personal(&personal)
            .to_state();

        h.update(&tx.version.header().to_le_bytes());
        h.update(&tx.version.version_group_id().to_le_bytes());
        update_hash!(
            h,
            hash_type & SIGHASH_ANYONECANPAY == 0,
            prevout_hash(
                tx.transparent_bundle
                    .as_ref()
                    .map_or(&[], |b| b.vin.as_slice())
            )
        );
        update_hash!(
            h,
            (hash_type & SIGHASH_ANYONECANPAY) == 0
                && (hash_type & SIGHASH_MASK) != SIGHASH_SINGLE
                && (hash_type & SIGHASH_MASK) != SIGHASH_NONE,
            sequence_hash(
                tx.transparent_bundle
                    .as_ref()
                    .map_or(&[], |b| b.vin.as_slice())
            )
        );

        if (hash_type & SIGHASH_MASK) != SIGHASH_SINGLE
            && (hash_type & SIGHASH_MASK) != SIGHASH_NONE
        {
            h.update(
                outputs_hash(
                    tx.transparent_bundle
                        .as_ref()
                        .map_or(&[], |b| b.vout.as_slice()),
                )
                .as_bytes(),
            );
        } else if (hash_type & SIGHASH_MASK) == SIGHASH_SINGLE {
            match (tx.transparent_bundle.as_ref(), signable_input) {
                (Some(b), SignableInput::Transparent(input)) if input.index() < &b.vout.len() => {
                    h.update(single_output_hash(&b.vout[*input.index()]).as_bytes())
                }
                _ => h.update(&[0; 32]),
            };
        } else {
            h.update(&[0; 32]);
        };

        update_hash!(
            h,
            !tx.sprout_bundle
                .as_ref()
                .map_or(true, |b| b.joinsplits.is_empty()),
            {
                let bundle = tx.sprout_bundle.as_ref().unwrap();
                joinsplits_hash(
                    tx.consensus_branch_id,
                    &bundle.joinsplits,
                    &bundle.joinsplit_pubkey,
                )
            }
        );

        if tx.version.has_sapling() {
            update_hash!(
                h,
                !tx.sapling_bundle
                    .as_ref()
                    .map_or(true, |b| b.shielded_spends().is_empty()),
                shielded_spends_hash(tx.sapling_bundle.as_ref().unwrap().shielded_spends())
            );
            update_hash!(
                h,
                !tx.sapling_bundle
                    .as_ref()
                    .map_or(true, |b| b.shielded_outputs().is_empty()),
                shielded_outputs_hash(tx.sapling_bundle.as_ref().unwrap().shielded_outputs())
            );
        }
        h.update(&tx.lock_time.to_le_bytes());
        h.update(&u32::from(tx.expiry_height).to_le_bytes());
        if tx.version.has_sapling() {
            h.update(&tx.sapling_value_balance().to_i64_le_bytes());
        }
        h.update(&u32::from(hash_type).to_le_bytes());

        match signable_input {
            SignableInput::Shielded => (),
            SignableInput::Transparent(input) => {
                if let Some(bundle) = tx.transparent_bundle.as_ref() {
                    let mut data = vec![];
<<<<<<< HEAD
                    bundle.vin[*index].prevout.write(&mut data).unwrap();
                    script_code.write(&mut data).unwrap();
                    data.extend_from_slice(&value.to_i64_le_bytes());
                    data.extend_from_slice(&bundle.vin[*index].sequence.to_le_bytes());
=======
                    bundle.vin[*input.index()].prevout.write(&mut data).unwrap();
                    input.script_code().write(&mut data).unwrap();
                    data.extend_from_slice(&input.value().to_i64_le_bytes());
                    data.extend_from_slice(&bundle.vin[*input.index()].sequence.to_le_bytes());
>>>>>>> a1c9aa12
                    h.update(&data);
                } else {
                    panic!(
                        "A request has been made to sign a transparent input, but none are present."
                    );
                }
            }

            #[cfg(zcash_unstable = "zfuture")]
            SignableInput::Tze { .. } => {
                panic!("A request has been made to sign a TZE input, but the transaction version is not ZFuture");
            }
        }

        h.finalize()
    } else {
        panic!("Signature hashing for pre-overwinter transactions is not supported.")
    }
}<|MERGE_RESOLUTION|>--- conflicted
+++ resolved
@@ -2,23 +2,6 @@
 use blake2b_simd::{Hash as Blake2bHash, Params as Blake2bParams};
 use ff::PrimeField;
 
-<<<<<<< HEAD
-use crate::{
-    consensus::BranchId,
-    sapling::{
-        self,
-        bundle::{GrothProofBytes, OutputDescription, SpendDescription},
-    },
-};
-
-use super::{
-    components::{
-        sapling as sapling_serialization,
-        sprout::JsDescription,
-        transparent::{self, TxIn, TxOut},
-    },
-    sighash::{SignableInput, SIGHASH_ANYONECANPAY, SIGHASH_MASK, SIGHASH_NONE, SIGHASH_SINGLE},
-=======
 use ::sapling::bundle::{GrothProofBytes, OutputDescription, SpendDescription};
 use ::transparent::{
     bundle::{self as transparent, TxIn, TxOut},
@@ -29,7 +12,6 @@
 use super::{
     components::{sapling as sapling_serialization, sprout::JsDescription},
     sighash::SignableInput,
->>>>>>> a1c9aa12
     Authorization, TransactionData,
 };
 
@@ -252,17 +234,10 @@
             SignableInput::Transparent(input) => {
                 if let Some(bundle) = tx.transparent_bundle.as_ref() {
                     let mut data = vec![];
-<<<<<<< HEAD
-                    bundle.vin[*index].prevout.write(&mut data).unwrap();
-                    script_code.write(&mut data).unwrap();
-                    data.extend_from_slice(&value.to_i64_le_bytes());
-                    data.extend_from_slice(&bundle.vin[*index].sequence.to_le_bytes());
-=======
                     bundle.vin[*input.index()].prevout.write(&mut data).unwrap();
                     input.script_code().write(&mut data).unwrap();
                     data.extend_from_slice(&input.value().to_i64_le_bytes());
                     data.extend_from_slice(&bundle.vin[*input.index()].sequence.to_le_bytes());
->>>>>>> a1c9aa12
                     h.update(&data);
                 } else {
                     panic!(
