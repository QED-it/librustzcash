--- conflicted
+++ resolved
@@ -3,16 +3,10 @@
 use crate::transaction::fees::transparent::InputSize;
 use zcash_protocol::{
     consensus::{self, BlockHeight},
-<<<<<<< HEAD
-    transaction::components::amount::NonNegativeAmount,
-};
-
-=======
     value::Zatoshis,
 };
 
 #[cfg(feature = "non-standard-fees")]
->>>>>>> a1c9aa12
 pub mod fixed;
 pub mod transparent;
 pub mod zip317;
@@ -40,11 +34,7 @@
         sapling_input_count: usize,
         sapling_output_count: usize,
         orchard_action_count: usize,
-<<<<<<< HEAD
-    ) -> Result<NonNegativeAmount, Self::Error>;
-=======
     ) -> Result<Zatoshis, Self::Error>;
->>>>>>> a1c9aa12
 }
 
 /// A trait that represents the ability to compute the fees that must be paid by a transaction
@@ -68,53 +58,5 @@
         orchard_action_count: usize,
         tze_inputs: &[impl tze::InputView],
         tze_outputs: &[impl tze::OutputView],
-<<<<<<< HEAD
-    ) -> Result<NonNegativeAmount, Self::Error>;
-}
-
-/// An enumeration of the standard fee rules supported by the wallet.
-#[derive(Debug, Copy, Clone, PartialEq, Eq)]
-pub enum StandardFeeRule {
-    #[deprecated(
-        note = "Using this fee rule violates ZIP 317, and might cause transactions built with it to fail. Use `StandardFeeRule::Zip317` instead."
-    )]
-    PreZip313,
-    #[deprecated(
-        note = "Using this fee rule violates ZIP 317, and might cause transactions built with it to fail. Use `StandardFeeRule::Zip317` instead."
-    )]
-    Zip313,
-    Zip317,
-}
-
-impl FeeRule for StandardFeeRule {
-    type Error = zip317::FeeError;
-
-    fn fee_required<P: consensus::Parameters>(
-        &self,
-        params: &P,
-        target_height: BlockHeight,
-        transparent_inputs: &[impl transparent::InputView],
-        transparent_outputs: &[impl transparent::OutputView],
-        sapling_input_count: usize,
-        sapling_output_count: usize,
-        orchard_action_count: usize,
-    ) -> Result<NonNegativeAmount, Self::Error> {
-        #[allow(deprecated)]
-        match self {
-            Self::PreZip313 => Ok(zip317::MINIMUM_FEE),
-            Self::Zip313 => Ok(NonNegativeAmount::const_from_u64(1000)),
-            Self::Zip317 => zip317::FeeRule::standard().fee_required(
-                params,
-                target_height,
-                transparent_inputs,
-                transparent_outputs,
-                sapling_input_count,
-                sapling_output_count,
-                orchard_action_count,
-            ),
-        }
-    }
-=======
     ) -> Result<Zatoshis, Self::Error>;
->>>>>>> a1c9aa12
 }