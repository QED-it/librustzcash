--- conflicted
+++ resolved
@@ -512,12 +512,8 @@
 
     /// Finalizes a given asset
     #[cfg(zcash_unstable = "nu6" /* TODO nu7 */ )]
-<<<<<<< HEAD
     pub fn finalize_asset<FE>(&mut self, asset_desc: &Vec<u8>) -> Result<(), Error<FE>> {
-=======
-    pub fn finalize_asset<FE>(&mut self, asset_desc: String) -> Result<(), Error<FE>> {
         assert!(self.build_config.orchard_bundle_type()? == BundleType::DEFAULT_ZSA);
->>>>>>> 798630ac
         self.issuance_builder
             .as_mut()
             .ok_or(Error::IssuanceBuilderNotAvailable)?
@@ -1465,21 +1461,11 @@
             .init_issuance_bundle::<FeeError>(iak, asset_desc.clone(), None)
             .unwrap();
 
-<<<<<<< HEAD
-        let issuance_builder = builder.issuance_builder.clone().unwrap();
-        assert_eq!(
-            issuance_builder.actions().len(),
-            1,
-            "There should be only one action"
-        );
-        let action = issuance_builder.get_action(asset_desc).unwrap();
-=======
         let tx = builder.mock_build_no_fee(OsRng).unwrap().into_transaction();
         let bundle = tx.issue_bundle().unwrap();
 
         assert_eq!(bundle.actions().len(), 1, "There should be only one action");
-        let action = bundle.get_action(asset).unwrap();
->>>>>>> 798630ac
+        let action = bundle.get_action(asset_desc).unwrap();
         assert!(action.is_finalized(), "Action should be finalized");
         assert_eq!(action.notes().len(), 0, "Action should have zero notes");
     }
@@ -1502,27 +1488,12 @@
             )
             .unwrap();
 
-<<<<<<< HEAD
-        let issuance_builder = builder.issuance_builder.unwrap();
-        assert_eq!(
-            issuance_builder.actions().len(),
-            1,
-            "There should be only one action"
-        );
-        let action = issuance_builder.get_action(asset_desc).unwrap();
-        assert!(!action.is_finalized(), "Action should not be finalized");
-=======
         let binding = builder.mock_build_no_fee(OsRng).unwrap().into_transaction();
         let bundle = binding.issue_bundle().unwrap();
 
         assert_eq!(bundle.actions().len(), 1, "There should be only one action");
-        let action = bundle.get_action(asset).unwrap();
-        assert_eq!(
-            action.is_finalized(),
-            false,
-            "Action should not be finalized"
-        );
->>>>>>> 798630ac
+        let action = bundle.get_action(asset_desc).unwrap();
+        assert!(!action.is_finalized(), "Action should not be finalized");
         assert_eq!(action.notes().len(), 1, "Action should have 1 note");
         assert_eq!(
             action.notes().first().unwrap().value().inner(),
@@ -1552,27 +1523,12 @@
             .add_recipient::<FeeError>(asset_desc, address, NoteValue::from_raw(21))
             .unwrap();
 
-<<<<<<< HEAD
-        let issuance_builder = builder.issuance_builder.unwrap();
-        assert_eq!(
-            issuance_builder.actions().len(),
-            1,
-            "There should be only one action"
-        );
-        let action = issuance_builder.get_action(asset_desc).unwrap();
-        assert!(!action.is_finalized(), "Action should not be finalized");
-=======
         let binding = builder.mock_build_no_fee(OsRng).unwrap().into_transaction();
         let bundle = binding.issue_bundle().unwrap();
 
         assert_eq!(bundle.actions().len(), 1, "There should be only one action");
-        let action = bundle.get_action(asset).unwrap();
-        assert_eq!(
-            action.is_finalized(),
-            false,
-            "Action should not be finalized"
-        );
->>>>>>> 798630ac
+        let action = bundle.get_action(asset_desc).unwrap();
+        assert!(!action.is_finalized(), "Action should not be finalized");
         assert_eq!(action.notes().len(), 2, "Action should have 2 notes");
         assert_eq!(
             action
@@ -1610,19 +1566,10 @@
         let binding = builder.mock_build_no_fee(OsRng).unwrap().into_transaction();
         let bundle = binding.issue_bundle().unwrap();
 
-<<<<<<< HEAD
-        let action = issuance_builder.get_action(asset_desc_1).unwrap();
+        assert_eq!(bundle.actions().len(), 2, "There should be 2 actions");
+
+        let action = bundle.get_action(asset_desc_1).unwrap();
         assert!(!action.is_finalized(), "Action should not be finalized");
-=======
-        assert_eq!(bundle.actions().len(), 2, "There should be 2 actions");
-
-        let action = bundle.get_action(asset1).unwrap();
-        assert_eq!(
-            action.is_finalized(),
-            false,
-            "Action should not be finalized"
-        );
->>>>>>> 798630ac
         assert_eq!(action.notes().len(), 1, "Action should have 1 note");
         assert_eq!(
             action
@@ -1634,17 +1581,8 @@
             "Incorrect notes sum"
         );
 
-<<<<<<< HEAD
-        let action2 = issuance_builder.get_action(asset_desc_2).unwrap();
+        let action2 = bundle.get_action(asset_desc_2).unwrap();
         assert!(!action2.is_finalized(), "Action should not be finalized");
-=======
-        let action2 = bundle.get_action(asset2).unwrap();
-        assert_eq!(
-            action2.is_finalized(),
-            false,
-            "Action should not be finalized"
-        );
->>>>>>> 798630ac
         assert_eq!(action2.notes().len(), 1, "Action should have 1 note");
         assert_eq!(
             action2
@@ -1663,8 +1601,8 @@
     fn fails_on_add_burn_without_input() {
         let (mut builder, iak, _) = prepare_zsa_test();
 
-        let asset = "asset_desc".to_string();
-        let asset_base = AssetBase::derive(&IssuanceValidatingKey::from(&iak), &asset);
+        let asset_desc = &b"asset_desc".to_vec();
+        let asset_base = AssetBase::derive(&IssuanceValidatingKey::from(&iak), asset_desc);
 
         builder.add_burn::<FeeError>(42, asset_base).unwrap();
 
