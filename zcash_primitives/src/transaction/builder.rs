//! Structs for building transactions.

use core::cmp::Ordering;
use core::fmt;
use rand::{CryptoRng, RngCore};

use ::sapling::{builder::SaplingMetadata, Note, PaymentAddress};
use ::transparent::{address::TransparentAddress, builder::TransparentBuilder, bundle::TxOut};
use zcash_protocol::{
    consensus::{self, BlockHeight, BranchId, NetworkUpgrade, Parameters},
    memo::MemoBytes,
    value::{BalanceError, ZatBalance, Zatoshis},
};

use crate::transaction::{
    fees::{
        transparent::{InputView, OutputView},
        FeeRule,
    },
    Transaction, TxVersion,
};

#[cfg(feature = "std")]
use std::sync::mpsc::Sender;

#[cfg(feature = "circuits")]
use {
    crate::transaction::{
        sighash::{signature_hash, SignableInput},
        txid::TxIdDigester,
        OrchardBundle, TransactionData, Unauthorized,
    },
    ::sapling::prover::{OutputProver, SpendProver},
    ::transparent::builder::TransparentSigningSet,
    alloc::vec::Vec,
    orchard::{
        builder::{InProgress, Unproven},
        bundle::Authorized,
        orchard_flavor::OrchardFlavor,
    },
};

use orchard::builder::BundleType;
use orchard::note::AssetBase;
use orchard::orchard_flavor::OrchardVanilla;
use orchard::Address;

#[cfg(feature = "transparent-inputs")]
use ::transparent::builder::TransparentInputInfo;

#[cfg(not(feature = "transparent-inputs"))]
use core::convert::Infallible;

#[cfg(zcash_unstable = "zfuture")]
use crate::{
    extensions::transparent::{ExtensionTxBuilder, ToPayload},
    transaction::{
        components::{
            tze::builder::TzeBuilder,
            tze::{self, TzeOut},
        },
        fees::FutureFeeRule,
    },
};
<<<<<<< HEAD

#[cfg(zcash_unstable = "nu6" /* TODO nu7 */ )]
=======
use orchard::builder::BuildError::BundleTypeNotSatisfiable;
#[cfg(zcash_unstable = "nu7")]
>>>>>>> 583aba3e
use orchard::{
    bundle::Authorization,
    issuance,
    issuance::{IssueBundle, IssueInfo},
    keys::{IssuanceAuthorizingKey, IssuanceValidatingKey},
    note::Nullifier,
    orchard_flavor::OrchardZSA,
};
<<<<<<< HEAD
#[cfg(zcash_unstable = "nu6" /* TODO swap */ )]
use orchard::{
    primitives::redpallas::{Binding, SigningKey},
    swap_bundle::{ActionGroupAuthorized, SwapBundle},
};
#[cfg(zcash_unstable = "nu6" /* TODO nu7 */ )]
use rand_core::OsRng;
#[cfg(zcash_unstable = "nu6" /* TODO swap */ )]
use zcash_protocol::value::ZatBalance;
=======
#[cfg(zcash_unstable = "nu7")]
use rand_core::OsRng;

use super::components::sapling::zip212_enforcement;
>>>>>>> 583aba3e

/// Since Blossom activation, the default transaction expiry delta should be 40 blocks.
/// <https://zips.z.cash/zip-0203#changes-for-blossom>
pub const DEFAULT_TX_EXPIRY_DELTA: u32 = 40;

/// Errors that can occur during fee calculation.
#[derive(Debug)]
pub enum FeeError<FE> {
    FeeRule(FE),
    Bundle(&'static str),
}

impl<FE: fmt::Display> fmt::Display for FeeError<FE> {
    fn fmt(&self, f: &mut fmt::Formatter) -> fmt::Result {
        match self {
            FeeError::FeeRule(e) => write!(f, "An error occurred in fee calculation: {e}"),
            FeeError::Bundle(b) => write!(f, "Bundle structure invalid in fee calculation: {b}"),
        }
    }
}

/// Errors that can occur during transaction construction.
#[derive(Debug)]
pub enum Error<FE> {
    /// Insufficient funds were provided to the transaction builder; the given
    /// additional amount is required in order to construct the transaction.
    InsufficientFunds(ZatBalance),
    /// The transaction has inputs in excess of outputs and fees; the user must
    /// add a change output.
    ChangeRequired(ZatBalance),
    /// An error occurred in computing the fees for a transaction.
    Fee(FeeError<FE>),
    /// An overflow or underflow occurred when computing value balances
    Balance(BalanceError),
    /// An error occurred in constructing the transparent parts of a transaction.
    TransparentBuild(transparent::builder::Error),
    /// An error occurred in constructing the Sapling parts of a transaction.
    SaplingBuild(sapling::builder::Error),
    /// An error occurred in constructing the Orchard parts of a transaction.
    OrchardBuild(orchard::builder::BuildError),
    /// An error occurred in adding an Orchard Spend to a transaction.
    OrchardSpend(orchard::builder::SpendError),
    /// An error occurred in adding an Orchard Output to a transaction.
    OrchardRecipient(orchard::builder::OutputError),
    /// The builder was constructed without support for the Sapling pool, but a Sapling
    /// spend or output was added.
    SaplingBuilderNotAvailable,
    /// The builder was constructed with a target height before NU5 activation, but an Orchard
    /// spend or output was added.
    OrchardBuilderNotAvailable,
    /// The issuance bundle not initialized.
    #[cfg(zcash_unstable = "nu7")]
    IssuanceBuilderNotAvailable,
    /// The issuance key not initialized.
    #[cfg(zcash_unstable = "nu7")]
    IssuanceKeyNotAvailable,
    /// An error occurred in constructing the Issuance bundle.
    #[cfg(zcash_unstable = "nu7")]
    IssuanceBundle(issuance::Error),
    /// Issuance bundle already initialized.
    #[cfg(zcash_unstable = "nu7")]
    IssuanceBundleAlreadyInitialized,
    /// An error occurred in constructing the TZE parts of a transaction.
    #[cfg(zcash_unstable = "zfuture")]
    TzeBuild(tze::builder::Error),
}

impl<FE: fmt::Display> fmt::Display for Error<FE> {
    fn fmt(&self, f: &mut fmt::Formatter) -> fmt::Result {
        match self {
            Error::InsufficientFunds(amount) => write!(
                f,
                "Insufficient funds for transaction construction; need an additional {amount:?} zatoshis"
            ),
            Error::ChangeRequired(amount) => write!(
                f,
                "The transaction requires an additional change output of {amount:?} zatoshis"
            ),
            Error::Balance(e) => write!(f, "Invalid amount {e:?}"),
            Error::Fee(e) => write!(f, "An error occurred in fee calculation: {e}"),
            Error::TransparentBuild(err) => err.fmt(f),
            Error::SaplingBuild(err) => err.fmt(f),
            Error::OrchardBuild(err) => write!(f, "{err:?}"),
            Error::OrchardSpend(err) => write!(f, "Could not add Orchard spend: {err}"),
            Error::OrchardRecipient(err) => write!(f, "Could not add Orchard recipient: {err}"),
            Error::SaplingBuilderNotAvailable => write!(
                f,
                "Cannot create Sapling transactions without a Sapling anchor"
            ),
            Error::OrchardBuilderNotAvailable => write!(
                f,
                "Cannot create Orchard transactions without an Orchard anchor, or before NU5 activation"
            ),
            #[cfg(zcash_unstable = "nu7" )]
            Error::IssuanceBuilderNotAvailable => write!(
                f,
                "Issuance bundle not initialized"
            ),
            #[cfg(zcash_unstable = "nu7" )]
            Error::IssuanceKeyNotAvailable => write!(
                f,
                "Issuance key not initialized"
            ),
            #[cfg(zcash_unstable = "nu7" )]
            Error::IssuanceBundle(err) => write!(f, "Issuance bundle internal error: {:?}", err),
            #[cfg(zcash_unstable = "nu7" )]
            Error::IssuanceBundleAlreadyInitialized => write!(
                f,
                "Issuance bundle already initialized"
            ),
            #[cfg(zcash_unstable = "zfuture")]
            Error::TzeBuild(err) => err.fmt(f),
        }
    }
}

#[cfg(feature = "std")]
impl<FE: fmt::Debug + fmt::Display> std::error::Error for Error<FE> {}

impl<FE> From<BalanceError> for Error<FE> {
    fn from(e: BalanceError) -> Self {
        Error::Balance(e)
    }
}

impl<FE> From<FeeError<FE>> for Error<FE> {
    fn from(e: FeeError<FE>) -> Self {
        Error::Fee(e)
    }
}

impl<FE> From<sapling::builder::Error> for Error<FE> {
    fn from(e: sapling::builder::Error) -> Self {
        Error::SaplingBuild(e)
    }
}

impl<FE> From<orchard::builder::SpendError> for Error<FE> {
    fn from(e: orchard::builder::SpendError) -> Self {
        Error::OrchardSpend(e)
    }
}

/// Reports on the progress made by the builder towards building a transaction.
pub struct Progress {
    /// The number of steps completed.
    cur: u32,
    /// The expected total number of steps (as of this progress update), if known.
    end: Option<u32>,
}

impl From<(u32, u32)> for Progress {
    fn from((cur, end): (u32, u32)) -> Self {
        Self {
            cur,
            end: Some(end),
        }
    }
}

impl Progress {
    /// Returns the number of steps completed so far while building the transaction.
    ///
    /// Note that each step may not be of the same complexity/duration.
    pub fn cur(&self) -> u32 {
        self.cur
    }

    /// Returns the total expected number of steps before this transaction will be ready,
    /// or `None` if the end is unknown as of this progress update.
    ///
    /// Note that each step may not be of the same complexity/duration.
    pub fn end(&self) -> Option<u32> {
        self.end
    }
}

/// Rules for how the builder should be configured for each shielded pool.
#[derive(Clone, Copy, Eq, PartialEq)]
pub enum BuildConfig {
    TxV5 {
        sapling_anchor: Option<sapling::Anchor>,
        orchard_anchor: Option<orchard::Anchor>,
    },
    #[cfg(zcash_unstable = "nu7")]
    TxV6 {
        sapling_anchor: Option<sapling::Anchor>,
        orchard_anchor: Option<orchard::Anchor>,
    },
    Swap {
        sapling_anchor: Option<sapling::Anchor>,
        orchard_anchor: Option<orchard::Anchor>,
    },
    Coinbase,
}

impl BuildConfig {
    /// Returns the Sapling bundle type and anchor for this configuration.
    pub fn sapling_builder_config(
        &self,
    ) -> Option<(sapling::builder::BundleType, sapling::Anchor)> {
        match self {
<<<<<<< HEAD
            BuildConfig::Standard { sapling_anchor, .. }
            | BuildConfig::Zsa { sapling_anchor, .. }
            | BuildConfig::Swap { sapling_anchor, .. } => sapling_anchor
=======
            BuildConfig::TxV5 { sapling_anchor, .. } => sapling_anchor
                .as_ref()
                .map(|a| (sapling::builder::BundleType::DEFAULT, *a)),
            #[cfg(zcash_unstable = "nu7")]
            BuildConfig::TxV6 { sapling_anchor, .. } => sapling_anchor
>>>>>>> 583aba3e
                .as_ref()
                .map(|a| (sapling::builder::BundleType::DEFAULT, *a)),
            BuildConfig::Coinbase => Some((
                sapling::builder::BundleType::Coinbase,
                sapling::Anchor::empty_tree(),
            )),
        }
    }

    /// Returns the Orchard bundle type and anchor for this configuration.
    pub fn orchard_builder_config(&self) -> Option<(BundleType, orchard::Anchor)> {
        match self {
            BuildConfig::TxV5 { orchard_anchor, .. } => orchard_anchor
                .as_ref()
                .map(|a| (BundleType::DEFAULT_VANILLA, *a)),
            #[cfg(zcash_unstable = "nu7")]
            BuildConfig::TxV6 { orchard_anchor, .. } => orchard_anchor
                .as_ref()
                .map(|a| (BundleType::DEFAULT_ZSA, *a)),
            BuildConfig::Swap { orchard_anchor, .. } => orchard_anchor
                .as_ref()
                .map(|a| (BundleType::DEFAULT_SWAP, *a)),
            BuildConfig::Coinbase => Some((BundleType::Coinbase, orchard::Anchor::empty_tree())),
        }
    }

    pub fn orchard_bundle_type<FE>(&self) -> Result<BundleType, Error<FE>> {
        let (bundle_type, _) = self
            .orchard_builder_config()
            .ok_or(Error::OrchardBuilderNotAvailable)?;
        Ok(bundle_type)
    }
}

/// The result of a transaction build operation, which includes the resulting transaction along
/// with metadata describing how spends and outputs were shuffled in creating the transaction's
/// shielded bundles.
#[derive(Debug)]
pub struct BuildResult {
    transaction: Transaction,
    sapling_meta: SaplingMetadata,
    orchard_meta: orchard::builder::BundleMetadata,
}

impl BuildResult {
    /// Returns the transaction that was constructed by the builder.
    pub fn transaction(&self) -> &Transaction {
        &self.transaction
    }

    /// Returns the mapping from Sapling inputs and outputs to their randomized positions in the
    /// Sapling bundle in the newly constructed transaction.
    pub fn sapling_meta(&self) -> &SaplingMetadata {
        &self.sapling_meta
    }

    /// Returns the mapping from Orchard inputs and outputs to the randomized positions of the
    /// Actions that contain them in the Orchard bundle in the newly constructed transaction.
    pub fn orchard_meta(&self) -> &orchard::builder::BundleMetadata {
        &self.orchard_meta
    }

    /// Creates the transaction that was constructed by the builder.
    pub fn into_transaction(self) -> Transaction {
        self.transaction
    }
}

/// The result of [`Builder::build_for_pczt`].
///
/// It includes the PCZT components along with metadata describing how spends and outputs
/// were shuffled in creating the transaction's shielded bundles.
#[derive(Debug)]
pub struct PcztResult<P: Parameters> {
    pub pczt_parts: PcztParts<P>,
    pub sapling_meta: SaplingMetadata,
    pub orchard_meta: orchard::builder::BundleMetadata,
}

/// The components of a PCZT.
#[derive(Debug)]
pub struct PcztParts<P: Parameters> {
    pub params: P,
    pub version: TxVersion,
    pub consensus_branch_id: BranchId,
    pub lock_time: u32,
    pub expiry_height: BlockHeight,
    pub transparent: Option<transparent::pczt::Bundle>,
    pub sapling: Option<sapling::pczt::Bundle>,
    pub orchard: Option<orchard::pczt::Bundle>,
}

/// Generates a [`Transaction`] from its inputs and outputs.
pub struct Builder<'a, P, U: sapling::builder::ProverProgress> {
    params: P,
    build_config: BuildConfig,
    target_height: BlockHeight,
    expiry_height: BlockHeight,
    transparent_builder: TransparentBuilder,
    sapling_builder: Option<sapling::builder::Builder>,
    orchard_builder: Option<orchard::builder::Builder>,
<<<<<<< HEAD
    #[cfg(zcash_unstable = "nu6" /* TODO swap */ )]
    action_groups: Vec<(
        orchard::Bundle<ActionGroupAuthorized, ZatBalance, OrchardZSA>,
        SigningKey<Binding>,
    )>,
    #[cfg(zcash_unstable = "nu6" /* TODO nu7 */ )]
=======
    #[cfg(zcash_unstable = "nu7")]
>>>>>>> 583aba3e
    issuance_builder: Option<IssueBundle<issuance::AwaitingNullifier>>,
    #[cfg(zcash_unstable = "nu7")]
    issuance_isk: Option<orchard::keys::IssuanceAuthorizingKey>,
    #[cfg(zcash_unstable = "zfuture")]
    tze_builder: TzeBuilder<'a, TransactionData<Unauthorized>>,
    #[cfg(not(zcash_unstable = "zfuture"))]
    tze_builder: core::marker::PhantomData<&'a ()>,
    _progress_notifier: U,
}

impl<P, U: sapling::builder::ProverProgress> Builder<'_, P, U> {
    /// Returns the network parameters that the builder has been configured for.
    pub fn params(&self) -> &P {
        &self.params
    }

    /// Returns the target height of the transaction under construction.
    pub fn target_height(&self) -> BlockHeight {
        self.target_height
    }

    /// Returns the set of transparent inputs currently committed to be consumed
    /// by the transaction.
    #[cfg(feature = "transparent-inputs")]
    pub fn transparent_inputs(&self) -> &[TransparentInputInfo] {
        self.transparent_builder.inputs()
    }

    /// Returns the set of transparent outputs currently set to be produced by
    /// the transaction.
    pub fn transparent_outputs(&self) -> &[TxOut] {
        self.transparent_builder.outputs()
    }

    /// Returns the set of Sapling inputs currently committed to be consumed
    /// by the transaction.
    pub fn sapling_inputs(&self) -> &[sapling::builder::SpendInfo] {
        self.sapling_builder
            .as_ref()
            .map_or_else(|| &[][..], |b| b.inputs())
    }

    /// Returns the set of Sapling outputs currently set to be produced by
    /// the transaction.
    pub fn sapling_outputs(&self) -> &[sapling::builder::OutputInfo] {
        self.sapling_builder
            .as_ref()
            .map_or_else(|| &[][..], |b| b.outputs())
    }
}

impl<'a, P: consensus::Parameters> Builder<'a, P, ()> {
    /// Creates a new `Builder` targeted for inclusion in the block with the given height,
    /// using default values for general transaction fields.
    ///
    /// # Default values
    ///
    /// The expiry height will be set to the given height plus the default transaction
    /// expiry delta (20 blocks).
    pub fn new(params: P, target_height: BlockHeight, build_config: BuildConfig) -> Self {
        let orchard_builder = if params.is_nu_active(NetworkUpgrade::Nu5, target_height) {
            build_config
                .orchard_builder_config()
                .map(|(bundle_type, anchor)| orchard::builder::Builder::new(bundle_type, anchor))
        } else {
            None
        };

        let sapling_builder = build_config
            .sapling_builder_config()
            .map(|(bundle_type, anchor)| {
                sapling::builder::Builder::new(
                    zip212_enforcement(&params, target_height),
                    bundle_type,
                    anchor,
                )
            });

        Builder {
            params,
            build_config,
            target_height,
            expiry_height: target_height + DEFAULT_TX_EXPIRY_DELTA,
            transparent_builder: TransparentBuilder::empty(),
            sapling_builder,
            orchard_builder,
<<<<<<< HEAD
            #[cfg(zcash_unstable = "nu6" /* TODO swap */ )]
            action_groups: Vec::new(),
            #[cfg(zcash_unstable = "nu6" /* TODO nu7 */ )]
            issuance_builder: None,
            sapling_asks: Vec::new(),
            orchard_saks: Vec::new(),
            #[cfg(zcash_unstable = "nu6" /* TODO nu7 */ )]
=======
            #[cfg(zcash_unstable = "nu7")]
            issuance_builder: None,
            #[cfg(zcash_unstable = "nu7")]
>>>>>>> 583aba3e
            issuance_isk: None,
            #[cfg(zcash_unstable = "zfuture")]
            tze_builder: TzeBuilder::empty(),
            #[cfg(not(zcash_unstable = "zfuture"))]
            tze_builder: core::marker::PhantomData,
            _progress_notifier: (),
        }
    }

    /// Sets the notifier channel, where progress of building the transaction is sent.
    ///
    /// An update is sent after every Sapling Spend or Output is computed, and the `u32`
    /// sent represents the total steps completed so far. It will eventually send number
    /// of spends + outputs. If there's an error building the transaction, the channel is
    /// closed.
    #[cfg(feature = "std")]
    pub fn with_progress_notifier(
        self,
        _progress_notifier: Sender<Progress>,
    ) -> Builder<'a, P, Sender<Progress>> {
        Builder {
            params: self.params,
            build_config: self.build_config,
            target_height: self.target_height,
            expiry_height: self.expiry_height,
            transparent_builder: self.transparent_builder,
            sapling_builder: self.sapling_builder,
            orchard_builder: self.orchard_builder,
<<<<<<< HEAD
            #[cfg(zcash_unstable = "nu6" /* TODO swap */ )]
            action_groups: self.action_groups,
            #[cfg(zcash_unstable = "nu6" /* TODO nu7 */ )]
=======
            #[cfg(zcash_unstable = "nu7")]
>>>>>>> 583aba3e
            issuance_builder: self.issuance_builder,
            #[cfg(zcash_unstable = "nu7")]
            issuance_isk: self.issuance_isk,
            tze_builder: self.tze_builder,
            _progress_notifier,
        }
    }

    /// Creates IssuanceBundle and adds an Issuance action to the transaction.
    #[cfg(zcash_unstable = "nu7")]
    pub fn init_issuance_bundle<FE>(
        &mut self,
        ik: IssuanceAuthorizingKey,
        asset_desc_hash: [u8; 32],
        issue_info: Option<IssueInfo>,
        first_issuance: bool,
    ) -> Result<(), Error<FE>> {
<<<<<<< HEAD
        assert!(self.build_config.orchard_bundle_type()? != BundleType::DEFAULT_VANILLA);
=======
        if self.build_config.orchard_bundle_type()? != BundleType::DEFAULT_ZSA {
            return Err(Error::OrchardBuild(BundleTypeNotSatisfiable));
        }
>>>>>>> 583aba3e

        if self.issuance_builder.is_some() {
            return Err(Error::IssuanceBundleAlreadyInitialized);
        }

        let (bundle, _) = IssueBundle::new(
            IssuanceValidatingKey::from(&ik),
            asset_desc_hash,
            issue_info,
            first_issuance,
            OsRng,
        );

        self.issuance_builder = Some(bundle);
        self.issuance_isk = Some(ik);

        Ok(())
    }

    /// Adds an Issuance action to the transaction.
    #[cfg(zcash_unstable = "nu7")]
    pub fn add_recipient<FE>(
        &mut self,
        asset_desc_hash: [u8; 32],
        recipient: Address,
        value: orchard::value::NoteValue,
        first_issuance: bool,
    ) -> Result<(), Error<FE>> {
<<<<<<< HEAD
        assert!(self.build_config.orchard_bundle_type()? != BundleType::DEFAULT_VANILLA);
=======
        if self.build_config.orchard_bundle_type()? != BundleType::DEFAULT_ZSA {
            return Err(Error::OrchardBuild(BundleTypeNotSatisfiable));
        }
>>>>>>> 583aba3e
        self.issuance_builder
            .as_mut()
            .ok_or(Error::IssuanceBuilderNotAvailable)?
            .add_recipient(asset_desc_hash, recipient, value, first_issuance, OsRng)
            .map_err(Error::IssuanceBundle)?;

        Ok(())
    }

    /// Finalizes a given asset
<<<<<<< HEAD
    #[cfg(zcash_unstable = "nu6" /* TODO nu7 */ )]
    pub fn finalize_asset<FE>(&mut self, asset_desc: &[u8]) -> Result<(), Error<FE>> {
        assert!(self.build_config.orchard_bundle_type()? != BundleType::DEFAULT_VANILLA);
=======
    #[cfg(zcash_unstable = "nu7")]
    pub fn finalize_asset<FE>(&mut self, asset_desc_hash: &[u8; 32]) -> Result<(), Error<FE>> {
        if self.build_config.orchard_bundle_type()? != BundleType::DEFAULT_ZSA {
            return Err(Error::OrchardBuild(BundleTypeNotSatisfiable));
        }
>>>>>>> 583aba3e
        self.issuance_builder
            .as_mut()
            .ok_or(Error::IssuanceBuilderNotAvailable)?
            .finalize_action(asset_desc_hash)
            .map_err(Error::IssuanceBundle)?;

        Ok(())
    }

    /// Adds a Burn action to the transaction.
    #[cfg(zcash_unstable = "nu7")]
    pub fn add_burn<FE>(&mut self, value: u64, asset: AssetBase) -> Result<(), Error<FE>> {
<<<<<<< HEAD
        assert!(self.build_config.orchard_bundle_type()? != BundleType::DEFAULT_VANILLA);
=======
        if self.build_config.orchard_bundle_type()? != BundleType::DEFAULT_ZSA {
            return Err(Error::OrchardBuild(BundleTypeNotSatisfiable));
        }
>>>>>>> 583aba3e
        self.orchard_builder
            .as_mut()
            .ok_or(Error::OrchardBuilderNotAvailable)?
            .add_burn(asset, orchard::value::NoteValue::from_raw(value))
            .map_err(Error::OrchardBuild)?;

        Ok(())
    }

    /// Adds an Action Group to the transaction.
    #[cfg(zcash_unstable = "nu6" /* TODO swap */ )]
    pub fn add_action_group<FE>(
        &mut self,
        action_group: orchard::Bundle<ActionGroupAuthorized, ZatBalance, OrchardZSA>,
        bsk: SigningKey<Binding>,
    ) -> Result<(), Error<FE>> {
        assert!(self.build_config.orchard_bundle_type()? == BundleType::DEFAULT_SWAP);
        self.action_groups.push((action_group, bsk));
        Ok(())
    }
}

impl<P: consensus::Parameters, U: sapling::builder::ProverProgress> Builder<'_, P, U> {
    /// Adds an Orchard note to be spent in this bundle.
    ///
    /// Returns an error if the given Merkle path does not have the required anchor for
    /// the given note.
    pub fn add_orchard_spend<FE>(
        &mut self,
        fvk: orchard::keys::FullViewingKey,
        note: orchard::Note,
        merkle_path: orchard::tree::MerklePath,
    ) -> Result<(), Error<FE>> {
        if let Some(builder) = self.orchard_builder.as_mut() {
            builder.add_spend(fvk, note, merkle_path)?;
            Ok(())
        } else {
            Err(Error::OrchardBuilderNotAvailable)
        }
    }

    /// Adds an Orchard recipient to the transaction.
    pub fn add_orchard_output<FE>(
        &mut self,
        ovk: Option<orchard::keys::OutgoingViewingKey>,
        recipient: Address,
        value: u64,
        asset: AssetBase,
        memo: MemoBytes,
    ) -> Result<(), Error<FE>> {
        let bundle_type = self.build_config.orchard_bundle_type()?;
        if bundle_type == BundleType::DEFAULT_VANILLA && !bool::from(asset.is_native()) {
            return Err(Error::OrchardBuild(BundleTypeNotSatisfiable));
        }
        self.orchard_builder
            .as_mut()
            .ok_or(Error::OrchardBuilderNotAvailable)?
            .add_output(
                ovk,
                recipient,
                orchard::value::NoteValue::from_raw(value),
                asset,
                *memo.as_array(),
            )
            .map_err(Error::OrchardRecipient)
    }

    /// Adds a Sapling note to be spent in this transaction.
    ///
    /// Returns an error if the given Merkle path does not have the same anchor as the
    /// paths for previous Sapling notes.
    pub fn add_sapling_spend<FE>(
        &mut self,
        fvk: sapling::keys::FullViewingKey,
        note: Note,
        merkle_path: sapling::MerklePath,
    ) -> Result<(), Error<FE>> {
        if let Some(builder) = self.sapling_builder.as_mut() {
            builder.add_spend(fvk, note, merkle_path)?;
            Ok(())
        } else {
            Err(Error::SaplingBuilderNotAvailable)
        }
    }

    /// Adds a Sapling address to send funds to.
    pub fn add_sapling_output<FE>(
        &mut self,
        ovk: Option<sapling::keys::OutgoingViewingKey>,
        to: PaymentAddress,
        value: Zatoshis,
        memo: MemoBytes,
    ) -> Result<(), Error<FE>> {
        self.sapling_builder
            .as_mut()
            .ok_or(Error::SaplingBuilderNotAvailable)?
            .add_output(
                ovk,
                to,
                sapling::value::NoteValue::from_raw(value.into()),
                Some(*memo.as_array()),
            )
            .map_err(Error::SaplingBuild)
    }

    /// Adds a transparent coin to be spent in this transaction.
    #[cfg(feature = "transparent-inputs")]
    pub fn add_transparent_input(
        &mut self,
        pubkey: secp256k1::PublicKey,
        utxo: transparent::bundle::OutPoint,
        coin: TxOut,
    ) -> Result<(), transparent::builder::Error> {
        self.transparent_builder.add_input(pubkey, utxo, coin)
    }

    /// Adds a transparent address to send funds to.
    pub fn add_transparent_output(
        &mut self,
        to: &TransparentAddress,
        value: Zatoshis,
    ) -> Result<(), transparent::builder::Error> {
        self.transparent_builder.add_output(to, value)
    }

    /// Returns the sum of the transparent, Sapling, Orchard, and TZE value balances.
    fn value_balance(&self) -> Result<ZatBalance, BalanceError> {
        let value_balances = [
            self.transparent_builder.value_balance()?,
            self.sapling_builder
                .as_ref()
                .map_or_else(ZatBalance::zero, |builder| {
                    builder.value_balance::<ZatBalance>()
                }),
            self.orchard_builder.as_ref().map_or_else(
                || Ok(ZatBalance::zero()),
                |builder| {
                    builder
                        .value_balance::<ZatBalance>()
                        .map_err(|_| BalanceError::Overflow)
                },
            )?,
            #[cfg(zcash_unstable = "zfuture")]
            self.tze_builder.value_balance()?,
        ];

        value_balances
            .into_iter()
            .sum::<Option<_>>()
            .ok_or(BalanceError::Overflow)
    }

    /// Reports the calculated fee given the specified fee rule.
    ///
    /// This fee is a function of the spends and outputs that have been added to the builder,
    /// pursuant to the specified [`FeeRule`].
    pub fn get_fee<FR: FeeRule>(&self, fee_rule: &FR) -> Result<Zatoshis, FeeError<FR::Error>> {
        #[cfg(feature = "transparent-inputs")]
        let transparent_inputs = self.transparent_builder.inputs();

        #[cfg(not(feature = "transparent-inputs"))]
        let transparent_inputs: &[Infallible] = &[];

        let sapling_spends = self
            .sapling_builder
            .as_ref()
            .map_or(0, |builder| builder.inputs().len());

        fee_rule
            .fee_required(
                &self.params,
                self.target_height,
                transparent_inputs.iter().map(|i| i.serialized_size()),
                self.transparent_builder
                    .outputs()
                    .iter()
                    .map(|i| i.serialized_size()),
                sapling_spends,
                self.sapling_builder
                    .as_ref()
                    .zip(self.build_config.sapling_builder_config())
                    .map_or(Ok(0), |(builder, (bundle_type, _))| {
                        bundle_type
                            .num_outputs(sapling_spends, builder.outputs().len())
                            .map_err(FeeError::Bundle)
                    })?,
                self.orchard_builder
                    .as_ref()
                    .zip(self.build_config.orchard_builder_config())
                    .map_or(Ok(0), |(builder, (bundle_type, _))| {
                        bundle_type
                            .num_actions(builder.spends().len(), builder.outputs().len())
                            .map_err(FeeError::Bundle)
                    })?,
            )
            .map_err(FeeError::FeeRule)
    }

    #[cfg(zcash_unstable = "zfuture")]
    pub fn get_fee_zfuture<FR: FeeRule + FutureFeeRule>(
        &self,
        fee_rule: &FR,
    ) -> Result<Zatoshis, FeeError<FR::Error>> {
        #[cfg(feature = "transparent-inputs")]
        let transparent_inputs = self.transparent_builder.inputs();

        #[cfg(not(feature = "transparent-inputs"))]
        let transparent_inputs: &[Infallible] = &[];

        let sapling_spends = self
            .sapling_builder
            .as_ref()
            .map_or(0, |builder| builder.inputs().len());

        fee_rule
            .fee_required_zfuture(
                &self.params,
                self.target_height,
                transparent_inputs.iter().map(|i| i.serialized_size()),
                self.transparent_builder
                    .outputs()
                    .iter()
                    .map(|i| i.serialized_size()),
                sapling_spends,
                self.sapling_builder
                    .as_ref()
                    .zip(self.build_config.sapling_builder_config())
                    .map_or(Ok(0), |(builder, (bundle_type, _))| {
                        bundle_type
                            .num_outputs(sapling_spends, builder.outputs().len())
                            .map_err(FeeError::Bundle)
                    })?,
                self.orchard_builder
                    .as_ref()
                    .zip(self.build_config.orchard_builder_config())
                    .map_or(Ok(0), |(builder, (bundle_type, _))| {
                        bundle_type
                            .num_actions(builder.spends().len(), builder.outputs().len())
                            .map_err(FeeError::Bundle)
                    })?,
                self.tze_builder.inputs(),
                self.tze_builder.outputs(),
            )
            .map_err(FeeError::FeeRule)
    }

    /// Builds a transaction from the configured spends and outputs.
    ///
    /// Upon success, returns a tuple containing the final transaction, and the
    /// [`SaplingMetadata`] generated during the build process.
    #[allow(clippy::too_many_arguments)]
    #[cfg(feature = "circuits")]
    pub fn build<R: RngCore + CryptoRng, SP: SpendProver, OP: OutputProver, FR: FeeRule>(
        self,
        transparent_signing_set: &TransparentSigningSet,
        sapling_extsks: &[sapling::zip32::ExtendedSpendingKey],
        orchard_saks: &[orchard::keys::SpendAuthorizingKey],
        rng: R,
        spend_prover: &SP,
        output_prover: &OP,
        fee_rule: &FR,
    ) -> Result<BuildResult, Error<FR::Error>> {
        let fee = self.get_fee(fee_rule).map_err(Error::Fee)?;
        self.build_internal(
            transparent_signing_set,
            sapling_extsks,
            orchard_saks,
            rng,
            spend_prover,
            output_prover,
            fee,
        )
    }

    /// Builds a transaction from the configured spends and outputs.
    ///
    /// Upon success, returns a tuple containing the final transaction, and the
    /// [`SaplingMetadata`] generated during the build process.
    #[cfg(zcash_unstable = "zfuture")]
    pub fn build_zfuture<
        R: RngCore + CryptoRng,
        SP: SpendProver,
        OP: OutputProver,
        FR: FutureFeeRule,
    >(
        self,
        transparent_signing_set: &TransparentSigningSet,
        sapling_extsks: &[sapling::zip32::ExtendedSpendingKey],
        orchard_saks: &[orchard::keys::SpendAuthorizingKey],
        rng: R,
        spend_prover: &SP,
        output_prover: &OP,
        fee_rule: &FR,
    ) -> Result<BuildResult, Error<FR::Error>> {
        let fee = self.get_fee_zfuture(fee_rule).map_err(Error::Fee)?;
        self.build_internal(
            transparent_signing_set,
            sapling_extsks,
            orchard_saks,
            rng,
            spend_prover,
            output_prover,
            fee,
        )
    }

    #[allow(clippy::too_many_arguments)]
    #[cfg(feature = "circuits")]
    fn build_internal<R: RngCore + CryptoRng, SP: SpendProver, OP: OutputProver, FE>(
<<<<<<< HEAD
        #[allow(unused_mut)] mut self,
=======
        self,
        transparent_signing_set: &TransparentSigningSet,
        sapling_extsks: &[sapling::zip32::ExtendedSpendingKey],
        orchard_saks: &[orchard::keys::SpendAuthorizingKey],
>>>>>>> 583aba3e
        mut rng: R,
        spend_prover: &SP,
        output_prover: &OP,
        fee: Zatoshis,
    ) -> Result<BuildResult, Error<FE>> {
        let consensus_branch_id = BranchId::for_height(&self.params, self.target_height);

        // determine transaction version
        let version = TxVersion::suggested_for_branch(consensus_branch_id);

        //
        // Consistency checks
        //

        // After fees are accounted for, the value balance of the transaction must be zero.
        let balance_after_fees =
            (self.value_balance()? - fee.into()).ok_or(BalanceError::Underflow)?;

        match balance_after_fees.cmp(&ZatBalance::zero()) {
            Ordering::Less => {
                return Err(Error::InsufficientFunds(-balance_after_fees));
            }
            Ordering::Greater => {
                return Err(Error::ChangeRequired(balance_after_fees));
            }
            Ordering::Equal => (),
        };

        let transparent_bundle = self.transparent_builder.build();

        let (sapling_bundle, sapling_meta) = match self
            .sapling_builder
            .and_then(|builder| {
                builder
                    .build::<SP, OP, _, _>(sapling_extsks, &mut rng)
                    .map_err(Error::SaplingBuild)
                    .transpose()
                    .map(|res| {
                        res.map(|(bundle, sapling_meta)| {
                            // We need to create proofs before signatures, because we still support
                            // creating V4 transactions, which commit to the Sapling proofs in the
                            // transaction digest.
                            (
                                bundle.create_proofs(
                                    spend_prover,
                                    output_prover,
                                    &mut rng,
                                    self._progress_notifier,
                                ),
                                sapling_meta,
                            )
                        })
                    })
            })
            .transpose()?
        {
            Some((bundle, meta)) => (Some(bundle), meta),
            None => (None, SaplingMetadata::empty()),
        };

        let mut unproven_orchard_bundle = None;
        let mut orchard_meta = orchard::builder::BundleMetadata::empty();

        if let Some(builder) = self.orchard_builder {
<<<<<<< HEAD
            match self.build_config {
                #[cfg(zcash_unstable = "nu6" /* TODO swap */)]
                BuildConfig::Swap { .. } => {
                    if !builder.is_empty() {
                        // TODO should build empty too
                        let timelimit: u32 = (self.target_height + 10).into(); // TODO default(?) timelimit

                        let (main_action_group, meta) = builder
                            .build_action_group(&mut rng, timelimit)
                            .map_err(Error::OrchardBuild)?;
                        orchard_meta = meta;

                        let pk = &orchard::circuit::ProvingKey::build::<OrchardZSA>();
                        let commitment = main_action_group.action_group_commitment();
                        let (proven_main_group, main_group_bsk) = main_action_group
                            .create_proof(pk, &mut rng)
                            .map_err(Error::OrchardBuild)?
                            .apply_signatures_for_action_group(
                                &mut rng,
                                commitment.into(),
                                &self.orchard_saks,
                            )
                            .map_err(Error::OrchardBuild)?;
                        self.action_groups.push((proven_main_group, main_group_bsk));
                    }

                    let (action_groups, bsks): (Vec<_>, Vec<_>) =
                        self.action_groups.into_iter().unzip();

                    // In this case the bundle is, in fact, already authorized
                    unproven_orchard_bundle = Some(OrchardBundle::OrchardSwap(SwapBundle::new(
                        &mut rng,
                        action_groups,
                        bsks,
                    )));
                }
                #[cfg(zcash_unstable = "nu6" /* TODO nu7 */)]
                BuildConfig::Zsa { .. } => {
=======
            let bundle_type = self.build_config.orchard_bundle_type()?;
            if bundle_type == BundleType::DEFAULT_ZSA {
                #[cfg(zcash_unstable = "nu7")]
                {
>>>>>>> 583aba3e
                    let (bundle, meta) = builder.build(&mut rng).map_err(Error::OrchardBuild)?;

                    unproven_orchard_bundle = Some(OrchardBundle::OrchardZSA(bundle));
                    orchard_meta = meta;
                }
<<<<<<< HEAD
                _ => {
                    let (bundle, meta) = builder.build(&mut rng).map_err(Error::OrchardBuild)?;
                    unproven_orchard_bundle = Some(OrchardBundle::OrchardVanilla(bundle));
                    orchard_meta = meta;
                }
=======
                #[cfg(not(zcash_unstable = "nu7"))]
                return Err(Error::OrchardBuild(BundleTypeNotSatisfiable));
            } else {
                let (bundle, meta) = builder.build(&mut rng).map_err(Error::OrchardBuild)?;
                unproven_orchard_bundle = Some(OrchardBundle::OrchardVanilla(bundle));
                orchard_meta = meta;
>>>>>>> 583aba3e
            }
        };

        #[cfg(zcash_unstable = "zfuture")]
        let (tze_bundle, tze_signers) = self.tze_builder.build();

<<<<<<< HEAD
        #[cfg(zcash_unstable = "nu6" /* TODO nu7 */ )]
=======
        #[cfg(zcash_unstable = "nu7")]
>>>>>>> 583aba3e
        let issue_bundle_awaiting_sighash = self
            .issuance_builder
            .map(|b| b.update_rho(first_nullifier(&unproven_orchard_bundle)));

        let unauthed_tx: TransactionData<Unauthorized> = TransactionData {
            version,
            consensus_branch_id: BranchId::for_height(&self.params, self.target_height),
            lock_time: 0,
            expiry_height: self.expiry_height,
            transparent_bundle,
            sprout_bundle: None,
            sapling_bundle,
            orchard_bundle: unproven_orchard_bundle,
<<<<<<< HEAD
            #[cfg(zcash_unstable = "nu6" /* TODO nu7 */ )]
=======
            #[cfg(zcash_unstable = "nu7")]
>>>>>>> 583aba3e
            issue_bundle: issue_bundle_awaiting_sighash,
            #[cfg(zcash_unstable = "zfuture")]
            tze_bundle,
        };

        //
        // Signatures -- everything but the signatures must already have been added.
        //
        let txid_parts = unauthed_tx.digest(TxIdDigester);

        let transparent_bundle = unauthed_tx
            .transparent_bundle
            .clone()
            .map(|b| {
                b.apply_signatures(
                    |input| {
                        *signature_hash(
                            &unauthed_tx,
                            &SignableInput::Transparent(input),
                            &txid_parts,
                        )
                        .as_ref()
                    },
                    transparent_signing_set,
                )
            })
            .transpose()
            .map_err(Error::TransparentBuild)?;

        #[cfg(zcash_unstable = "zfuture")]
        let tze_bundle = unauthed_tx
            .tze_bundle
            .clone()
            .map(|b| b.into_authorized(&unauthed_tx, tze_signers))
            .transpose()
            .map_err(Error::TzeBuild)?;

        // the commitment being signed is shared across all Sapling inputs; once
        // V4 transactions are deprecated this should just be the txid, but
        // for now we need to continue to compute it here.
        let shielded_sig_commitment =
            signature_hash(&unauthed_tx, &SignableInput::Shielded, &txid_parts);

        let sapling_asks = sapling_extsks
            .iter()
            .map(|extsk| extsk.expsk.ask.clone())
            .collect::<Vec<_>>();
        let sapling_bundle = unauthed_tx
            .sapling_bundle
            .map(|b| b.apply_signatures(&mut rng, *shielded_sig_commitment.as_ref(), &sapling_asks))
            .transpose()
            .map_err(Error::SaplingBuild)?;

        let orchard_bundle: Option<OrchardBundle<_>> = match unauthed_tx.orchard_bundle {
            Some(OrchardBundle::OrchardVanilla(b)) => Some(OrchardBundle::OrchardVanilla(
                b.create_proof(
                    &orchard::circuit::ProvingKey::build::<OrchardVanilla>(),
<<<<<<< HEAD
                    &mut rng,
                )
                .and_then(|b| {
                    b.apply_signatures(
                        &mut rng,
                        *shielded_sig_commitment.as_ref(),
                        &self.orchard_saks,
                    )
                })
                .map_err(Error::OrchardBuild)?,
            )),

            #[cfg(zcash_unstable = "nu6" /* TODO nu7 */ )]
            Some(OrchardBundle::OrchardZSA(b)) => Some(OrchardBundle::OrchardZSA(
                b.create_proof(
                    &orchard::circuit::ProvingKey::build::<OrchardZSA>(),
                    &mut rng,
                )
                .and_then(|b| {
                    b.apply_signatures(
                        &mut rng,
                        *shielded_sig_commitment.as_ref(),
                        &self.orchard_saks,
                    )
                })
                .map_err(Error::OrchardBuild)?,
            )),

            // Swap bundle is already authorized
            #[cfg(zcash_unstable = "nu6" /* TODO swap */ )]
            Some(OrchardBundle::OrchardSwap(b)) => Some(OrchardBundle::OrchardSwap(b)),
=======
                    shielded_sig_commitment.as_ref(),
                    orchard_saks,
                )?))
            }

            #[cfg(zcash_unstable = "nu7")]
            Some(OrchardBundle::OrchardZSA(b)) => Some(OrchardBundle::OrchardZSA(prove_and_sign(
                b,
                &mut rng,
                &orchard::circuit::ProvingKey::build::<OrchardZSA>(),
                shielded_sig_commitment.as_ref(),
                orchard_saks,
            )?)),
>>>>>>> 583aba3e

            None => None,
        };

<<<<<<< HEAD
        #[cfg(zcash_unstable = "nu6" /* TODO nu7 */ )]
        let issue_bundle = unauthed_tx
            .issue_bundle
            .map(|b| b.prepare(*shielded_sig_commitment.as_ref()))
            .map(|b| b.sign(self.issuance_isk.as_ref().unwrap()))
            .map(|b| b.unwrap());
=======
        #[cfg(zcash_unstable = "nu7")]
        let issue_bundle = if let Some(bundle) = unauthed_tx.issue_bundle {
            let prepared = bundle.prepare(*shielded_sig_commitment.as_ref());
            let isk = self
                .issuance_isk
                .as_ref()
                .ok_or_else(|| Error::IssuanceKeyNotAvailable)?;
            Some(prepared.sign(isk).map_err(Error::IssuanceBundle)?)
        } else {
            None
        };
>>>>>>> 583aba3e

        let authorized_tx = TransactionData {
            version: unauthed_tx.version,
            consensus_branch_id: unauthed_tx.consensus_branch_id,
            lock_time: unauthed_tx.lock_time,
            expiry_height: unauthed_tx.expiry_height,
            transparent_bundle,
            sprout_bundle: unauthed_tx.sprout_bundle,
            sapling_bundle,
            orchard_bundle,
            #[cfg(zcash_unstable = "nu7")]
            issue_bundle,
            #[cfg(zcash_unstable = "zfuture")]
            tze_bundle,
        };

        // The unwrap() here is safe because the txid hashing
        // of freeze() should be infalliable.
        Ok(BuildResult {
            transaction: authorized_tx.freeze().unwrap(),
            sapling_meta,
            orchard_meta,
        })
    }

    /// Builds a PCZT from the configured spends and outputs.
    ///
    /// Upon success, returns a struct containing the PCZT components, and the
    /// [`SaplingMetadata`] and [`orchard::builder::BundleMetadata`] generated during the
    /// build process.
    pub fn build_for_pczt<R: RngCore + CryptoRng, FR: FeeRule>(
        self,
        mut rng: R,
        fee_rule: &FR,
    ) -> Result<PcztResult<P>, Error<FR::Error>> {
        let fee = self.get_fee(fee_rule).map_err(Error::Fee)?;
        let consensus_branch_id = BranchId::for_height(&self.params, self.target_height);

        // determine transaction version
        let version = TxVersion::suggested_for_branch(consensus_branch_id);

        let consensus_branch_id = BranchId::for_height(&self.params, self.target_height);

        //
        // Consistency checks
        //

        // After fees are accounted for, the value balance of the transaction must be zero.
        let balance_after_fees =
            (self.value_balance()? - fee.into()).ok_or(BalanceError::Underflow)?;

        match balance_after_fees.cmp(&ZatBalance::zero()) {
            Ordering::Less => {
                return Err(Error::InsufficientFunds(-balance_after_fees));
            }
            Ordering::Greater => {
                return Err(Error::ChangeRequired(balance_after_fees));
            }
            Ordering::Equal => (),
        };

        let transparent_bundle = self.transparent_builder.build_for_pczt();

        let (sapling_bundle, sapling_meta) = match self
            .sapling_builder
            .map(|builder| {
                builder
                    .build_for_pczt(&mut rng)
                    .map_err(Error::SaplingBuild)
            })
            .transpose()?
        {
            Some((bundle, meta)) => (Some(bundle), meta),
            None => (None, SaplingMetadata::empty()),
        };

        let (orchard_bundle, orchard_meta) = match self
            .orchard_builder
            .map(|builder| match self.build_config.orchard_bundle_type()? {
                BundleType::DEFAULT_ZSA => {
                    #[cfg(zcash_unstable = "nu7")]
                    return builder
                        .build_for_pczt::<OrchardZSA>(&mut rng)
                        .map_err(Error::OrchardBuild);
                    #[cfg(not(zcash_unstable = "nu7"))]
                    Err(Error::OrchardBuild(BundleTypeNotSatisfiable))
                }
                BundleType::DEFAULT_VANILLA => builder
                    .build_for_pczt::<OrchardVanilla>(&mut rng)
                    .map_err(Error::OrchardBuild),
                _ => Err(Error::OrchardBuild(BundleTypeNotSatisfiable)),
            })
            .transpose()?
        {
            Some((bundle, meta)) => (Some(bundle), meta),
            None => (None, orchard::builder::BundleMetadata::empty()),
        };

        Ok(PcztResult {
            pczt_parts: PcztParts {
                params: self.params,
                version,
                consensus_branch_id,
                lock_time: 0,
                expiry_height: self.expiry_height,
                transparent: transparent_bundle,
                sapling: sapling_bundle,
                orchard: orchard_bundle,
            },
            sapling_meta,
            orchard_meta,
        })
    }
}

<<<<<<< HEAD
/// This function returns the first nullifier from the first transfer action in the Orchard bundle.
/// It can only be called on ZSA bundle, will panic in case of invalid input e.g. Vanilla or empty bundle.
#[cfg(zcash_unstable = "nu6" /* TODO nu7 */ )]
fn first_nullifier<A: Authorization>(orchard_bundle: &Option<OrchardBundle<A>>) -> &Nullifier {
    assert!(orchard_bundle.is_some(), "Orchard bundle should not be null");

    match orchard_bundle {
        Some(OrchardBundle::OrchardZSA(b)) => {
            assert!(b.actions().len() != 0, "Orchard bundle should contain at least one action");
            b.actions().first().nullifier()
        },
        Some(OrchardBundle::OrchardSwap(b)) => {
            assert!(b.action_groups().len() != 0, "Orchard bundle should contain at least one action group");
            let first_group_actions = b.action_groups().first().unwrap().actions();
            assert!(first_group_actions.len() != 0, "Orchard bundle should contain at least one action");
            first_group_actions.head.nullifier()
        },
        _ => panic!("first_nullifier called on non-ZSA bundle, this should never happen"),
=======
#[cfg(feature = "circuits")]
fn prove_and_sign<FL, V, FE>(
    bundle: orchard::Bundle<InProgress<Unproven, orchard::builder::Unauthorized>, V, FL>,
    mut rng: &mut (impl RngCore + CryptoRng),
    proving_key: &orchard::circuit::ProvingKey,
    shielded_sig_commitment: &[u8; 32],
    orchard_saks: &[orchard::keys::SpendAuthorizingKey],
) -> Result<orchard::Bundle<Authorized, V, FL>, Error<FE>>
where
    FL: OrchardFlavor,
{
    bundle
        .create_proof(proving_key, &mut rng)
        .and_then(|b| b.apply_signatures(&mut rng, *shielded_sig_commitment, orchard_saks))
        .map_err(Error::OrchardBuild)
}

/// This function returns the first nullifier from the first transfer action in the Orchard bundle.
/// It can only be called on ZSA bundle, will panic in case of invalid input e.g. Vanilla or empty bundle.
#[cfg(zcash_unstable = "nu7")]
#[cfg(feature = "circuits")]
fn first_nullifier<A: Authorization>(orchard_bundle: &Option<OrchardBundle<A>>) -> &Nullifier {
    match orchard_bundle {
        Some(OrchardBundle::OrchardZSA(b)) => b.actions().first().nullifier(),
        _ => panic!("first_nullifier: called on non-ZSA bundle or empty bundle; expected OrchardZSA with at least one action"),
>>>>>>> 583aba3e
    }
}

#[cfg(zcash_unstable = "zfuture")]
impl<'a, P: consensus::Parameters, U: sapling::builder::ProverProgress> ExtensionTxBuilder<'a>
    for Builder<'a, P, U>
{
    type BuildCtx = TransactionData<Unauthorized>;
    type BuildError = tze::builder::Error;

    fn add_tze_input<WBuilder, W: ToPayload>(
        &mut self,
        extension_id: u32,
        mode: u32,
        prevout: (tze::OutPoint, TzeOut),
        witness_builder: WBuilder,
    ) -> Result<(), Self::BuildError>
    where
        WBuilder: 'a + (FnOnce(&Self::BuildCtx) -> Result<W, tze::builder::Error>),
    {
        self.tze_builder
            .add_input(extension_id, mode, prevout, witness_builder);

        Ok(())
    }

    fn add_tze_output<G: ToPayload>(
        &mut self,
        extension_id: u32,
        value: Zatoshis,
        guarded_by: &G,
    ) -> Result<(), Self::BuildError> {
        self.tze_builder.add_output(extension_id, value, guarded_by);
        Ok(())
    }
}

#[cfg(any(test, feature = "test-dependencies"))]
mod testing {
    use super::{BuildResult, Builder, Error};

    use crate::transaction::fees::zip317;
    use ::sapling::prover::mock::{MockOutputProver, MockSpendProver};
    use rand::RngCore;
    use rand_core::CryptoRng;
    use transparent::builder::TransparentSigningSet;
    use zcash_protocol::consensus;

    impl<'a, P: consensus::Parameters, U: sapling::builder::ProverProgress> Builder<'a, P, U> {
        /// Build the transaction using mocked randomness and proving capabilities.
        /// DO NOT USE EXCEPT FOR UNIT TESTING.
        pub fn mock_build<R: RngCore>(
            self,
            transparent_signing_set: &TransparentSigningSet,
            sapling_extsks: &[sapling::zip32::ExtendedSpendingKey],
            orchard_saks: &[orchard::keys::SpendAuthorizingKey],
            rng: R,
        ) -> Result<BuildResult, Error<zip317::FeeError>> {
            struct FakeCryptoRng<R: RngCore>(R);
            impl<R: RngCore> CryptoRng for FakeCryptoRng<R> {}
            impl<R: RngCore> RngCore for FakeCryptoRng<R> {
                fn next_u32(&mut self) -> u32 {
                    self.0.next_u32()
                }

                fn next_u64(&mut self) -> u64 {
                    self.0.next_u64()
                }

                fn fill_bytes(&mut self, dest: &mut [u8]) {
                    self.0.fill_bytes(dest)
                }

                fn try_fill_bytes(&mut self, dest: &mut [u8]) -> Result<(), rand_core::Error> {
                    self.0.try_fill_bytes(dest)
                }
            }

            self.build(
                transparent_signing_set,
                sapling_extsks,
                orchard_saks,
                FakeCryptoRng(rng),
                &MockSpendProver,
                &MockOutputProver,
                #[allow(deprecated)]
                &zip317::FeeRule::standard(),
            )
        }
    }
}

#[cfg(test)]
mod tests {
    use core::convert::Infallible;

<<<<<<< HEAD
    use super::{Builder, Error};
    use crate::{
=======
    use assert_matches::assert_matches;
    use ff::Field;
    use incrementalmerkletree::{frontier::CommitmentTree, witness::IncrementalWitness};
    use rand_core::OsRng;

    use crate::transaction::builder::BuildConfig;
    use ::sapling::{zip32::ExtendedSpendingKey, Node, Rseed};
    use ::transparent::{address::TransparentAddress, builder::TransparentSigningSet};
    use zcash_protocol::{
>>>>>>> 583aba3e
        consensus::{NetworkUpgrade, Parameters, TEST_NETWORK},
        memo::MemoBytes,
        value::{BalanceError, ZatBalance, Zatoshis},
    };
    use assert_matches::assert_matches;
    use ff::Field;
    use incrementalmerkletree::{frontier::CommitmentTree, witness::IncrementalWitness};
    use rand_core::OsRng;

<<<<<<< HEAD
    #[cfg(zcash_unstable = "zfuture")]
    #[cfg(feature = "transparent-inputs")]
    use super::TzeBuilder;
    #[cfg(zcash_unstable = "nu6" /* TODO nu7 */ )]
    #[cfg(not(feature = "transparent-inputs"))]
    use crate::zip32::AccountId;
    #[cfg(zcash_unstable = "nu6" /* TODO nu7 */ )]
    use {
        crate::transaction::fees::zip317::FeeError,
        orchard::builder::BundleType,
        orchard::issuance::IssueInfo,
        orchard::keys::{
            FullViewingKey, IssuanceAuthorizingKey, IssuanceValidatingKey, SpendingKey,
        },
        orchard::note::AssetBase,
        orchard::orchard_flavor::OrchardZSA,
        orchard::tree::MerklePath,
        orchard::value::NoteValue,
        orchard::Address,
        orchard::Note,
        orchard::ReferenceKeys,
        zcash_protocol::consensus::TestNetwork,
        zcash_protocol::constants::testnet::COIN_TYPE,
        zip32::Scope::External,
    };
    #[cfg(zcash_unstable = "nu6" /* TODO swap */ )]
    use {
        ff::PrimeField,
        group::{Curve, Group},
        orchard::note::{Nullifier, RandomSeed, Rho},
        orchard::tree::MerkleHashOrchard,
        orchard::NOTE_COMMITMENT_TREE_DEPTH,
        pasta_curves::arithmetic::CurveAffine,
        pasta_curves::pallas,
        rand_core::RngCore,
        zip32::Scope,
    };
=======
    use super::{Builder, Error};

    #[cfg(zcash_unstable = "nu7")]
    #[cfg(not(feature = "transparent-inputs"))]
    use crate::zip32::AccountId;

    #[cfg(zcash_unstable = "zfuture")]
    #[cfg(feature = "transparent-inputs")]
    use super::TzeBuilder;
>>>>>>> 583aba3e

    #[cfg(feature = "transparent-inputs")]
    use {
        crate::transaction::{builder::DEFAULT_TX_EXPIRY_DELTA, OutPoint, TxOut},
        ::transparent::keys::{AccountPrivKey, IncomingViewingKey},
        zip32::AccountId,
    };

    // This test only works with the transparent_inputs feature because we have to
    // be able to create a tx with a valid balance, without using Sapling inputs.
    #[test]
    #[cfg(feature = "transparent-inputs")]
    fn binding_sig_absent_if_no_shielded_spend_or_output() {
        use crate::transaction::builder::{self, TransparentBuilder};
        use ::transparent::{builder::TransparentSigningSet, keys::NonHardenedChildIndex};
        use zcash_protocol::consensus::NetworkUpgrade;

        let sapling_activation_height = TEST_NETWORK
            .activation_height(NetworkUpgrade::Sapling)
            .unwrap();

        // Create a builder with 0 fee, so we can construct t outputs
        let mut builder = builder::Builder {
            params: TEST_NETWORK,
            build_config: BuildConfig::TxV5 {
                sapling_anchor: Some(sapling::Anchor::empty_tree()),
                orchard_anchor: Some(orchard::Anchor::empty_tree()),
            },
            target_height: sapling_activation_height,
            expiry_height: sapling_activation_height + DEFAULT_TX_EXPIRY_DELTA,
            transparent_builder: TransparentBuilder::empty(),
            sapling_builder: None,
            #[cfg(zcash_unstable = "zfuture")]
            tze_builder: TzeBuilder::empty(),
            #[cfg(not(zcash_unstable = "zfuture"))]
            tze_builder: core::marker::PhantomData,
            _progress_notifier: (),
            orchard_builder: None,
<<<<<<< HEAD
            #[cfg(zcash_unstable = "nu6" /* TODO swap */ )]
            action_groups: vec![],
            #[cfg(zcash_unstable = "nu6" /* TODO nu7 */ )]
            issuance_builder: None,
            sapling_asks: vec![],
            orchard_saks: vec![],
            #[cfg(zcash_unstable = "nu6" /* TODO nu7 */ )]
=======
            #[cfg(zcash_unstable = "nu7")]
            issuance_builder: None,
            #[cfg(zcash_unstable = "nu7")]
>>>>>>> 583aba3e
            issuance_isk: None,
        };

        let mut transparent_signing_set = TransparentSigningSet::new();
        let tsk = AccountPrivKey::from_seed(&TEST_NETWORK, &[0u8; 32], AccountId::ZERO).unwrap();
        let sk = tsk
            .derive_external_secret_key(NonHardenedChildIndex::ZERO)
            .unwrap();
        let pubkey = transparent_signing_set.add_key(sk);
        let prev_coin = TxOut {
            value: Zatoshis::const_from_u64(50000),
            script_pubkey: tsk
                .to_account_pubkey()
                .derive_external_ivk()
                .unwrap()
                .derive_address(NonHardenedChildIndex::ZERO)
                .unwrap()
                .script(),
        };
        builder
            .add_transparent_input(pubkey, OutPoint::fake(), prev_coin)
            .unwrap();

        // Create a tx with only t output. No binding_sig should be present
        builder
            .add_transparent_output(
                &TransparentAddress::PublicKeyHash([0; 20]),
                Zatoshis::const_from_u64(40000),
            )
            .unwrap();

        let res = builder
            .mock_build(&transparent_signing_set, &[], &[], OsRng)
            .unwrap();
        // No binding signature, because only t input and outputs
        assert!(res.transaction().sapling_bundle.is_none());
    }

    #[test]
    fn binding_sig_present_if_shielded_spend() {
        let extsk = ExtendedSpendingKey::master(&[]);
        let dfvk = extsk.to_diversifiable_full_viewing_key();
        let to = dfvk.default_address().1;

        let mut rng = OsRng;

        let note1 = to.create_note(
            sapling::value::NoteValue::from_raw(50000),
            Rseed::BeforeZip212(jubjub::Fr::random(&mut rng)),
        );
        let cmu1 = Node::from_cmu(&note1.cmu());
        let mut tree = CommitmentTree::<Node, 32>::empty();
        tree.append(cmu1).unwrap();
        let witness1 = IncrementalWitness::from_tree(tree).unwrap();

        let tx_height = TEST_NETWORK
            .activation_height(NetworkUpgrade::Sapling)
            .unwrap();

        let build_config = BuildConfig::TxV5 {
            sapling_anchor: Some(witness1.root().into()),
            orchard_anchor: None,
        };
        let mut builder = Builder::new(TEST_NETWORK, tx_height, build_config);

        // Create a tx with a sapling spend. binding_sig should be present
        builder
            .add_sapling_spend::<Infallible>(dfvk.fvk().clone(), note1, witness1.path().unwrap())
            .unwrap();

        builder
            .add_transparent_output(
                &TransparentAddress::PublicKeyHash([0; 20]),
                Zatoshis::const_from_u64(35000),
            )
            .unwrap();

        // A binding signature (and bundle) is present because there is a Sapling spend.
        let res = builder
            .mock_build(&TransparentSigningSet::new(), &[extsk], &[], OsRng)
            .unwrap();
        assert!(res.transaction().sapling_bundle().is_some());
    }

    #[test]
    fn fails_on_negative_change() {
        use crate::transaction::fees::zip317::MINIMUM_FEE;

        let mut rng = OsRng;

        // Just use the master key as the ExtendedSpendingKey for this test
        let extsk = ExtendedSpendingKey::master(&[]);
        let tx_height = TEST_NETWORK
            .activation_height(NetworkUpgrade::Sapling)
            .unwrap();

        // Fails with no inputs or outputs
        // 0.0001 t-ZEC fee
        {
            let build_config = BuildConfig::TxV5 {
                sapling_anchor: None,
                orchard_anchor: None,
            };
            let builder = Builder::new(TEST_NETWORK, tx_height, build_config);
            assert_matches!(
                builder.mock_build(&TransparentSigningSet::new(), &[], &[], OsRng),
                Err(Error::InsufficientFunds(expected)) if expected == MINIMUM_FEE.into()
            );
        }

        let dfvk = extsk.to_diversifiable_full_viewing_key();
        let ovk = Some(dfvk.fvk().ovk);
        let to = dfvk.default_address().1;

        let extsks = &[extsk];

        // Fail if there is only a Sapling output
        // 0.0005 z-ZEC out, 0.0001 t-ZEC fee
        {
            let build_config = BuildConfig::TxV5 {
                sapling_anchor: Some(sapling::Anchor::empty_tree()),
                orchard_anchor: Some(orchard::Anchor::empty_tree()),
            };
            let mut builder = Builder::new(TEST_NETWORK, tx_height, build_config);
            builder
                .add_sapling_output::<Infallible>(
                    ovk,
                    to,
                    Zatoshis::const_from_u64(50000),
                    MemoBytes::empty(),
                )
                .unwrap();
            assert_matches!(
                builder.mock_build(&TransparentSigningSet::new(), extsks, &[], OsRng),
                Err(Error::InsufficientFunds(expected)) if
                    expected == (Zatoshis::const_from_u64(50000) + MINIMUM_FEE).unwrap().into()
            );
        }

        // Fail if there is only a transparent output
        // 0.0005 t-ZEC out, 0.0001 t-ZEC fee
        {
            let build_config = BuildConfig::TxV5 {
                sapling_anchor: Some(sapling::Anchor::empty_tree()),
                orchard_anchor: Some(orchard::Anchor::empty_tree()),
            };
            let mut builder = Builder::new(TEST_NETWORK, tx_height, build_config);
            builder
                .add_transparent_output(
                    &TransparentAddress::PublicKeyHash([0; 20]),
                    Zatoshis::const_from_u64(50000),
                )
                .unwrap();
            assert_matches!(
                builder.mock_build(&TransparentSigningSet::new(), extsks, &[], OsRng),
                Err(Error::InsufficientFunds(expected)) if expected ==
                    (Zatoshis::const_from_u64(50000) + MINIMUM_FEE).unwrap().into()
            );
        }

        let note1 = to.create_note(
            sapling::value::NoteValue::from_raw(59999),
            Rseed::BeforeZip212(jubjub::Fr::random(&mut rng)),
        );
        let cmu1 = Node::from_cmu(&note1.cmu());
        let mut tree = CommitmentTree::<Node, 32>::empty();
        tree.append(cmu1).unwrap();
        let mut witness1 = IncrementalWitness::from_tree(tree.clone()).unwrap();

        // Fail if there is insufficient input
        // 0.0003 z-ZEC out, 0.0002 t-ZEC out, 0.0001 t-ZEC fee, 0.00059999 z-ZEC in
        {
            let build_config = BuildConfig::TxV5 {
                sapling_anchor: Some(witness1.root().into()),
                orchard_anchor: Some(orchard::Anchor::empty_tree()),
            };
            let mut builder = Builder::new(TEST_NETWORK, tx_height, build_config);
            builder
                .add_sapling_spend::<Infallible>(
                    dfvk.fvk().clone(),
                    note1.clone(),
                    witness1.path().unwrap(),
                )
                .unwrap();
            builder
                .add_sapling_output::<Infallible>(
                    ovk,
                    to,
                    Zatoshis::const_from_u64(30000),
                    MemoBytes::empty(),
                )
                .unwrap();
            builder
                .add_transparent_output(
                    &TransparentAddress::PublicKeyHash([0; 20]),
                    Zatoshis::const_from_u64(15000),
                )
                .unwrap();
            assert_matches!(
                builder.mock_build(&TransparentSigningSet::new(), extsks, &[], OsRng),
                Err(Error::InsufficientFunds(expected)) if expected == ZatBalance::const_from_i64(1)
            );
        }

        let note2 = to.create_note(
            sapling::value::NoteValue::from_raw(1),
            Rseed::BeforeZip212(jubjub::Fr::random(&mut rng)),
        );
        let cmu2 = Node::from_cmu(&note2.cmu());
        tree.append(cmu2).unwrap();
        witness1.append(cmu2).unwrap();
        let witness2 = IncrementalWitness::from_tree(tree).unwrap();

        // Succeeds if there is sufficient input
        // 0.0003 z-ZEC out, 0.00015 t-ZEC out, 0.00015 t-ZEC fee, 0.0006 z-ZEC in
        {
            let build_config = BuildConfig::TxV5 {
                sapling_anchor: Some(witness1.root().into()),
                orchard_anchor: Some(orchard::Anchor::empty_tree()),
            };
            let mut builder = Builder::new(TEST_NETWORK, tx_height, build_config);
            builder
                .add_sapling_spend::<Infallible>(
                    dfvk.fvk().clone(),
                    note1,
                    witness1.path().unwrap(),
                )
                .unwrap();
            builder
                .add_sapling_spend::<Infallible>(
                    dfvk.fvk().clone(),
                    note2,
                    witness2.path().unwrap(),
                )
                .unwrap();
            builder
                .add_sapling_output::<Infallible>(
                    ovk,
                    to,
                    Zatoshis::const_from_u64(30000),
                    MemoBytes::empty(),
                )
                .unwrap();
            builder
                .add_transparent_output(
                    &TransparentAddress::PublicKeyHash([0; 20]),
                    Zatoshis::const_from_u64(15000),
                )
                .unwrap();
            let res = builder
                .mock_build(&TransparentSigningSet::new(), extsks, &[], OsRng)
                .unwrap();
            assert_eq!(
                res.transaction()
                    .fee_paid(|_| Err(BalanceError::Overflow))
                    .unwrap(),
                ZatBalance::const_from_i64(15_000)
            );
        }
    }
<<<<<<< HEAD

    #[cfg(zcash_unstable = "nu6" /* TODO nu7 */ )]
    fn add_dummy_orchard_spend(builder: &mut Builder<TestNetwork, ()>, asset: AssetBase) {
        let (sk, _, note) = dummy_note(asset);
        builder
            .add_orchard_spend::<FeeError>(&sk, note, dummy_merkle_path(&mut OsRng))
            .unwrap();
    }

    #[cfg(zcash_unstable = "nu6" /* TODO nu7 */)]
    fn add_dummy_orchard_output(builder: &mut Builder<TestNetwork, ()>, asset: AssetBase) {
        let (_, _, note) = dummy_note(asset);
        builder
            .add_orchard_output::<FeeError>(
                None,
                note.recipient(),
                note.value().inner(),
                note.asset(),
                MemoBytes::empty(),
            )
            .unwrap();
    }

    #[test]
    #[cfg(zcash_unstable = "nu6" /* TODO nu7 */ )]
    fn init_issuance_bundle_with_finalization() {
        let (mut builder, iak, _) = prepare_zsa_test();
        add_dummy_orchard_spend(&mut builder, AssetBase::native());

        let asset_desc: Vec<u8> = "asset_desc".into();

        builder
            .init_issuance_bundle::<FeeError>(iak, asset_desc.clone(), None, false)
            .unwrap();

        let tx = builder.mock_build_no_fee(OsRng).unwrap().into_transaction();
        let bundle = tx.issue_bundle().unwrap();

        assert_eq!(bundle.actions().len(), 1, "There should be only one action");
        let action = bundle.get_action_by_desc(&asset_desc).unwrap();
        assert!(action.is_finalized(), "Action should be finalized");
        assert_eq!(action.notes().len(), 0, "Action should have zero notes");
    }

    #[test]
    #[cfg(zcash_unstable = "nu6" /* TODO nu7 */ )]
    fn init_issuance_bundle_without_finalization() {
        let (mut builder, iak, address) = prepare_zsa_test();
        add_dummy_orchard_spend(&mut builder, AssetBase::native());

        let asset_desc: Vec<u8> = "asset_desc".into();

        builder
            .init_issuance_bundle::<FeeError>(
                iak,
                asset_desc.clone(),
                Some(IssueInfo {
                    recipient: address,
                    value: NoteValue::from_raw(42),
                }),
                false,
            )
            .unwrap();

        let binding = builder.mock_build_no_fee(OsRng).unwrap().into_transaction();
        let bundle = binding.issue_bundle().unwrap();

        assert_eq!(bundle.actions().len(), 1, "There should be only one action");
        let action = bundle.get_action_by_desc(&asset_desc).unwrap();
        assert!(!action.is_finalized(), "Action should not be finalized");
        assert_eq!(action.notes().len(), 1, "Action should have 1 note");
        assert_eq!(
            action.notes().first().unwrap().value().inner(),
            42,
            "Incorrect note value"
        );
    }

    #[test]
    #[cfg(zcash_unstable = "nu6" /* TODO nu7 */ )]
    fn add_issuance_same_asset() {
        let (mut builder, iak, address) = prepare_zsa_test();
        add_dummy_orchard_spend(&mut builder, AssetBase::native());

        let asset_desc: Vec<u8> = "asset_desc".into();

        builder
            .init_issuance_bundle::<FeeError>(
                iak,
                asset_desc.clone(),
                Some(IssueInfo {
                    recipient: address,
                    value: NoteValue::from_raw(42),
                }),
                false,
            )
            .unwrap();
        builder
            .add_recipient::<FeeError>(&asset_desc, address, NoteValue::from_raw(21), false)
            .unwrap();

        let binding = builder.mock_build_no_fee(OsRng).unwrap().into_transaction();
        let bundle = binding.issue_bundle().unwrap();

        assert_eq!(bundle.actions().len(), 1, "There should be only one action");
        let action = bundle.get_action_by_desc(&asset_desc).unwrap();
        assert!(!action.is_finalized(), "Action should not be finalized");
        assert_eq!(action.notes().len(), 2, "Action should have 2 notes");
        assert_eq!(
            action
                .notes()
                .iter()
                .map(|note| note.value().inner())
                .sum::<u64>(),
            42 + 21,
            "Incorrect notes sum"
        );
    }

    #[test]
    #[cfg(zcash_unstable = "nu6" /* TODO nu7 */ )]
    fn add_issuance_different_asset() {
        let (mut builder, iak, address) = prepare_zsa_test();
        add_dummy_orchard_spend(&mut builder, AssetBase::native());

        let asset_desc_1: Vec<u8> = "asset_desc".into();
        let asset_desc_2: Vec<u8> = "asset_desc_2".into();

        builder
            .init_issuance_bundle::<FeeError>(
                iak,
                asset_desc_1.clone(),
                Some(IssueInfo {
                    recipient: address,
                    value: NoteValue::from_raw(42),
                }),
                false,
            )
            .unwrap();
        builder
            .add_recipient::<FeeError>(&asset_desc_2, address, NoteValue::from_raw(21), false)
            .unwrap();

        let binding = builder.mock_build_no_fee(OsRng).unwrap().into_transaction();
        let bundle = binding.issue_bundle().unwrap();

        assert_eq!(bundle.actions().len(), 2, "There should be 2 actions");

        let action = bundle.get_action_by_desc(&asset_desc_1).unwrap();
        assert!(!action.is_finalized(), "Action should not be finalized");
        assert_eq!(action.notes().len(), 1, "Action should have 1 note");
        assert_eq!(
            action
                .notes()
                .iter()
                .map(|note| note.value().inner())
                .sum::<u64>(),
            42,
            "Incorrect notes sum"
        );

        let action2 = bundle.get_action_by_desc(&asset_desc_2).unwrap();
        assert!(!action2.is_finalized(), "Action should not be finalized");
        assert_eq!(action2.notes().len(), 1, "Action should have 1 note");
        assert_eq!(
            action2
                .notes()
                .iter()
                .map(|note| note.value().inner())
                .sum::<u64>(),
            21,
            "Incorrect notes sum"
        );
    }

    #[test]
    #[cfg(zcash_unstable = "nu6" /* TODO nu7 */ )]
    fn first_issuance_init_issuance_bundle() {
        let (mut builder, iak, address) = prepare_zsa_test();
        add_dummy_orchard_spend(&mut builder, AssetBase::native());

        let asset_desc: Vec<u8> = "asset_desc".into();

        builder
            .init_issuance_bundle::<FeeError>(
                iak,
                asset_desc.clone(),
                Some(IssueInfo {
                    recipient: address,
                    value: NoteValue::from_raw(42),
                }),
                true,
            )
            .unwrap();

        let binding = builder.mock_build_no_fee(OsRng).unwrap().into_transaction();
        let bundle = binding.issue_bundle().unwrap();

        assert_eq!(bundle.actions().len(), 1, "There should be only one action");
        let action = bundle.get_action_by_desc(&asset_desc).unwrap();
        assert_eq!(
            action.notes().len(),
            2,
            "Action should have 2 notes, including the reference note"
        );
        assert_eq!(
            action.notes().first().unwrap().value().inner(),
            0,
            "Incorrect reference note value"
        );
        assert_eq!(
            action.notes().first().unwrap().recipient(),
            ReferenceKeys::recipient(),
            "Incorrect recipient in reference note"
        );
        assert_eq!(
            action.notes()[1].value().inner(),
            42,
            "Incorrect note value"
        );
    }

    #[test]
    #[cfg(zcash_unstable = "nu6" /* TODO nu7 */ )]
    fn first_issuance_add_recipient() {
        let (mut builder, iak, address) = prepare_zsa_test();
        add_dummy_orchard_spend(&mut builder, AssetBase::native());

        let asset_desc: Vec<u8> = "asset_desc".into();

        builder
            .init_issuance_bundle::<FeeError>(iak, asset_desc.clone(), None, true)
            .unwrap();

        builder
            .add_recipient::<FeeError>(&asset_desc, address, NoteValue::from_raw(42), false)
            .unwrap();

        let binding = builder.mock_build_no_fee(OsRng).unwrap().into_transaction();
        let bundle = binding.issue_bundle().unwrap();

        assert_eq!(bundle.actions().len(), 1, "There should be only one action");
        let action = bundle.get_action_by_desc(&asset_desc).unwrap();
        assert_eq!(
            action.notes().len(),
            2,
            "Action should have 2 notes, including the reference note"
        );
        assert_eq!(
            action.notes().first().unwrap().value().inner(),
            0,
            "Incorrect reference note value"
        );
        assert_eq!(
            action.notes().first().unwrap().recipient(),
            ReferenceKeys::recipient(),
            "Incorrect recipient in reference note"
        );
        assert_eq!(
            action.notes()[1].value().inner(),
            42,
            "Incorrect note value"
        );
    }

    #[test]
    #[cfg(zcash_unstable = "nu6" /* TODO nu7 */ )]
    fn first_issuance_only_reference_note() {
        let (mut builder, iak, _) = prepare_zsa_test();
        add_dummy_orchard_spend(&mut builder, AssetBase::native());

        let asset_desc: Vec<u8> = "asset_desc".into();

        builder
            .init_issuance_bundle::<FeeError>(iak, asset_desc.clone(), None, true)
            .unwrap();

        let binding = builder.mock_build_no_fee(OsRng).unwrap().into_transaction();
        let bundle = binding.issue_bundle().unwrap();

        assert_eq!(bundle.actions().len(), 1, "There should be only one action");
        let action = bundle.get_action_by_desc(&asset_desc).unwrap();
        assert_eq!(
            action.notes().len(),
            1,
            "Action should have 1 note, including the reference note"
        );
        assert_eq!(
            action.notes().first().unwrap().value().inner(),
            0,
            "Incorrect reference note value"
        );
        assert_eq!(
            action.notes().first().unwrap().recipient(),
            ReferenceKeys::recipient(),
            "Incorrect recipient in reference note"
        );
    }

    #[test]
    #[should_panic]
    #[cfg(zcash_unstable = "nu6" /* TODO nu7 */ )]
    fn fails_on_add_burn_without_input() {
        let (mut builder, iak, _) = prepare_zsa_test();

        let asset_desc: &[u8] = b"asset_desc";
        let asset_base = AssetBase::derive(&IssuanceValidatingKey::from(&iak), asset_desc);

        builder.add_burn::<FeeError>(42, asset_base).unwrap();

        builder.mock_build_no_fee(OsRng).unwrap();
    }

    #[cfg(zcash_unstable = "nu6" /* TODO nu7 */ )]
    fn prepare_zsa_test() -> (
        Builder<'static, TestNetwork, ()>,
        IssuanceAuthorizingKey,
        Address,
    ) {
        let seed = "0123456789abcdef0123456789abcdef".as_bytes();

        let iak = IssuanceAuthorizingKey::from_zip32_seed(seed, COIN_TYPE, 0).unwrap();
        let tx_height = TEST_NETWORK.activation_height(NetworkUpgrade::Nu7).unwrap();

        let build_config = BuildConfig::Zsa {
            sapling_anchor: None,
            orchard_anchor: Some(orchard::Anchor::empty_tree()),
        };

        let builder = Builder::new(TEST_NETWORK, tx_height, build_config);

        let sk =
            SpendingKey::from_zip32_seed(seed, COIN_TYPE, AccountId::try_from(0).unwrap()).unwrap();
        let fvk = FullViewingKey::from(&sk);
        let address = fvk.address_at(0u32, External);

        (builder, iak, address)
    }

    #[test]
    #[cfg(zcash_unstable = "nu6" /* TODO swap */ )]
    fn swap_as_transfer() {
        let (mut builder, _, _) = prepare_swap_test();
        add_dummy_orchard_spend(&mut builder, AssetBase::native());
        add_dummy_orchard_output(&mut builder, AssetBase::native());

        let binding = builder.mock_build_no_fee(OsRng).unwrap().into_transaction();
        let bundle = binding.orchard_bundle().unwrap();

        assert_eq!(
            bundle.as_swap_bundle().action_groups().len(),
            1,
            "There should be only one action group"
        );

        let orchard = bundle.as_swap_bundle().action_groups().first().unwrap();
        assert_eq!(orchard.actions().len(), 2, "There should be 2 actions");
    }

    #[test]
    #[cfg(zcash_unstable = "nu6" /* TODO swap */ )]
    fn swap_two_external_action_groups() {
        let (mut builder, _, _) = prepare_swap_test();

        add_dummy_action_group(&mut builder, b"assetA", b"assetB");
        add_dummy_action_group(&mut builder, b"assetB", b"assetA");

        let binding = builder.mock_build_no_fee(OsRng).unwrap().into_transaction();
        let bundle = binding.orchard_bundle().unwrap();

        assert_eq!(
            bundle.as_swap_bundle().action_groups().len(),
            2,
            "There should be 2 action groups"
        );

        let orchard = bundle.as_swap_bundle().action_groups().get(0).unwrap();
        assert_eq!(orchard.actions().len(), 2, "There should be 2 actions");

        let orchard = bundle.as_swap_bundle().action_groups().get(1).unwrap();
        assert_eq!(orchard.actions().len(), 2, "There should be 2 actions");
    }

    #[test]
    #[cfg(zcash_unstable = "nu6" /* TODO swap */ )]
    fn swap_external_and_internal_action_groups() {
        let (mut builder, _, _) = prepare_swap_test();

        let seed = "0123456789abcdef0123456789abcdef".as_bytes();
        let iak = IssuanceAuthorizingKey::from_zip32_seed(seed, COIN_TYPE, 0).unwrap();

        let asset_desc_a: &[u8] = b"assetA";
        let asset_base_a = AssetBase::derive(&IssuanceValidatingKey::from(&iak), asset_desc_a);

        let asset_desc_b: &[u8] = b"assetB";
        let asset_base_b = AssetBase::derive(&IssuanceValidatingKey::from(&iak), asset_desc_b);

        add_dummy_orchard_spend(&mut builder, asset_base_b); // reference note
        add_dummy_orchard_spend(&mut builder, asset_base_a);
        add_dummy_orchard_output(&mut builder, asset_base_b);

        add_dummy_action_group(&mut builder, asset_desc_a, asset_desc_b);

        let binding = builder.mock_build_no_fee(OsRng).unwrap().into_transaction();
        let bundle = binding.orchard_bundle().unwrap();

        assert_eq!(
            bundle.as_swap_bundle().action_groups().len(),
            2,
            "There should be 2 action groups"
        );

        let orchard = bundle.as_swap_bundle().action_groups().get(0).unwrap();
        assert_eq!(orchard.actions().len(), 2, "There should be 2 actions");

        let orchard = bundle.as_swap_bundle().action_groups().get(1).unwrap();
        assert_eq!(orchard.actions().len(), 2, "There should be 2 actions");
    }

    #[cfg(zcash_unstable = "nu6" /* TODO swap */)]
    fn add_dummy_action_group(
        builder: &mut Builder<TestNetwork, ()>,
        asset1: &[u8],
        asset2: &[u8],
    ) {
        let ik = IssuanceValidatingKey::from(
            &IssuanceAuthorizingKey::from_zip32_seed(&[0u8; 32], COIN_TYPE, 0).unwrap(),
        );
        let (rsk, rfvk, reference_note) = dummy_note(AssetBase::derive(&ik, asset2));
        let (sk, fvk, note_to_spend) = dummy_note(AssetBase::derive(&ik, asset1));
        let (_, _, note_to_receive) = dummy_note(AssetBase::derive(&ik, asset2));

        let orchard_saks = vec![
            orchard::keys::SpendAuthorizingKey::from(&sk),
            orchard::keys::SpendAuthorizingKey::from(&rsk),
        ];

        let mut ag_builder =
            orchard::builder::Builder::new(BundleType::DEFAULT_SWAP, orchard::Anchor::empty_tree());
        ag_builder
            .add_spend(rfvk, reference_note, dummy_merkle_path(&mut OsRng))
            .unwrap();
        ag_builder
            .add_spend(fvk, note_to_spend, dummy_merkle_path(&mut OsRng))
            .unwrap();
        ag_builder
            .add_output(
                None,
                note_to_receive.recipient(),
                note_to_receive.value(),
                note_to_receive.asset(),
                None,
            )
            .unwrap();
        let (action_group, _) = ag_builder.build_action_group(OsRng, 10).unwrap();
        let commitment = action_group.commitment().into();
        let (proven_action_group, bsk) = action_group
            .create_proof(
                &orchard::circuit::ProvingKey::build::<OrchardZSA>(),
                &mut OsRng,
            )
            .unwrap()
            .apply_signatures_for_action_group(&mut OsRng, commitment, &orchard_saks)
            .unwrap();

        builder
            .add_action_group::<FeeError>(proven_action_group, bsk)
            .unwrap();
    }

    #[cfg(zcash_unstable = "nu6" /* TODO swap */)]
    fn prepare_swap_test() -> (Builder<'static, TestNetwork, ()>, Address, Address) {
        let seed = "0123456789abcdef0123456789abcdef".as_bytes();

        let tx_height = TEST_NETWORK
            .activation_height(NetworkUpgrade::Swap)
            .unwrap();

        let build_config = BuildConfig::Swap {
            sapling_anchor: None,
            orchard_anchor: Some(orchard::Anchor::empty_tree()),
        };

        let builder = Builder::new(TEST_NETWORK, tx_height, build_config);

        let sk =
            SpendingKey::from_zip32_seed(seed, COIN_TYPE, AccountId::try_from(0).unwrap()).unwrap();
        let fvk = FullViewingKey::from(&sk);
        let address1 = fvk.address_at(0u32, External);
        let address2 = fvk.address_at(1u32, External);

        (builder, address1, address2)
    }

    #[cfg(zcash_unstable = "nu6" /* TODO swap */)]
    fn dummy_note(asset: AssetBase) -> (SpendingKey, FullViewingKey, Note) {
        let sk = random_sk(&mut OsRng);
        let fvk: FullViewingKey = (&sk).into();
        let recipient = fvk.address_at(0u32, Scope::External);
        let rho = Rho::from_bytes(&dummy_nullifier(&mut OsRng).to_bytes()).unwrap();

        let note = Note::from_parts(
            recipient,
            NoteValue::from_raw(0),
            asset,
            rho,
            random_random_seed(&mut OsRng, &rho),
        )
        .unwrap();

        (sk, fvk, note)
    }

    #[cfg(zcash_unstable = "nu6" /* TODO swap */)]
    fn dummy_nullifier(rng: &mut impl RngCore) -> Nullifier {
        Nullifier::from_bytes(&pallas::Base::to_repr(&extract_p(&pallas::Point::random(
            rng,
        ))))
        .unwrap()
    }

    #[cfg(zcash_unstable = "nu6" /* TODO swap */)]
    fn extract_p(point: &pallas::Point) -> pallas::Base {
        point
            .to_affine()
            .coordinates()
            .map(|c| *c.x())
            .unwrap_or_else(pallas::Base::zero)
    }

    #[cfg(zcash_unstable = "nu6" /* TODO swap */)]
    fn random_sk(rng: &mut impl RngCore) -> SpendingKey {
        loop {
            let mut bytes = [0; 32];
            rng.fill_bytes(&mut bytes);
            let sk = SpendingKey::from_bytes(bytes);
            if sk.is_some().into() {
                break sk.unwrap();
            }
        }
    }

    #[cfg(zcash_unstable = "nu6" /* TODO swap */)]
    fn random_random_seed(rng: &mut impl RngCore, rho: &Rho) -> RandomSeed {
        loop {
            let mut bytes = [0; 32];
            rng.fill_bytes(&mut bytes);
            let rseed = RandomSeed::from_bytes(bytes, rho);
            if rseed.is_some().into() {
                break rseed.unwrap();
            }
        }
    }

    #[cfg(zcash_unstable = "nu6" /* TODO swap */)]
    fn dummy_merkle_path(rng: &mut impl RngCore) -> MerklePath {
        MerklePath::from_parts(
            rng.next_u32(),
            [(); NOTE_COMMITMENT_TREE_DEPTH].map(|_| MerkleHashOrchard::random(rng)),
        )
    }
=======
>>>>>>> 583aba3e
}<|MERGE_RESOLUTION|>--- conflicted
+++ resolved
@@ -62,13 +62,8 @@
         fees::FutureFeeRule,
     },
 };
-<<<<<<< HEAD
-
-#[cfg(zcash_unstable = "nu6" /* TODO nu7 */ )]
-=======
 use orchard::builder::BuildError::BundleTypeNotSatisfiable;
 #[cfg(zcash_unstable = "nu7")]
->>>>>>> 583aba3e
 use orchard::{
     bundle::Authorization,
     issuance,
@@ -77,22 +72,13 @@
     note::Nullifier,
     orchard_flavor::OrchardZSA,
 };
-<<<<<<< HEAD
-#[cfg(zcash_unstable = "nu6" /* TODO swap */ )]
+#[cfg(zcash_unstable = "nu7" /* TODO swap */ )]
 use orchard::{
     primitives::redpallas::{Binding, SigningKey},
     swap_bundle::{ActionGroupAuthorized, SwapBundle},
 };
-#[cfg(zcash_unstable = "nu6" /* TODO nu7 */ )]
-use rand_core::OsRng;
-#[cfg(zcash_unstable = "nu6" /* TODO swap */ )]
-use zcash_protocol::value::ZatBalance;
-=======
-#[cfg(zcash_unstable = "nu7")]
-use rand_core::OsRng;
 
 use super::components::sapling::zip212_enforcement;
->>>>>>> 583aba3e
 
 /// Since Blossom activation, the default transaction expiry delta should be 40 blocks.
 /// <https://zips.z.cash/zip-0203#changes-for-blossom>
@@ -142,13 +128,10 @@
     SaplingBuilderNotAvailable,
     /// The builder was constructed with a target height before NU5 activation, but an Orchard
     /// spend or output was added.
-    OrchardBuilderNotAvailable,
+    OrchardBundleNotAvailable,
     /// The issuance bundle not initialized.
     #[cfg(zcash_unstable = "nu7")]
     IssuanceBuilderNotAvailable,
-    /// The issuance key not initialized.
-    #[cfg(zcash_unstable = "nu7")]
-    IssuanceKeyNotAvailable,
     /// An error occurred in constructing the Issuance bundle.
     #[cfg(zcash_unstable = "nu7")]
     IssuanceBundle(issuance::Error),
@@ -182,7 +165,7 @@
                 f,
                 "Cannot create Sapling transactions without a Sapling anchor"
             ),
-            Error::OrchardBuilderNotAvailable => write!(
+            Error::OrchardBundleNotAvailable => write!(
                 f,
                 "Cannot create Orchard transactions without an Orchard anchor, or before NU5 activation"
             ),
@@ -192,12 +175,7 @@
                 "Issuance bundle not initialized"
             ),
             #[cfg(zcash_unstable = "nu7" )]
-            Error::IssuanceKeyNotAvailable => write!(
-                f,
-                "Issuance key not initialized"
-            ),
-            #[cfg(zcash_unstable = "nu7" )]
-            Error::IssuanceBundle(err) => write!(f, "Issuance bundle internal error: {:?}", err),
+            Error::IssuanceBundle(err) => write!(f, "{:?}", err),
             #[cfg(zcash_unstable = "nu7" )]
             Error::IssuanceBundleAlreadyInitialized => write!(
                 f,
@@ -295,17 +273,11 @@
         &self,
     ) -> Option<(sapling::builder::BundleType, sapling::Anchor)> {
         match self {
-<<<<<<< HEAD
-            BuildConfig::Standard { sapling_anchor, .. }
-            | BuildConfig::Zsa { sapling_anchor, .. }
-            | BuildConfig::Swap { sapling_anchor, .. } => sapling_anchor
-=======
             BuildConfig::TxV5 { sapling_anchor, .. } => sapling_anchor
                 .as_ref()
                 .map(|a| (sapling::builder::BundleType::DEFAULT, *a)),
             #[cfg(zcash_unstable = "nu7")]
             BuildConfig::TxV6 { sapling_anchor, .. } => sapling_anchor
->>>>>>> 583aba3e
                 .as_ref()
                 .map(|a| (sapling::builder::BundleType::DEFAULT, *a)),
             BuildConfig::Coinbase => Some((
@@ -335,7 +307,7 @@
     pub fn orchard_bundle_type<FE>(&self) -> Result<BundleType, Error<FE>> {
         let (bundle_type, _) = self
             .orchard_builder_config()
-            .ok_or(Error::OrchardBuilderNotAvailable)?;
+            .ok_or(Error::OrchardBundleNotAvailable)?;
         Ok(bundle_type)
     }
 }
@@ -407,16 +379,12 @@
     transparent_builder: TransparentBuilder,
     sapling_builder: Option<sapling::builder::Builder>,
     orchard_builder: Option<orchard::builder::Builder>,
-<<<<<<< HEAD
-    #[cfg(zcash_unstable = "nu6" /* TODO swap */ )]
+    #[cfg(zcash_unstable = "nu7" /* TODO swap */ )]
     action_groups: Vec<(
         orchard::Bundle<ActionGroupAuthorized, ZatBalance, OrchardZSA>,
         SigningKey<Binding>,
     )>,
-    #[cfg(zcash_unstable = "nu6" /* TODO nu7 */ )]
-=======
     #[cfg(zcash_unstable = "nu7")]
->>>>>>> 583aba3e
     issuance_builder: Option<IssueBundle<issuance::AwaitingNullifier>>,
     #[cfg(zcash_unstable = "nu7")]
     issuance_isk: Option<orchard::keys::IssuanceAuthorizingKey>,
@@ -503,19 +471,11 @@
             transparent_builder: TransparentBuilder::empty(),
             sapling_builder,
             orchard_builder,
-<<<<<<< HEAD
-            #[cfg(zcash_unstable = "nu6" /* TODO swap */ )]
+            #[cfg(zcash_unstable = "nu7" /* TODO swap */ )]
             action_groups: Vec::new(),
-            #[cfg(zcash_unstable = "nu6" /* TODO nu7 */ )]
-            issuance_builder: None,
-            sapling_asks: Vec::new(),
-            orchard_saks: Vec::new(),
-            #[cfg(zcash_unstable = "nu6" /* TODO nu7 */ )]
-=======
             #[cfg(zcash_unstable = "nu7")]
             issuance_builder: None,
             #[cfg(zcash_unstable = "nu7")]
->>>>>>> 583aba3e
             issuance_isk: None,
             #[cfg(zcash_unstable = "zfuture")]
             tze_builder: TzeBuilder::empty(),
@@ -544,13 +504,9 @@
             transparent_builder: self.transparent_builder,
             sapling_builder: self.sapling_builder,
             orchard_builder: self.orchard_builder,
-<<<<<<< HEAD
-            #[cfg(zcash_unstable = "nu6" /* TODO swap */ )]
+            #[cfg(zcash_unstable = "nu7")]
             action_groups: self.action_groups,
-            #[cfg(zcash_unstable = "nu6" /* TODO nu7 */ )]
-=======
             #[cfg(zcash_unstable = "nu7")]
->>>>>>> 583aba3e
             issuance_builder: self.issuance_builder,
             #[cfg(zcash_unstable = "nu7")]
             issuance_isk: self.issuance_isk,
@@ -568,27 +524,24 @@
         issue_info: Option<IssueInfo>,
         first_issuance: bool,
     ) -> Result<(), Error<FE>> {
-<<<<<<< HEAD
-        assert!(self.build_config.orchard_bundle_type()? != BundleType::DEFAULT_VANILLA);
-=======
         if self.build_config.orchard_bundle_type()? != BundleType::DEFAULT_ZSA {
             return Err(Error::OrchardBuild(BundleTypeNotSatisfiable));
         }
->>>>>>> 583aba3e
 
         if self.issuance_builder.is_some() {
             return Err(Error::IssuanceBundleAlreadyInitialized);
         }
 
-        let (bundle, _) = IssueBundle::new(
-            IssuanceValidatingKey::from(&ik),
-            asset_desc_hash,
-            issue_info,
-            first_issuance,
-            OsRng,
+        self.issuance_builder = Some(
+            IssueBundle::new(
+                IssuanceValidatingKey::from(&ik),
+                asset_desc_hash,
+                issue_info,
+                first_issuance,
+                OsRng,
+            )
+            .0,
         );
-
-        self.issuance_builder = Some(bundle);
         self.issuance_isk = Some(ik);
 
         Ok(())
@@ -603,13 +556,9 @@
         value: orchard::value::NoteValue,
         first_issuance: bool,
     ) -> Result<(), Error<FE>> {
-<<<<<<< HEAD
-        assert!(self.build_config.orchard_bundle_type()? != BundleType::DEFAULT_VANILLA);
-=======
         if self.build_config.orchard_bundle_type()? != BundleType::DEFAULT_ZSA {
             return Err(Error::OrchardBuild(BundleTypeNotSatisfiable));
         }
->>>>>>> 583aba3e
         self.issuance_builder
             .as_mut()
             .ok_or(Error::IssuanceBuilderNotAvailable)?
@@ -620,17 +569,11 @@
     }
 
     /// Finalizes a given asset
-<<<<<<< HEAD
-    #[cfg(zcash_unstable = "nu6" /* TODO nu7 */ )]
-    pub fn finalize_asset<FE>(&mut self, asset_desc: &[u8]) -> Result<(), Error<FE>> {
-        assert!(self.build_config.orchard_bundle_type()? != BundleType::DEFAULT_VANILLA);
-=======
     #[cfg(zcash_unstable = "nu7")]
     pub fn finalize_asset<FE>(&mut self, asset_desc_hash: &[u8; 32]) -> Result<(), Error<FE>> {
         if self.build_config.orchard_bundle_type()? != BundleType::DEFAULT_ZSA {
             return Err(Error::OrchardBuild(BundleTypeNotSatisfiable));
         }
->>>>>>> 583aba3e
         self.issuance_builder
             .as_mut()
             .ok_or(Error::IssuanceBuilderNotAvailable)?
@@ -643,16 +586,12 @@
     /// Adds a Burn action to the transaction.
     #[cfg(zcash_unstable = "nu7")]
     pub fn add_burn<FE>(&mut self, value: u64, asset: AssetBase) -> Result<(), Error<FE>> {
-<<<<<<< HEAD
-        assert!(self.build_config.orchard_bundle_type()? != BundleType::DEFAULT_VANILLA);
-=======
         if self.build_config.orchard_bundle_type()? != BundleType::DEFAULT_ZSA {
             return Err(Error::OrchardBuild(BundleTypeNotSatisfiable));
         }
->>>>>>> 583aba3e
         self.orchard_builder
             .as_mut()
-            .ok_or(Error::OrchardBuilderNotAvailable)?
+            .ok_or(Error::OrchardBundleNotAvailable)?
             .add_burn(asset, orchard::value::NoteValue::from_raw(value))
             .map_err(Error::OrchardBuild)?;
 
@@ -687,7 +626,7 @@
             builder.add_spend(fvk, note, merkle_path)?;
             Ok(())
         } else {
-            Err(Error::OrchardBuilderNotAvailable)
+            Err(Error::OrchardBundleNotAvailable)
         }
     }
 
@@ -706,7 +645,7 @@
         }
         self.orchard_builder
             .as_mut()
-            .ok_or(Error::OrchardBuilderNotAvailable)?
+            .ok_or(Error::OrchardBundleNotAvailable)?
             .add_output(
                 ovk,
                 recipient,
@@ -959,14 +898,10 @@
     #[allow(clippy::too_many_arguments)]
     #[cfg(feature = "circuits")]
     fn build_internal<R: RngCore + CryptoRng, SP: SpendProver, OP: OutputProver, FE>(
-<<<<<<< HEAD
-        #[allow(unused_mut)] mut self,
-=======
         self,
         transparent_signing_set: &TransparentSigningSet,
         sapling_extsks: &[sapling::zip32::ExtendedSpendingKey],
         orchard_saks: &[orchard::keys::SpendAuthorizingKey],
->>>>>>> 583aba3e
         mut rng: R,
         spend_prover: &SP,
         output_prover: &OP,
@@ -1031,9 +966,9 @@
         let mut orchard_meta = orchard::builder::BundleMetadata::empty();
 
         if let Some(builder) = self.orchard_builder {
-<<<<<<< HEAD
-            match self.build_config {
-                #[cfg(zcash_unstable = "nu6" /* TODO swap */)]
+            let bundle_type = self.build_config.orchard_bundle_type()?;
+            TODO >>>>
+                    #[cfg(zcash_unstable = "nu7" /* TODO swap */)]
                 BuildConfig::Swap { .. } => {
                     if !builder.is_empty() {
                         // TODO should build empty too
@@ -1068,44 +1003,28 @@
                         bsks,
                     )));
                 }
-                #[cfg(zcash_unstable = "nu6" /* TODO nu7 */)]
-                BuildConfig::Zsa { .. } => {
-=======
-            let bundle_type = self.build_config.orchard_bundle_type()?;
+            TODO <<<<
             if bundle_type == BundleType::DEFAULT_ZSA {
                 #[cfg(zcash_unstable = "nu7")]
                 {
->>>>>>> 583aba3e
                     let (bundle, meta) = builder.build(&mut rng).map_err(Error::OrchardBuild)?;
 
                     unproven_orchard_bundle = Some(OrchardBundle::OrchardZSA(bundle));
                     orchard_meta = meta;
                 }
-<<<<<<< HEAD
-                _ => {
-                    let (bundle, meta) = builder.build(&mut rng).map_err(Error::OrchardBuild)?;
-                    unproven_orchard_bundle = Some(OrchardBundle::OrchardVanilla(bundle));
-                    orchard_meta = meta;
-                }
-=======
                 #[cfg(not(zcash_unstable = "nu7"))]
                 return Err(Error::OrchardBuild(BundleTypeNotSatisfiable));
             } else {
                 let (bundle, meta) = builder.build(&mut rng).map_err(Error::OrchardBuild)?;
                 unproven_orchard_bundle = Some(OrchardBundle::OrchardVanilla(bundle));
                 orchard_meta = meta;
->>>>>>> 583aba3e
             }
         };
 
         #[cfg(zcash_unstable = "zfuture")]
         let (tze_bundle, tze_signers) = self.tze_builder.build();
 
-<<<<<<< HEAD
-        #[cfg(zcash_unstable = "nu6" /* TODO nu7 */ )]
-=======
         #[cfg(zcash_unstable = "nu7")]
->>>>>>> 583aba3e
         let issue_bundle_awaiting_sighash = self
             .issuance_builder
             .map(|b| b.update_rho(first_nullifier(&unproven_orchard_bundle)));
@@ -1119,11 +1038,7 @@
             sprout_bundle: None,
             sapling_bundle,
             orchard_bundle: unproven_orchard_bundle,
-<<<<<<< HEAD
-            #[cfg(zcash_unstable = "nu6" /* TODO nu7 */ )]
-=======
             #[cfg(zcash_unstable = "nu7")]
->>>>>>> 583aba3e
             issue_bundle: issue_bundle_awaiting_sighash,
             #[cfg(zcash_unstable = "zfuture")]
             tze_bundle,
@@ -1181,43 +1096,12 @@
             Some(OrchardBundle::OrchardVanilla(b)) => Some(OrchardBundle::OrchardVanilla(
                 b.create_proof(
                     &orchard::circuit::ProvingKey::build::<OrchardVanilla>(),
-<<<<<<< HEAD
                     &mut rng,
-                )
-                .and_then(|b| {
-                    b.apply_signatures(
-                        &mut rng,
-                        *shielded_sig_commitment.as_ref(),
-                        &self.orchard_saks,
-                    )
-                })
-                .map_err(Error::OrchardBuild)?,
-            )),
-
-            #[cfg(zcash_unstable = "nu6" /* TODO nu7 */ )]
-            Some(OrchardBundle::OrchardZSA(b)) => Some(OrchardBundle::OrchardZSA(
-                b.create_proof(
-                    &orchard::circuit::ProvingKey::build::<OrchardZSA>(),
-                    &mut rng,
-                )
-                .and_then(|b| {
-                    b.apply_signatures(
-                        &mut rng,
-                        *shielded_sig_commitment.as_ref(),
-                        &self.orchard_saks,
-                    )
-                })
-                .map_err(Error::OrchardBuild)?,
-            )),
-
-            // Swap bundle is already authorized
-            #[cfg(zcash_unstable = "nu6" /* TODO swap */ )]
-            Some(OrchardBundle::OrchardSwap(b)) => Some(OrchardBundle::OrchardSwap(b)),
-=======
+                    &orchard::circuit::ProvingKey::build::<OrchardVanilla>(),
                     shielded_sig_commitment.as_ref(),
                     orchard_saks,
                 )?))
-            }
+            },
 
             #[cfg(zcash_unstable = "nu7")]
             Some(OrchardBundle::OrchardZSA(b)) => Some(OrchardBundle::OrchardZSA(prove_and_sign(
@@ -1227,31 +1111,20 @@
                 shielded_sig_commitment.as_ref(),
                 orchard_saks,
             )?)),
->>>>>>> 583aba3e
+
+            // Swap bundle is already authorized
+            #[cfg(zcash_unstable = "nu7" /* TODO swap */ )]
+            Some(OrchardBundle::OrchardSwap(b)) => Some(OrchardBundle::OrchardSwap(b)),
 
             None => None,
         };
 
-<<<<<<< HEAD
-        #[cfg(zcash_unstable = "nu6" /* TODO nu7 */ )]
+        #[cfg(zcash_unstable = "nu7")]
         let issue_bundle = unauthed_tx
             .issue_bundle
             .map(|b| b.prepare(*shielded_sig_commitment.as_ref()))
             .map(|b| b.sign(self.issuance_isk.as_ref().unwrap()))
             .map(|b| b.unwrap());
-=======
-        #[cfg(zcash_unstable = "nu7")]
-        let issue_bundle = if let Some(bundle) = unauthed_tx.issue_bundle {
-            let prepared = bundle.prepare(*shielded_sig_commitment.as_ref());
-            let isk = self
-                .issuance_isk
-                .as_ref()
-                .ok_or_else(|| Error::IssuanceKeyNotAvailable)?;
-            Some(prepared.sign(isk).map_err(Error::IssuanceBundle)?)
-        } else {
-            None
-        };
->>>>>>> 583aba3e
 
         let authorized_tx = TransactionData {
             version: unauthed_tx.version,
@@ -1367,13 +1240,28 @@
     }
 }
 
-<<<<<<< HEAD
+#[cfg(feature = "circuits")]
+fn prove_and_sign<D, V, FE>(
+    bundle: orchard::Bundle<InProgress<Unproven, orchard::builder::Unauthorized>, V, D>,
+    mut rng: &mut (impl RngCore + CryptoRng),
+    proving_key: &orchard::circuit::ProvingKey,
+    shielded_sig_commitment: &[u8; 32],
+    orchard_saks: &[orchard::keys::SpendAuthorizingKey],
+) -> Result<orchard::Bundle<Authorized, V, D>, Error<FE>>
+where
+    D: OrchardFlavor,
+{
+    bundle
+        .create_proof(proving_key, &mut rng)
+        .and_then(|b| b.apply_signatures(&mut rng, *shielded_sig_commitment, orchard_saks))
+        .map_err(Error::OrchardBuild)
+}
+
 /// This function returns the first nullifier from the first transfer action in the Orchard bundle.
 /// It can only be called on ZSA bundle, will panic in case of invalid input e.g. Vanilla or empty bundle.
-#[cfg(zcash_unstable = "nu6" /* TODO nu7 */ )]
+#[cfg(zcash_unstable = "nu7")]
+#[cfg(feature = "circuits")]
 fn first_nullifier<A: Authorization>(orchard_bundle: &Option<OrchardBundle<A>>) -> &Nullifier {
-    assert!(orchard_bundle.is_some(), "Orchard bundle should not be null");
-
     match orchard_bundle {
         Some(OrchardBundle::OrchardZSA(b)) => {
             assert!(b.actions().len() != 0, "Orchard bundle should contain at least one action");
@@ -1386,33 +1274,6 @@
             first_group_actions.head.nullifier()
         },
         _ => panic!("first_nullifier called on non-ZSA bundle, this should never happen"),
-=======
-#[cfg(feature = "circuits")]
-fn prove_and_sign<FL, V, FE>(
-    bundle: orchard::Bundle<InProgress<Unproven, orchard::builder::Unauthorized>, V, FL>,
-    mut rng: &mut (impl RngCore + CryptoRng),
-    proving_key: &orchard::circuit::ProvingKey,
-    shielded_sig_commitment: &[u8; 32],
-    orchard_saks: &[orchard::keys::SpendAuthorizingKey],
-) -> Result<orchard::Bundle<Authorized, V, FL>, Error<FE>>
-where
-    FL: OrchardFlavor,
-{
-    bundle
-        .create_proof(proving_key, &mut rng)
-        .and_then(|b| b.apply_signatures(&mut rng, *shielded_sig_commitment, orchard_saks))
-        .map_err(Error::OrchardBuild)
-}
-
-/// This function returns the first nullifier from the first transfer action in the Orchard bundle.
-/// It can only be called on ZSA bundle, will panic in case of invalid input e.g. Vanilla or empty bundle.
-#[cfg(zcash_unstable = "nu7")]
-#[cfg(feature = "circuits")]
-fn first_nullifier<A: Authorization>(orchard_bundle: &Option<OrchardBundle<A>>) -> &Nullifier {
-    match orchard_bundle {
-        Some(OrchardBundle::OrchardZSA(b)) => b.actions().first().nullifier(),
-        _ => panic!("first_nullifier: called on non-ZSA bundle or empty bundle; expected OrchardZSA with at least one action"),
->>>>>>> 583aba3e
     }
 }
 
@@ -1509,10 +1370,6 @@
 mod tests {
     use core::convert::Infallible;
 
-<<<<<<< HEAD
-    use super::{Builder, Error};
-    use crate::{
-=======
     use assert_matches::assert_matches;
     use ff::Field;
     use incrementalmerkletree::{frontier::CommitmentTree, witness::IncrementalWitness};
@@ -1522,7 +1379,6 @@
     use ::sapling::{zip32::ExtendedSpendingKey, Node, Rseed};
     use ::transparent::{address::TransparentAddress, builder::TransparentSigningSet};
     use zcash_protocol::{
->>>>>>> 583aba3e
         consensus::{NetworkUpgrade, Parameters, TEST_NETWORK},
         memo::MemoBytes,
         value::{BalanceError, ZatBalance, Zatoshis},
@@ -1532,55 +1388,15 @@
     use incrementalmerkletree::{frontier::CommitmentTree, witness::IncrementalWitness};
     use rand_core::OsRng;
 
-<<<<<<< HEAD
+    use super::{Builder, Error};
+
+    #[cfg(zcash_unstable = "nu7")]
+    #[cfg(not(feature = "transparent-inputs"))]
+    use crate::zip32::AccountId;
+
     #[cfg(zcash_unstable = "zfuture")]
     #[cfg(feature = "transparent-inputs")]
     use super::TzeBuilder;
-    #[cfg(zcash_unstable = "nu6" /* TODO nu7 */ )]
-    #[cfg(not(feature = "transparent-inputs"))]
-    use crate::zip32::AccountId;
-    #[cfg(zcash_unstable = "nu6" /* TODO nu7 */ )]
-    use {
-        crate::transaction::fees::zip317::FeeError,
-        orchard::builder::BundleType,
-        orchard::issuance::IssueInfo,
-        orchard::keys::{
-            FullViewingKey, IssuanceAuthorizingKey, IssuanceValidatingKey, SpendingKey,
-        },
-        orchard::note::AssetBase,
-        orchard::orchard_flavor::OrchardZSA,
-        orchard::tree::MerklePath,
-        orchard::value::NoteValue,
-        orchard::Address,
-        orchard::Note,
-        orchard::ReferenceKeys,
-        zcash_protocol::consensus::TestNetwork,
-        zcash_protocol::constants::testnet::COIN_TYPE,
-        zip32::Scope::External,
-    };
-    #[cfg(zcash_unstable = "nu6" /* TODO swap */ )]
-    use {
-        ff::PrimeField,
-        group::{Curve, Group},
-        orchard::note::{Nullifier, RandomSeed, Rho},
-        orchard::tree::MerkleHashOrchard,
-        orchard::NOTE_COMMITMENT_TREE_DEPTH,
-        pasta_curves::arithmetic::CurveAffine,
-        pasta_curves::pallas,
-        rand_core::RngCore,
-        zip32::Scope,
-    };
-=======
-    use super::{Builder, Error};
-
-    #[cfg(zcash_unstable = "nu7")]
-    #[cfg(not(feature = "transparent-inputs"))]
-    use crate::zip32::AccountId;
-
-    #[cfg(zcash_unstable = "zfuture")]
-    #[cfg(feature = "transparent-inputs")]
-    use super::TzeBuilder;
->>>>>>> 583aba3e
 
     #[cfg(feature = "transparent-inputs")]
     use {
@@ -1619,19 +1435,11 @@
             tze_builder: core::marker::PhantomData,
             _progress_notifier: (),
             orchard_builder: None,
-<<<<<<< HEAD
-            #[cfg(zcash_unstable = "nu6" /* TODO swap */ )]
+            #[cfg(zcash_unstable = "nu7" /* TODO swap */ )]
             action_groups: vec![],
-            #[cfg(zcash_unstable = "nu6" /* TODO nu7 */ )]
-            issuance_builder: None,
-            sapling_asks: vec![],
-            orchard_saks: vec![],
-            #[cfg(zcash_unstable = "nu6" /* TODO nu7 */ )]
-=======
             #[cfg(zcash_unstable = "nu7")]
             issuance_builder: None,
             #[cfg(zcash_unstable = "nu7")]
->>>>>>> 583aba3e
             issuance_isk: None,
         };
 
@@ -1892,277 +1700,11 @@
             );
         }
     }
-<<<<<<< HEAD
-
-    #[cfg(zcash_unstable = "nu6" /* TODO nu7 */ )]
-    fn add_dummy_orchard_spend(builder: &mut Builder<TestNetwork, ()>, asset: AssetBase) {
-        let (sk, _, note) = dummy_note(asset);
-        builder
-            .add_orchard_spend::<FeeError>(&sk, note, dummy_merkle_path(&mut OsRng))
-            .unwrap();
-    }
-
-    #[cfg(zcash_unstable = "nu6" /* TODO nu7 */)]
-    fn add_dummy_orchard_output(builder: &mut Builder<TestNetwork, ()>, asset: AssetBase) {
-        let (_, _, note) = dummy_note(asset);
-        builder
-            .add_orchard_output::<FeeError>(
-                None,
-                note.recipient(),
-                note.value().inner(),
-                note.asset(),
-                MemoBytes::empty(),
-            )
-            .unwrap();
-    }
-
-    #[test]
-    #[cfg(zcash_unstable = "nu6" /* TODO nu7 */ )]
-    fn init_issuance_bundle_with_finalization() {
-        let (mut builder, iak, _) = prepare_zsa_test();
-        add_dummy_orchard_spend(&mut builder, AssetBase::native());
-
-        let asset_desc: Vec<u8> = "asset_desc".into();
-
-        builder
-            .init_issuance_bundle::<FeeError>(iak, asset_desc.clone(), None, false)
-            .unwrap();
-
-        let tx = builder.mock_build_no_fee(OsRng).unwrap().into_transaction();
-        let bundle = tx.issue_bundle().unwrap();
-
-        assert_eq!(bundle.actions().len(), 1, "There should be only one action");
-        let action = bundle.get_action_by_desc(&asset_desc).unwrap();
-        assert!(action.is_finalized(), "Action should be finalized");
-        assert_eq!(action.notes().len(), 0, "Action should have zero notes");
-    }
-
-    #[test]
-    #[cfg(zcash_unstable = "nu6" /* TODO nu7 */ )]
-    fn init_issuance_bundle_without_finalization() {
-        let (mut builder, iak, address) = prepare_zsa_test();
-        add_dummy_orchard_spend(&mut builder, AssetBase::native());
-
-        let asset_desc: Vec<u8> = "asset_desc".into();
-
-        builder
-            .init_issuance_bundle::<FeeError>(
-                iak,
-                asset_desc.clone(),
-                Some(IssueInfo {
-                    recipient: address,
-                    value: NoteValue::from_raw(42),
-                }),
-                false,
-            )
-            .unwrap();
-
-        let binding = builder.mock_build_no_fee(OsRng).unwrap().into_transaction();
-        let bundle = binding.issue_bundle().unwrap();
-
-        assert_eq!(bundle.actions().len(), 1, "There should be only one action");
-        let action = bundle.get_action_by_desc(&asset_desc).unwrap();
-        assert!(!action.is_finalized(), "Action should not be finalized");
-        assert_eq!(action.notes().len(), 1, "Action should have 1 note");
-        assert_eq!(
-            action.notes().first().unwrap().value().inner(),
-            42,
-            "Incorrect note value"
-        );
-    }
-
-    #[test]
-    #[cfg(zcash_unstable = "nu6" /* TODO nu7 */ )]
-    fn add_issuance_same_asset() {
-        let (mut builder, iak, address) = prepare_zsa_test();
-        add_dummy_orchard_spend(&mut builder, AssetBase::native());
-
-        let asset_desc: Vec<u8> = "asset_desc".into();
-
-        builder
-            .init_issuance_bundle::<FeeError>(
-                iak,
-                asset_desc.clone(),
-                Some(IssueInfo {
-                    recipient: address,
-                    value: NoteValue::from_raw(42),
-                }),
-                false,
-            )
-            .unwrap();
-        builder
-            .add_recipient::<FeeError>(&asset_desc, address, NoteValue::from_raw(21), false)
-            .unwrap();
-
-        let binding = builder.mock_build_no_fee(OsRng).unwrap().into_transaction();
-        let bundle = binding.issue_bundle().unwrap();
-
-        assert_eq!(bundle.actions().len(), 1, "There should be only one action");
-        let action = bundle.get_action_by_desc(&asset_desc).unwrap();
-        assert!(!action.is_finalized(), "Action should not be finalized");
-        assert_eq!(action.notes().len(), 2, "Action should have 2 notes");
-        assert_eq!(
-            action
-                .notes()
-                .iter()
-                .map(|note| note.value().inner())
-                .sum::<u64>(),
-            42 + 21,
-            "Incorrect notes sum"
-        );
-    }
-
-    #[test]
-    #[cfg(zcash_unstable = "nu6" /* TODO nu7 */ )]
-    fn add_issuance_different_asset() {
-        let (mut builder, iak, address) = prepare_zsa_test();
-        add_dummy_orchard_spend(&mut builder, AssetBase::native());
-
-        let asset_desc_1: Vec<u8> = "asset_desc".into();
-        let asset_desc_2: Vec<u8> = "asset_desc_2".into();
-
-        builder
-            .init_issuance_bundle::<FeeError>(
-                iak,
-                asset_desc_1.clone(),
-                Some(IssueInfo {
-                    recipient: address,
-                    value: NoteValue::from_raw(42),
-                }),
-                false,
-            )
-            .unwrap();
-        builder
-            .add_recipient::<FeeError>(&asset_desc_2, address, NoteValue::from_raw(21), false)
-            .unwrap();
-
-        let binding = builder.mock_build_no_fee(OsRng).unwrap().into_transaction();
-        let bundle = binding.issue_bundle().unwrap();
-
-        assert_eq!(bundle.actions().len(), 2, "There should be 2 actions");
-
-        let action = bundle.get_action_by_desc(&asset_desc_1).unwrap();
-        assert!(!action.is_finalized(), "Action should not be finalized");
-        assert_eq!(action.notes().len(), 1, "Action should have 1 note");
-        assert_eq!(
-            action
-                .notes()
-                .iter()
-                .map(|note| note.value().inner())
-                .sum::<u64>(),
-            42,
-            "Incorrect notes sum"
-        );
-
-        let action2 = bundle.get_action_by_desc(&asset_desc_2).unwrap();
-        assert!(!action2.is_finalized(), "Action should not be finalized");
-        assert_eq!(action2.notes().len(), 1, "Action should have 1 note");
-        assert_eq!(
-            action2
-                .notes()
-                .iter()
-                .map(|note| note.value().inner())
-                .sum::<u64>(),
-            21,
-            "Incorrect notes sum"
-        );
-    }
-
-    #[test]
-    #[cfg(zcash_unstable = "nu6" /* TODO nu7 */ )]
-    fn first_issuance_init_issuance_bundle() {
-        let (mut builder, iak, address) = prepare_zsa_test();
-        add_dummy_orchard_spend(&mut builder, AssetBase::native());
-
-        let asset_desc: Vec<u8> = "asset_desc".into();
-
-        builder
-            .init_issuance_bundle::<FeeError>(
-                iak,
-                asset_desc.clone(),
-                Some(IssueInfo {
-                    recipient: address,
-                    value: NoteValue::from_raw(42),
-                }),
-                true,
-            )
-            .unwrap();
-
-        let binding = builder.mock_build_no_fee(OsRng).unwrap().into_transaction();
-        let bundle = binding.issue_bundle().unwrap();
-
-        assert_eq!(bundle.actions().len(), 1, "There should be only one action");
-        let action = bundle.get_action_by_desc(&asset_desc).unwrap();
-        assert_eq!(
-            action.notes().len(),
-            2,
-            "Action should have 2 notes, including the reference note"
-        );
-        assert_eq!(
-            action.notes().first().unwrap().value().inner(),
-            0,
-            "Incorrect reference note value"
-        );
-        assert_eq!(
-            action.notes().first().unwrap().recipient(),
-            ReferenceKeys::recipient(),
-            "Incorrect recipient in reference note"
-        );
-        assert_eq!(
-            action.notes()[1].value().inner(),
-            42,
-            "Incorrect note value"
-        );
-    }
-
-    #[test]
-    #[cfg(zcash_unstable = "nu6" /* TODO nu7 */ )]
-    fn first_issuance_add_recipient() {
-        let (mut builder, iak, address) = prepare_zsa_test();
-        add_dummy_orchard_spend(&mut builder, AssetBase::native());
-
-        let asset_desc: Vec<u8> = "asset_desc".into();
-
-        builder
-            .init_issuance_bundle::<FeeError>(iak, asset_desc.clone(), None, true)
-            .unwrap();
-
-        builder
-            .add_recipient::<FeeError>(&asset_desc, address, NoteValue::from_raw(42), false)
-            .unwrap();
-
-        let binding = builder.mock_build_no_fee(OsRng).unwrap().into_transaction();
-        let bundle = binding.issue_bundle().unwrap();
-
-        assert_eq!(bundle.actions().len(), 1, "There should be only one action");
-        let action = bundle.get_action_by_desc(&asset_desc).unwrap();
-        assert_eq!(
-            action.notes().len(),
-            2,
-            "Action should have 2 notes, including the reference note"
-        );
-        assert_eq!(
-            action.notes().first().unwrap().value().inner(),
-            0,
-            "Incorrect reference note value"
-        );
-        assert_eq!(
-            action.notes().first().unwrap().recipient(),
-            ReferenceKeys::recipient(),
-            "Incorrect recipient in reference note"
-        );
-        assert_eq!(
-            action.notes()[1].value().inner(),
-            42,
-            "Incorrect note value"
-        );
-    }
 
     #[test]
     #[cfg(zcash_unstable = "nu6" /* TODO nu7 */ )]
     fn first_issuance_only_reference_note() {
         let (mut builder, iak, _) = prepare_zsa_test();
-        add_dummy_orchard_spend(&mut builder, AssetBase::native());
 
         let asset_desc: Vec<u8> = "asset_desc".into();
 
@@ -2231,6 +1773,7 @@
 
         (builder, iak, address)
     }
+
 
     #[test]
     #[cfg(zcash_unstable = "nu6" /* TODO swap */ )]
@@ -2454,6 +1997,4 @@
             [(); NOTE_COMMITMENT_TREE_DEPTH].map(|_| MerkleHashOrchard::random(rng)),
         )
     }
-=======
->>>>>>> 583aba3e
 }