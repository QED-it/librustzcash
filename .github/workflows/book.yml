name: librustzcash documentation

on:
  push:
    branches:
      - main

jobs:
  deploy:
    runs-on: ubuntu-latest
    steps:
      - uses: actions/checkout@v4
<<<<<<< HEAD
=======
        with:
          persist-credentials: false
>>>>>>> a1c9aa12
      - id: prepare
        uses: ./.github/actions/prepare
      - uses: dtolnay/rust-toolchain@nightly
        id: toolchain
      - run: rustup override set "${TOOLCHAIN}"
        env:
          TOOLCHAIN: ${{steps.toolchain.outputs.name}}

      - name: Build latest rustdocs
        run: >
          cargo doc
          --no-deps
          --workspace
          ${{ steps.prepare.outputs.feature-flags }}
        env:
          RUSTDOCFLAGS: -Z unstable-options --enable-index-page --cfg docsrs

      - name: Move latest rustdocs into book
        run: |
          mkdir -p ./book/book/rustdoc
          mv ./target/doc ./book/book/rustdoc/latest

      - name: Deploy to GitHub Pages
        uses: peaceiris/actions-gh-pages@v4
        with:
          github_token: ${{ secrets.GITHUB_TOKEN }}
          publish_dir: ./book/book<|MERGE_RESOLUTION|>--- conflicted
+++ resolved
@@ -10,11 +10,8 @@
     runs-on: ubuntu-latest
     steps:
       - uses: actions/checkout@v4
-<<<<<<< HEAD
-=======
         with:
           persist-credentials: false
->>>>>>> a1c9aa12
       - id: prepare
         uses: ./.github/actions/prepare
       - uses: dtolnay/rust-toolchain@nightly
