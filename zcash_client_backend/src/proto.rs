//! This module contains generated code for handling light client protobuf structs.

use incrementalmerkletree::frontier::CommitmentTree;
use nonempty::NonEmpty;
use std::{
    array::TryFromSliceError,
    collections::BTreeMap,
    fmt::{self, Display},
    io,
};
<<<<<<< HEAD

use sapling::{self, note::ExtractedNoteCommitment, note_encryption::COMPACT_NOTE_SIZE, Node};
use zcash_note_encryption::EphemeralKeyBytes;
use zcash_primitives::{
    block::{BlockHash, BlockHeader},
    consensus::BlockHeight,
    memo::{self, MemoBytes},
    merkle_tree::read_commitment_tree,
    transaction::{components::amount::NonNegativeAmount, fees::StandardFeeRule, TxId},
};

use crate::{
    data_api::{chain::ChainState, InputSource},
    fees::{ChangeValue, TransactionBalance},
    proposal::{Proposal, ProposalError, ShieldedInputs, Step, StepOutput, StepOutputIndex},
    zip321::{TransactionRequest, Zip321Error},
    PoolType, ShieldedProtocol,
=======
use zcash_address::unified::{self, Encoding};

use sapling::{self, note::ExtractedNoteCommitment, Node};
use zcash_note_encryption::{EphemeralKeyBytes, COMPACT_NOTE_SIZE};
use zcash_primitives::{
    block::{BlockHash, BlockHeader},
    merkle_tree::read_commitment_tree,
    transaction::TxId,
>>>>>>> a1c9aa12
};
use zcash_protocol::{
    consensus::{self, BlockHeight, NetworkType},
    memo::{self, MemoBytes},
    value::Zatoshis,
    PoolType, ShieldedProtocol,
};
use zip321::{TransactionRequest, Zip321Error};

<<<<<<< HEAD
#[cfg(feature = "transparent-inputs")]
use zcash_primitives::transaction::components::OutPoint;
=======
use crate::{
    data_api::{chain::ChainState, InputSource},
    fees::{ChangeValue, StandardFeeRule, TransactionBalance},
    proposal::{Proposal, ProposalError, ShieldedInputs, Step, StepOutput, StepOutputIndex},
};

#[cfg(feature = "transparent-inputs")]
use transparent::bundle::OutPoint;
>>>>>>> a1c9aa12

#[cfg(feature = "orchard")]
use orchard::tree::MerkleHashOrchard;

#[rustfmt::skip]
#[allow(unknown_lints)]
#[allow(clippy::derive_partial_eq_without_eq)]
pub mod compact_formats;

#[rustfmt::skip]
#[allow(unknown_lints)]
#[allow(clippy::derive_partial_eq_without_eq)]
pub mod proposal;

#[rustfmt::skip]
#[allow(unknown_lints)]
#[allow(clippy::derive_partial_eq_without_eq)]
pub mod service;

impl compact_formats::CompactBlock {
    /// Returns the [`BlockHash`] for this block.
    ///
    /// # Panics
    ///
    /// This function will panic if [`CompactBlock.header`] is not set and
    /// [`CompactBlock.hash`] is not exactly 32 bytes.
    ///
    /// [`CompactBlock.header`]: #structfield.header
    /// [`CompactBlock.hash`]: #structfield.hash
    pub fn hash(&self) -> BlockHash {
        if let Some(header) = self.header() {
            header.hash()
        } else {
            BlockHash::from_slice(&self.hash)
        }
    }

    /// Returns the [`BlockHash`] for this block's parent.
    ///
    /// # Panics
    ///
    /// This function will panic if [`CompactBlock.header`] is not set and
    /// [`CompactBlock.prevHash`] is not exactly 32 bytes.
    ///
    /// [`CompactBlock.header`]: #structfield.header
    /// [`CompactBlock.prevHash`]: #structfield.prevHash
    pub fn prev_hash(&self) -> BlockHash {
        if let Some(header) = self.header() {
            header.prev_block
        } else {
            BlockHash::from_slice(&self.prev_hash)
        }
    }

    /// Returns the [`BlockHeight`] value for this block
    ///
    /// # Panics
    ///
    /// This function will panic if [`CompactBlock.height`] is not
    /// representable within a u32.
    pub fn height(&self) -> BlockHeight {
        self.height.try_into().unwrap()
    }

    /// Returns the [`BlockHeader`] for this block if present.
    ///
    /// A convenience method that parses [`CompactBlock.header`] if present.
    ///
    /// [`CompactBlock.header`]: #structfield.header
    pub fn header(&self) -> Option<BlockHeader> {
        if self.header.is_empty() {
            None
        } else {
            BlockHeader::read(&self.header[..]).ok()
        }
    }
}

impl compact_formats::CompactTx {
    /// Returns the transaction Id
    pub fn txid(&self) -> TxId {
        let mut hash = [0u8; 32];
        hash.copy_from_slice(&self.hash);
        TxId::from_bytes(hash)
    }
}

impl compact_formats::CompactSaplingOutput {
    /// Returns the note commitment for this output.
    ///
    /// A convenience method that parses [`CompactOutput.cmu`].
    ///
    /// [`CompactOutput.cmu`]: #structfield.cmu
    pub fn cmu(&self) -> Result<ExtractedNoteCommitment, ()> {
        let mut repr = [0; 32];
        repr.copy_from_slice(&self.cmu[..]);
        Option::from(ExtractedNoteCommitment::from_bytes(&repr)).ok_or(())
    }

    /// Returns the ephemeral public key for this output.
    ///
    /// A convenience method that parses [`CompactOutput.epk`].
    ///
    /// [`CompactOutput.epk`]: #structfield.epk
    pub fn ephemeral_key(&self) -> Result<EphemeralKeyBytes, ()> {
        self.ephemeral_key[..]
            .try_into()
            .map(EphemeralKeyBytes)
            .map_err(|_| ())
    }
}

impl<Proof> From<&sapling::bundle::OutputDescription<Proof>>
    for compact_formats::CompactSaplingOutput
{
    fn from(
        out: &sapling::bundle::OutputDescription<Proof>,
    ) -> compact_formats::CompactSaplingOutput {
        compact_formats::CompactSaplingOutput {
            cmu: out.cmu().to_bytes().to_vec(),
            ephemeral_key: out.ephemeral_key().as_ref().to_vec(),
            ciphertext: out.enc_ciphertext().as_ref()[..COMPACT_NOTE_SIZE].to_vec(),
        }
    }
}

impl TryFrom<compact_formats::CompactSaplingOutput>
    for sapling::note_encryption::CompactOutputDescription
{
    type Error = ();

    fn try_from(value: compact_formats::CompactSaplingOutput) -> Result<Self, Self::Error> {
        (&value).try_into()
    }
}

impl TryFrom<&compact_formats::CompactSaplingOutput>
    for sapling::note_encryption::CompactOutputDescription
{
    type Error = ();

    fn try_from(value: &compact_formats::CompactSaplingOutput) -> Result<Self, Self::Error> {
        Ok(sapling::note_encryption::CompactOutputDescription {
            cmu: value.cmu()?,
            ephemeral_key: value.ephemeral_key()?,
            enc_ciphertext: value.ciphertext[..].try_into().map_err(|_| ())?,
        })
    }
}

impl compact_formats::CompactSaplingSpend {
    pub fn nf(&self) -> Result<sapling::Nullifier, ()> {
        sapling::Nullifier::from_slice(&self.nf).map_err(|_| ())
    }
}

#[cfg(feature = "orchard")]
<<<<<<< HEAD
impl TryFrom<&compact_formats::CompactOrchardAction>
    for orchard::domain::CompactAction<orchard::orchard_flavor::OrchardVanilla>
{
    type Error = ();

    fn try_from(value: &compact_formats::CompactOrchardAction) -> Result<Self, Self::Error> {
        Ok(orchard::domain::CompactAction::from_parts(
            value.nf()?,
            value.cmx()?,
            value.ephemeral_key()?,
            zcash_note_encryption::note_bytes::NoteBytesData(
                value.ciphertext[..].try_into().map_err(|_| ())?,
            ),
=======
impl TryFrom<&compact_formats::CompactOrchardAction> for orchard::note_encryption::CompactAction {
    type Error = ();

    fn try_from(value: &compact_formats::CompactOrchardAction) -> Result<Self, Self::Error> {
        Ok(orchard::note_encryption::CompactAction::from_parts(
            value.nf()?,
            value.cmx()?,
            value.ephemeral_key()?,
            value.ciphertext[..].try_into().map_err(|_| ())?,
>>>>>>> a1c9aa12
        ))
    }
}

#[cfg(feature = "orchard")]
impl compact_formats::CompactOrchardAction {
    /// Returns the note commitment for the output of this action.
    ///
    /// A convenience method that parses [`CompactOrchardAction.cmx`].
    ///
    /// [`CompactOrchardAction.cmx`]: #structfield.cmx
    pub fn cmx(&self) -> Result<orchard::note::ExtractedNoteCommitment, ()> {
        Option::from(orchard::note::ExtractedNoteCommitment::from_bytes(
            &self.cmx[..].try_into().map_err(|_| ())?,
        ))
        .ok_or(())
    }

    /// Returns the nullifier for the spend of this action.
    ///
    /// A convenience method that parses [`CompactOrchardAction.nullifier`].
    ///
    /// [`CompactOrchardAction.nullifier`]: #structfield.nullifier
    pub fn nf(&self) -> Result<orchard::note::Nullifier, ()> {
        let nf_bytes: [u8; 32] = self.nullifier[..].try_into().map_err(|_| ())?;
        Option::from(orchard::note::Nullifier::from_bytes(&nf_bytes)).ok_or(())
    }

    /// Returns the ephemeral public key for the output of this action.
    ///
    /// A convenience method that parses [`CompactOrchardAction.ephemeral_key`].
    ///
    /// [`CompactOrchardAction.ephemeral_key`]: #structfield.ephemeral_key
    pub fn ephemeral_key(&self) -> Result<EphemeralKeyBytes, ()> {
        self.ephemeral_key[..]
            .try_into()
            .map(EphemeralKeyBytes)
            .map_err(|_| ())
    }
}

impl<A: sapling::bundle::Authorization> From<&sapling::bundle::SpendDescription<A>>
    for compact_formats::CompactSaplingSpend
{
    fn from(spend: &sapling::bundle::SpendDescription<A>) -> compact_formats::CompactSaplingSpend {
        compact_formats::CompactSaplingSpend {
            nf: spend.nullifier().to_vec(),
        }
    }
}

#[cfg(feature = "orchard")]
<<<<<<< HEAD
impl<SpendAuth> From<&orchard::Action<SpendAuth, orchard::orchard_flavor::OrchardVanilla>>
    for compact_formats::CompactOrchardAction
{
    fn from(
        action: &orchard::Action<SpendAuth, orchard::orchard_flavor::OrchardVanilla>,
    ) -> compact_formats::CompactOrchardAction {
=======
impl<SpendAuth> From<&orchard::Action<SpendAuth>> for compact_formats::CompactOrchardAction {
    fn from(action: &orchard::Action<SpendAuth>) -> compact_formats::CompactOrchardAction {
>>>>>>> a1c9aa12
        compact_formats::CompactOrchardAction {
            nullifier: action.nullifier().to_bytes().to_vec(),
            cmx: action.cmx().to_bytes().to_vec(),
            ephemeral_key: action.encrypted_note().epk_bytes.to_vec(),
<<<<<<< HEAD
            ciphertext: action.encrypted_note().enc_ciphertext.as_ref()[..COMPACT_NOTE_SIZE]
                .to_vec(),
=======
            ciphertext: action.encrypted_note().enc_ciphertext[..COMPACT_NOTE_SIZE].to_vec(),
        }
    }
}

impl service::LightdInfo {
    /// Returns the network type for the chain this server is following, or `None` if it
    /// is not recognised.
    pub fn chain_name(&self) -> Option<NetworkType> {
        match self.chain_name.as_str() {
            "main" => Some(NetworkType::Main),
            "test" => Some(NetworkType::Test),
            "regtest" => Some(NetworkType::Regtest),
            _ => None,
        }
    }

    /// Returns the Sapling activation height for the chain this server is following.
    ///
    /// # Panics
    ///
    /// This function will panic if `LightdInfo.sapling_activation_height` is not
    /// representable within a `u32`.
    pub fn sapling_activation_height(&self) -> BlockHeight {
        self.sapling_activation_height
            .try_into()
            .expect("lightwalletd should provide in-range heights")
    }

    /// Returns the current consensus branch ID for the chain tip of the chain this server
    /// is following, or `None` if it is not recognised.
    pub fn consensus_branch_id(&self) -> Option<consensus::BranchId> {
        u32::from_str_radix(&self.consensus_branch_id, 16)
            .ok()?
            .try_into()
            .ok()
    }

    /// Returns the chain tip height reported by the full node backing this server.
    ///
    /// If the full node is still syncing, this may not be the network's chain tip; in
    /// this case, [`Self::estimated_height`] will report a larger height.
    ///
    /// # Panics
    ///
    /// This function will panic if `LightdInfo.block_height` is not representable within
    /// a `u32`.
    pub fn block_height(&self) -> BlockHeight {
        self.block_height
            .try_into()
            .expect("lightwalletd should provide in-range heights")
    }

    /// Returns the estimated chain tip height for the chain this server is following.
    ///
    /// If the full node backing this server is fully synced, this is always equal to
    /// [`Self::block_height`].
    ///
    /// # Panics
    ///
    /// This function will panic if `LightdInfo.estimated_height` is not representable
    /// within a `u32`.
    pub fn estimated_height(&self) -> BlockHeight {
        self.estimated_height
            .try_into()
            .expect("lightwalletd should provide in-range heights")
    }

    /// Returns the donation address for this server.
    ///
    /// Returns `None` if:
    /// - no donation address was provided.
    /// - the provided donation address is not a valid [`unified::Address`].
    /// - the provided donation address is for a different chain.
    pub fn donation_address(&self) -> Option<unified::Address> {
        if self.donation_address.is_empty() {
            None
        } else {
            let (network_type, address) = unified::Address::decode(&self.donation_address).ok()?;
            (Some(network_type) == self.chain_name()).then_some(address)
>>>>>>> a1c9aa12
        }
    }
}

impl service::TreeState {
    /// Deserializes and returns the Sapling note commitment tree field of the tree state.
    pub fn sapling_tree(
        &self,
    ) -> io::Result<CommitmentTree<Node, { sapling::NOTE_COMMITMENT_TREE_DEPTH }>> {
        if self.sapling_tree.is_empty() {
            Ok(CommitmentTree::empty())
        } else {
            let sapling_tree_bytes = hex::decode(&self.sapling_tree).map_err(|e| {
                io::Error::new(
                    io::ErrorKind::InvalidData,
<<<<<<< HEAD
                    format!("Hex decoding of Sapling tree bytes failed: {:?}", e),
=======
                    format!("Hex decoding of Sapling tree bytes failed: {e:?}"),
>>>>>>> a1c9aa12
                )
            })?;
            read_commitment_tree::<Node, _, { sapling::NOTE_COMMITMENT_TREE_DEPTH }>(
                &sapling_tree_bytes[..],
            )
        }
    }

    /// Deserializes and returns the Sapling note commitment tree field of the tree state.
    #[cfg(feature = "orchard")]
    pub fn orchard_tree(
        &self,
    ) -> io::Result<CommitmentTree<MerkleHashOrchard, { orchard::NOTE_COMMITMENT_TREE_DEPTH as u8 }>>
    {
        if self.orchard_tree.is_empty() {
            Ok(CommitmentTree::empty())
        } else {
            let orchard_tree_bytes = hex::decode(&self.orchard_tree).map_err(|e| {
                io::Error::new(
                    io::ErrorKind::InvalidData,
<<<<<<< HEAD
                    format!("Hex decoding of Orchard tree bytes failed: {:?}", e),
=======
                    format!("Hex decoding of Orchard tree bytes failed: {e:?}"),
>>>>>>> a1c9aa12
                )
            })?;
            read_commitment_tree::<
                MerkleHashOrchard,
                _,
                { orchard::NOTE_COMMITMENT_TREE_DEPTH as u8 },
            >(&orchard_tree_bytes[..])
        }
    }

    /// Parses this tree state into a [`ChainState`] for use with [`scan_cached_blocks`].
    ///
    /// [`scan_cached_blocks`]: crate::data_api::chain::scan_cached_blocks
    pub fn to_chain_state(&self) -> io::Result<ChainState> {
        let mut hash_bytes = hex::decode(&self.hash).map_err(|e| {
            io::Error::new(
                io::ErrorKind::InvalidData,
<<<<<<< HEAD
                format!("Block hash is not valid hex: {:?}", e),
=======
                format!("Block hash is not valid hex: {e:?}"),
>>>>>>> a1c9aa12
            )
        })?;
        // Zcashd hex strings for block hashes are byte-reversed.
        hash_bytes.reverse();

        Ok(ChainState::new(
            self.height
                .try_into()
                .map_err(|_| io::Error::new(io::ErrorKind::InvalidData, "Invalid block height"))?,
            BlockHash::try_from_slice(&hash_bytes).ok_or_else(|| {
                io::Error::new(io::ErrorKind::InvalidData, "Invalid block hash length.")
            })?,
            self.sapling_tree()?.to_frontier(),
            #[cfg(feature = "orchard")]
            self.orchard_tree()?.to_frontier(),
        ))
    }
}

/// Constant for the V1 proposal serialization version.
pub const PROPOSAL_SER_V1: u32 = 1;

/// Errors that can occur in the process of decoding a [`Proposal`] from its protobuf
/// representation.
#[derive(Debug, Clone)]
pub enum ProposalDecodingError<DbError> {
<<<<<<< HEAD
    /// The encoded proposal contained no steps
=======
    /// The encoded proposal contained no steps.
>>>>>>> a1c9aa12
    NoSteps,
    /// The ZIP 321 transaction request URI was invalid.
    Zip321(Zip321Error),
    /// A proposed input was null.
    NullInput(usize),
    /// A transaction identifier string did not decode to a valid transaction ID.
    TxIdInvalid(TryFromSliceError),
    /// An invalid value pool identifier was encountered.
    ValuePoolNotSupported(i32),
    /// A failure occurred trying to retrieve an unspent note or UTXO from the wallet database.
    InputRetrieval(DbError),
    /// The unspent note or UTXO corresponding to a proposal input was not found in the wallet
    /// database.
    InputNotFound(TxId, PoolType, u32),
    /// The transaction balance, or a component thereof, failed to decode correctly.
    BalanceInvalid,
    /// Failed to decode a ZIP-302-compliant memo from the provided memo bytes.
    MemoInvalid(memo::Error),
    /// The serialization version returned by the protobuf was not recognized.
    VersionInvalid(u32),
<<<<<<< HEAD
    /// The proposal did not correctly specify a standard fee rule.
    FeeRuleNotSpecified,
=======
    /// The fee rule specified by the proposal is not supported by the wallet.
    FeeRuleNotSupported(proposal::FeeRule),
>>>>>>> a1c9aa12
    /// The proposal violated balance or structural constraints.
    ProposalInvalid(ProposalError),
    /// An inputs field for the given protocol was present, but contained no input note references.
    EmptyShieldedInputs(ShieldedProtocol),
    /// A memo field was provided for a transparent output.
    TransparentMemo,
    /// Change outputs to the specified pool are not supported.
    InvalidChangeRecipient(PoolType),
<<<<<<< HEAD
=======
    /// Ephemeral outputs to the specified pool are not supported.
    InvalidEphemeralRecipient(PoolType),
>>>>>>> a1c9aa12
}

impl<E> From<Zip321Error> for ProposalDecodingError<E> {
    fn from(value: Zip321Error) -> Self {
        Self::Zip321(value)
    }
}

impl<E: Display> Display for ProposalDecodingError<E> {
    fn fmt(&self, f: &mut fmt::Formatter<'_>) -> fmt::Result {
        match self {
            ProposalDecodingError::NoSteps => write!(f, "The proposal had no steps."),
<<<<<<< HEAD
            ProposalDecodingError::Zip321(err) => write!(f, "Transaction request invalid: {}", err),
            ProposalDecodingError::NullInput(i) => {
                write!(f, "Proposed input was null at index {}", i)
            }
            ProposalDecodingError::TxIdInvalid(err) => {
                write!(f, "Invalid transaction id: {:?}", err)
            }
            ProposalDecodingError::ValuePoolNotSupported(id) => {
                write!(f, "Invalid value pool identifier: {:?}", id)
            }
            ProposalDecodingError::InputRetrieval(err) => write!(
                f,
                "An error occurred retrieving a transaction input: {}",
                err
            ),
            ProposalDecodingError::InputNotFound(txid, pool, idx) => write!(
                f,
                "No {} input found for txid {}, index {}",
                pool, txid, idx
            ),
=======
            ProposalDecodingError::Zip321(err) => write!(f, "Transaction request invalid: {err}"),
            ProposalDecodingError::NullInput(i) => {
                write!(f, "Proposed input was null at index {i}")
            }
            ProposalDecodingError::TxIdInvalid(err) => {
                write!(f, "Invalid transaction id: {err:?}")
            }
            ProposalDecodingError::ValuePoolNotSupported(id) => {
                write!(f, "Invalid value pool identifier: {id:?}")
            }
            ProposalDecodingError::InputRetrieval(err) => {
                write!(f, "An error occurred retrieving a transaction input: {err}")
            }
            ProposalDecodingError::InputNotFound(txid, pool, idx) => {
                write!(f, "No {pool} input found for txid {txid}, index {idx}")
            }
>>>>>>> a1c9aa12
            ProposalDecodingError::BalanceInvalid => {
                write!(f, "An error occurred decoding the proposal balance.")
            }
            ProposalDecodingError::MemoInvalid(err) => {
<<<<<<< HEAD
                write!(f, "An error occurred decoding a proposed memo: {}", err)
            }
            ProposalDecodingError::VersionInvalid(v) => {
                write!(f, "Unrecognized proposal version {}", v)
            }
            ProposalDecodingError::FeeRuleNotSpecified => {
                write!(f, "Proposal did not specify a known fee rule.")
            }
            ProposalDecodingError::ProposalInvalid(err) => write!(f, "{}", err),
            ProposalDecodingError::EmptyShieldedInputs(protocol) => write!(
                f,
                "An inputs field was present for {:?}, but contained no note references.",
                protocol
=======
                write!(f, "An error occurred decoding a proposed memo: {err}")
            }
            ProposalDecodingError::VersionInvalid(v) => {
                write!(f, "Unrecognized proposal version {v}")
            }
            ProposalDecodingError::FeeRuleNotSupported(r) => {
                write!(
                    f,
                    "Fee calculation using the {r:?} fee rule is not supported."
                )
            }
            ProposalDecodingError::ProposalInvalid(err) => write!(f, "{err}"),
            ProposalDecodingError::EmptyShieldedInputs(protocol) => write!(
                f,
                "An inputs field was present for {protocol:?}, but contained no note references."
>>>>>>> a1c9aa12
            ),
            ProposalDecodingError::TransparentMemo => {
                write!(f, "Transparent outputs cannot have memos.")
            }
            ProposalDecodingError::InvalidChangeRecipient(pool_type) => write!(
                f,
<<<<<<< HEAD
                "Change outputs to the {} pool are not supported.",
                pool_type
=======
                "Change outputs to the {pool_type} pool are not supported."
            ),
            ProposalDecodingError::InvalidEphemeralRecipient(pool_type) => write!(
                f,
                "Ephemeral outputs to the {pool_type} pool are not supported."
>>>>>>> a1c9aa12
            ),
        }
    }
}

impl<E: std::error::Error + 'static> std::error::Error for ProposalDecodingError<E> {
    fn source(&self) -> Option<&(dyn std::error::Error + 'static)> {
        match self {
            ProposalDecodingError::Zip321(e) => Some(e),
            ProposalDecodingError::InputRetrieval(e) => Some(e),
            ProposalDecodingError::MemoInvalid(e) => Some(e),
            _ => None,
        }
    }
}

fn pool_type<T>(pool_id: i32) -> Result<PoolType, ProposalDecodingError<T>> {
    match proposal::ValuePool::try_from(pool_id) {
<<<<<<< HEAD
        Ok(proposal::ValuePool::Transparent) => Ok(PoolType::Transparent),
        Ok(proposal::ValuePool::Sapling) => Ok(PoolType::Shielded(ShieldedProtocol::Sapling)),
        Ok(proposal::ValuePool::Orchard) => Ok(PoolType::Shielded(ShieldedProtocol::Orchard)),
=======
        Ok(proposal::ValuePool::Transparent) => Ok(PoolType::TRANSPARENT),
        Ok(proposal::ValuePool::Sapling) => Ok(PoolType::SAPLING),
        Ok(proposal::ValuePool::Orchard) => Ok(PoolType::ORCHARD),
>>>>>>> a1c9aa12
        _ => Err(ProposalDecodingError::ValuePoolNotSupported(pool_id)),
    }
}

impl proposal::ReceivedOutput {
    pub fn parse_txid(&self) -> Result<TxId, TryFromSliceError> {
        Ok(TxId::from_bytes(self.txid[..].try_into()?))
    }

    pub fn pool_type<T>(&self) -> Result<PoolType, ProposalDecodingError<T>> {
        pool_type(self.value_pool)
    }
}

impl proposal::ChangeValue {
    pub fn pool_type<T>(&self) -> Result<PoolType, ProposalDecodingError<T>> {
        pool_type(self.value_pool)
    }
}

impl From<PoolType> for proposal::ValuePool {
    fn from(value: PoolType) -> Self {
        match value {
            PoolType::Transparent => proposal::ValuePool::Transparent,
            PoolType::Shielded(p) => p.into(),
        }
    }
}

impl From<ShieldedProtocol> for proposal::ValuePool {
    fn from(value: ShieldedProtocol) -> Self {
        match value {
            ShieldedProtocol::Sapling => proposal::ValuePool::Sapling,
            ShieldedProtocol::Orchard => proposal::ValuePool::Orchard,
        }
    }
}

impl proposal::Proposal {
    /// Serializes a [`Proposal`] based upon a supported [`StandardFeeRule`] to its protobuf
    /// representation.
    pub fn from_standard_proposal<NoteRef>(value: &Proposal<StandardFeeRule, NoteRef>) -> Self {
        use proposal::proposed_input;
        use proposal::{PriorStepChange, PriorStepOutput, ReceivedOutput};
        let steps = value
            .steps()
            .iter()
            .map(|step| {
                let transaction_request = step.transaction_request().to_uri();

                let anchor_height = step
                    .shielded_inputs()
                    .map_or_else(|| 0, |i| u32::from(i.anchor_height()));

                let inputs = step
                    .transparent_inputs()
                    .iter()
                    .map(|utxo| proposal::ProposedInput {
                        value: Some(proposed_input::Value::ReceivedOutput(ReceivedOutput {
                            txid: utxo.outpoint().hash().to_vec(),
                            value_pool: proposal::ValuePool::Transparent.into(),
                            index: utxo.outpoint().n(),
                            value: utxo.txout().value.into(),
                        })),
                    })
                    .chain(step.shielded_inputs().iter().flat_map(|s_in| {
                        s_in.notes().iter().map(|rec_note| proposal::ProposedInput {
                            value: Some(proposed_input::Value::ReceivedOutput(ReceivedOutput {
                                txid: rec_note.txid().as_ref().to_vec(),
                                value_pool: proposal::ValuePool::from(rec_note.note().protocol())
                                    .into(),
                                index: rec_note.output_index().into(),
                                value: rec_note.note().value().into(),
                            })),
                        })
                    }))
                    .chain(step.prior_step_inputs().iter().map(|p_in| {
                        match p_in.output_index() {
                            StepOutputIndex::Payment(i) => proposal::ProposedInput {
                                value: Some(proposed_input::Value::PriorStepOutput(
                                    PriorStepOutput {
                                        step_index: p_in
                                            .step_index()
                                            .try_into()
                                            .expect("Step index fits into a u32"),
                                        payment_index: i
                                            .try_into()
                                            .expect("Payment index fits into a u32"),
                                    },
                                )),
                            },
                            StepOutputIndex::Change(i) => proposal::ProposedInput {
                                value: Some(proposed_input::Value::PriorStepChange(
                                    PriorStepChange {
                                        step_index: p_in
                                            .step_index()
                                            .try_into()
                                            .expect("Step index fits into a u32"),
                                        change_index: i
                                            .try_into()
                                            .expect("Payment index fits into a u32"),
                                    },
                                )),
                            },
                        }
                    }))
                    .collect();

                let payment_output_pools = step
                    .payment_pools()
                    .iter()
                    .map(|(idx, pool_type)| proposal::PaymentOutputPool {
                        payment_index: u32::try_from(*idx).expect("Payment index fits into a u32"),
                        value_pool: proposal::ValuePool::from(*pool_type).into(),
                    })
                    .collect();

                let balance = Some(proposal::TransactionBalance {
                    proposed_change: step
                        .balance()
                        .proposed_change()
                        .iter()
                        .map(|change| proposal::ChangeValue {
                            value: change.value().into(),
                            value_pool: proposal::ValuePool::from(change.output_pool()).into(),
                            memo: change.memo().map(|memo_bytes| proposal::MemoBytes {
                                value: memo_bytes.as_slice().to_vec(),
                            }),
<<<<<<< HEAD
=======
                            is_ephemeral: change.is_ephemeral(),
>>>>>>> a1c9aa12
                        })
                        .collect(),
                    fee_required: step.balance().fee_required().into(),
                });

                proposal::ProposalStep {
                    transaction_request,
                    payment_output_pools,
                    anchor_height,
                    inputs,
                    balance,
                    is_shielding: step.is_shielding(),
                }
            })
            .collect();

<<<<<<< HEAD
        #[allow(deprecated)]
        proposal::Proposal {
            proto_version: PROPOSAL_SER_V1,
            fee_rule: match value.fee_rule() {
                StandardFeeRule::PreZip313 => proposal::FeeRule::PreZip313,
                StandardFeeRule::Zip313 => proposal::FeeRule::Zip313,
=======
        proposal::Proposal {
            proto_version: PROPOSAL_SER_V1,
            fee_rule: match value.fee_rule() {
>>>>>>> a1c9aa12
                StandardFeeRule::Zip317 => proposal::FeeRule::Zip317,
            }
            .into(),
            min_target_height: value.min_target_height().into(),
            steps,
        }
    }

    /// Attempts to parse a [`Proposal`] based upon a supported [`StandardFeeRule`] from its
    /// protobuf representation.
    pub fn try_into_standard_proposal<DbT, DbError>(
        &self,
        wallet_db: &DbT,
    ) -> Result<Proposal<StandardFeeRule, DbT::NoteRef>, ProposalDecodingError<DbError>>
    where
        DbT: InputSource<Error = DbError>,
    {
        use self::proposal::proposed_input::Value::*;
        match self.proto_version {
            PROPOSAL_SER_V1 => {
<<<<<<< HEAD
                #[allow(deprecated)]
                let fee_rule = match self.fee_rule() {
                    proposal::FeeRule::PreZip313 => StandardFeeRule::PreZip313,
                    proposal::FeeRule::Zip313 => StandardFeeRule::Zip313,
                    proposal::FeeRule::Zip317 => StandardFeeRule::Zip317,
                    proposal::FeeRule::NotSpecified => {
                        return Err(ProposalDecodingError::FeeRuleNotSpecified);
=======
                let fee_rule = match self.fee_rule() {
                    proposal::FeeRule::Zip317 => StandardFeeRule::Zip317,
                    other => {
                        return Err(ProposalDecodingError::FeeRuleNotSupported(other));
>>>>>>> a1c9aa12
                    }
                };

                let mut steps = Vec::with_capacity(self.steps.len());
                for step in &self.steps {
                    let transaction_request =
                        TransactionRequest::from_uri(&step.transaction_request)?;

                    let payment_pools = step
                        .payment_output_pools
                        .iter()
                        .map(|pop| {
                            Ok((
                                usize::try_from(pop.payment_index)
                                    .expect("Payment index fits into a usize"),
                                pool_type(pop.value_pool)?,
                            ))
                        })
                        .collect::<Result<BTreeMap<usize, PoolType>, ProposalDecodingError<DbError>>>()?;

<<<<<<< HEAD
                    #[cfg(not(feature = "transparent-inputs"))]
                    let transparent_inputs = vec![];
                    #[cfg(feature = "transparent-inputs")]
=======
                    #[allow(unused_mut)]
>>>>>>> a1c9aa12
                    let mut transparent_inputs = vec![];
                    let mut received_notes = vec![];
                    let mut prior_step_inputs = vec![];
                    for (i, input) in step.inputs.iter().enumerate() {
                        match input
                            .value
                            .as_ref()
                            .ok_or(ProposalDecodingError::NullInput(i))?
                        {
                            ReceivedOutput(out) => {
                                let txid = out
                                    .parse_txid()
                                    .map_err(ProposalDecodingError::TxIdInvalid)?;

                                match out.pool_type()? {
                                    PoolType::Transparent => {
                                        #[cfg(not(feature = "transparent-inputs"))]
                                        return Err(ProposalDecodingError::ValuePoolNotSupported(
<<<<<<< HEAD
                                            1,
=======
                                            out.value_pool,
>>>>>>> a1c9aa12
                                        ));

                                        #[cfg(feature = "transparent-inputs")]
                                        {
                                            let outpoint = OutPoint::new(txid.into(), out.index);
                                            transparent_inputs.push(
                                                wallet_db
                                                    .get_unspent_transparent_output(&outpoint)
                                                    .map_err(ProposalDecodingError::InputRetrieval)?
                                                    .ok_or({
                                                        ProposalDecodingError::InputNotFound(
                                                            txid,
<<<<<<< HEAD
                                                            PoolType::Transparent,
=======
                                                            PoolType::TRANSPARENT,
>>>>>>> a1c9aa12
                                                            out.index,
                                                        )
                                                    })?,
                                            );
                                        }
                                    }
                                    PoolType::Shielded(protocol) => received_notes.push(
                                        wallet_db
                                            .get_spendable_note(&txid, protocol, out.index)
                                            .map_err(ProposalDecodingError::InputRetrieval)
                                            .and_then(|opt| {
                                                opt.ok_or({
                                                    ProposalDecodingError::InputNotFound(
                                                        txid,
                                                        PoolType::Shielded(protocol),
                                                        out.index,
                                                    )
                                                })
                                            })?,
                                    ),
                                }
                            }
                            PriorStepOutput(s_ref) => {
                                prior_step_inputs.push(StepOutput::new(
                                    s_ref
                                        .step_index
                                        .try_into()
                                        .expect("Step index fits into a usize"),
                                    StepOutputIndex::Payment(
                                        s_ref
                                            .payment_index
                                            .try_into()
                                            .expect("Payment index fits into a usize"),
                                    ),
                                ));
                            }
                            PriorStepChange(s_ref) => {
                                prior_step_inputs.push(StepOutput::new(
                                    s_ref
                                        .step_index
                                        .try_into()
                                        .expect("Step index fits into a usize"),
                                    StepOutputIndex::Change(
                                        s_ref
                                            .change_index
                                            .try_into()
                                            .expect("Payment index fits into a usize"),
                                    ),
                                ));
                            }
                        }
                    }

                    let shielded_inputs = NonEmpty::from_vec(received_notes)
                        .map(|notes| ShieldedInputs::from_parts(step.anchor_height.into(), notes));

                    let proto_balance = step
                        .balance
                        .as_ref()
                        .ok_or(ProposalDecodingError::BalanceInvalid)?;
                    let balance = TransactionBalance::new(
                        proto_balance
                            .proposed_change
                            .iter()
                            .map(|cv| -> Result<ChangeValue, ProposalDecodingError<_>> {
<<<<<<< HEAD
                                let value = NonNegativeAmount::from_u64(cv.value)
=======
                                let value = Zatoshis::from_u64(cv.value)
>>>>>>> a1c9aa12
                                    .map_err(|_| ProposalDecodingError::BalanceInvalid)?;
                                let memo = cv
                                    .memo
                                    .as_ref()
                                    .map(|bytes| {
                                        MemoBytes::from_bytes(&bytes.value)
                                            .map_err(ProposalDecodingError::MemoInvalid)
                                    })
                                    .transpose()?;
<<<<<<< HEAD
                                match cv.pool_type()? {
                                    PoolType::Shielded(ShieldedProtocol::Sapling) => {
                                        Ok(ChangeValue::sapling(value, memo))
                                    }
                                    #[cfg(feature = "orchard")]
                                    PoolType::Shielded(ShieldedProtocol::Orchard) => {
                                        Ok(ChangeValue::orchard(value, memo))
                                    }
                                    PoolType::Transparent if memo.is_some() => {
                                        Err(ProposalDecodingError::TransparentMemo)
                                    }
                                    t => Err(ProposalDecodingError::InvalidChangeRecipient(t)),
                                }
                            })
                            .collect::<Result<Vec<_>, _>>()?,
                        NonNegativeAmount::from_u64(proto_balance.fee_required)
=======
                                match (cv.pool_type()?, cv.is_ephemeral) {
                                    (PoolType::Shielded(ShieldedProtocol::Sapling), false) => {
                                        Ok(ChangeValue::sapling(value, memo))
                                    }
                                    #[cfg(feature = "orchard")]
                                    (PoolType::Shielded(ShieldedProtocol::Orchard), false) => {
                                        Ok(ChangeValue::orchard(value, memo))
                                    }
                                    (PoolType::Transparent, _) if memo.is_some() => {
                                        Err(ProposalDecodingError::TransparentMemo)
                                    }
                                    #[cfg(feature = "transparent-inputs")]
                                    (PoolType::Transparent, true) => {
                                        Ok(ChangeValue::ephemeral_transparent(value))
                                    }
                                    (pool, false) => {
                                        Err(ProposalDecodingError::InvalidChangeRecipient(pool))
                                    }
                                    (pool, true) => {
                                        Err(ProposalDecodingError::InvalidEphemeralRecipient(pool))
                                    }
                                }
                            })
                            .collect::<Result<Vec<_>, _>>()?,
                        Zatoshis::from_u64(proto_balance.fee_required)
>>>>>>> a1c9aa12
                            .map_err(|_| ProposalDecodingError::BalanceInvalid)?,
                    )
                    .map_err(|_| ProposalDecodingError::BalanceInvalid)?;

                    let step = Step::from_parts(
                        &steps,
                        transaction_request,
                        payment_pools,
                        transparent_inputs,
                        shielded_inputs,
                        prior_step_inputs,
                        balance,
                        step.is_shielding,
                    )
                    .map_err(ProposalDecodingError::ProposalInvalid)?;

                    steps.push(step);
                }

                Proposal::multi_step(
                    fee_rule,
                    self.min_target_height.into(),
                    NonEmpty::from_vec(steps).ok_or(ProposalDecodingError::NoSteps)?,
                )
                .map_err(ProposalDecodingError::ProposalInvalid)
            }
            other => Err(ProposalDecodingError::VersionInvalid(other)),
        }
    }
}

#[cfg(feature = "lightwalletd-tonic-transport")]
impl service::compact_tx_streamer_client::CompactTxStreamerClient<tonic::transport::Channel> {
    /// Attempt to create a new client by connecting to a given endpoint.
    pub async fn connect<D>(dst: D) -> Result<Self, tonic::transport::Error>
    where
        D: TryInto<tonic::transport::Endpoint>,
        D::Error: Into<tonic::codegen::StdError>,
    {
        let conn = tonic::transport::Endpoint::new(dst)?.connect().await?;
        Ok(Self::new(conn))
    }
}<|MERGE_RESOLUTION|>--- conflicted
+++ resolved
@@ -8,25 +8,6 @@
     fmt::{self, Display},
     io,
 };
-<<<<<<< HEAD
-
-use sapling::{self, note::ExtractedNoteCommitment, note_encryption::COMPACT_NOTE_SIZE, Node};
-use zcash_note_encryption::EphemeralKeyBytes;
-use zcash_primitives::{
-    block::{BlockHash, BlockHeader},
-    consensus::BlockHeight,
-    memo::{self, MemoBytes},
-    merkle_tree::read_commitment_tree,
-    transaction::{components::amount::NonNegativeAmount, fees::StandardFeeRule, TxId},
-};
-
-use crate::{
-    data_api::{chain::ChainState, InputSource},
-    fees::{ChangeValue, TransactionBalance},
-    proposal::{Proposal, ProposalError, ShieldedInputs, Step, StepOutput, StepOutputIndex},
-    zip321::{TransactionRequest, Zip321Error},
-    PoolType, ShieldedProtocol,
-=======
 use zcash_address::unified::{self, Encoding};
 
 use sapling::{self, note::ExtractedNoteCommitment, Node};
@@ -35,7 +16,6 @@
     block::{BlockHash, BlockHeader},
     merkle_tree::read_commitment_tree,
     transaction::TxId,
->>>>>>> a1c9aa12
 };
 use zcash_protocol::{
     consensus::{self, BlockHeight, NetworkType},
@@ -45,10 +25,6 @@
 };
 use zip321::{TransactionRequest, Zip321Error};
 
-<<<<<<< HEAD
-#[cfg(feature = "transparent-inputs")]
-use zcash_primitives::transaction::components::OutPoint;
-=======
 use crate::{
     data_api::{chain::ChainState, InputSource},
     fees::{ChangeValue, StandardFeeRule, TransactionBalance},
@@ -57,7 +33,6 @@
 
 #[cfg(feature = "transparent-inputs")]
 use transparent::bundle::OutPoint;
->>>>>>> a1c9aa12
 
 #[cfg(feature = "orchard")]
 use orchard::tree::MerkleHashOrchard;
@@ -179,7 +154,7 @@
         compact_formats::CompactSaplingOutput {
             cmu: out.cmu().to_bytes().to_vec(),
             ephemeral_key: out.ephemeral_key().as_ref().to_vec(),
-            ciphertext: out.enc_ciphertext().as_ref()[..COMPACT_NOTE_SIZE].to_vec(),
+            ciphertext: out.enc_ciphertext()[..COMPACT_NOTE_SIZE].to_vec(),
         }
     }
 }
@@ -215,21 +190,6 @@
 }
 
 #[cfg(feature = "orchard")]
-<<<<<<< HEAD
-impl TryFrom<&compact_formats::CompactOrchardAction>
-    for orchard::domain::CompactAction<orchard::orchard_flavor::OrchardVanilla>
-{
-    type Error = ();
-
-    fn try_from(value: &compact_formats::CompactOrchardAction) -> Result<Self, Self::Error> {
-        Ok(orchard::domain::CompactAction::from_parts(
-            value.nf()?,
-            value.cmx()?,
-            value.ephemeral_key()?,
-            zcash_note_encryption::note_bytes::NoteBytesData(
-                value.ciphertext[..].try_into().map_err(|_| ())?,
-            ),
-=======
 impl TryFrom<&compact_formats::CompactOrchardAction> for orchard::note_encryption::CompactAction {
     type Error = ();
 
@@ -239,7 +199,6 @@
             value.cmx()?,
             value.ephemeral_key()?,
             value.ciphertext[..].try_into().map_err(|_| ())?,
->>>>>>> a1c9aa12
         ))
     }
 }
@@ -292,25 +251,12 @@
 }
 
 #[cfg(feature = "orchard")]
-<<<<<<< HEAD
-impl<SpendAuth> From<&orchard::Action<SpendAuth, orchard::orchard_flavor::OrchardVanilla>>
-    for compact_formats::CompactOrchardAction
-{
-    fn from(
-        action: &orchard::Action<SpendAuth, orchard::orchard_flavor::OrchardVanilla>,
-    ) -> compact_formats::CompactOrchardAction {
-=======
 impl<SpendAuth> From<&orchard::Action<SpendAuth>> for compact_formats::CompactOrchardAction {
     fn from(action: &orchard::Action<SpendAuth>) -> compact_formats::CompactOrchardAction {
->>>>>>> a1c9aa12
         compact_formats::CompactOrchardAction {
             nullifier: action.nullifier().to_bytes().to_vec(),
             cmx: action.cmx().to_bytes().to_vec(),
             ephemeral_key: action.encrypted_note().epk_bytes.to_vec(),
-<<<<<<< HEAD
-            ciphertext: action.encrypted_note().enc_ciphertext.as_ref()[..COMPACT_NOTE_SIZE]
-                .to_vec(),
-=======
             ciphertext: action.encrypted_note().enc_ciphertext[..COMPACT_NOTE_SIZE].to_vec(),
         }
     }
@@ -391,7 +337,6 @@
         } else {
             let (network_type, address) = unified::Address::decode(&self.donation_address).ok()?;
             (Some(network_type) == self.chain_name()).then_some(address)
->>>>>>> a1c9aa12
         }
     }
 }
@@ -407,11 +352,7 @@
             let sapling_tree_bytes = hex::decode(&self.sapling_tree).map_err(|e| {
                 io::Error::new(
                     io::ErrorKind::InvalidData,
-<<<<<<< HEAD
-                    format!("Hex decoding of Sapling tree bytes failed: {:?}", e),
-=======
                     format!("Hex decoding of Sapling tree bytes failed: {e:?}"),
->>>>>>> a1c9aa12
                 )
             })?;
             read_commitment_tree::<Node, _, { sapling::NOTE_COMMITMENT_TREE_DEPTH }>(
@@ -432,11 +373,7 @@
             let orchard_tree_bytes = hex::decode(&self.orchard_tree).map_err(|e| {
                 io::Error::new(
                     io::ErrorKind::InvalidData,
-<<<<<<< HEAD
-                    format!("Hex decoding of Orchard tree bytes failed: {:?}", e),
-=======
                     format!("Hex decoding of Orchard tree bytes failed: {e:?}"),
->>>>>>> a1c9aa12
                 )
             })?;
             read_commitment_tree::<
@@ -454,11 +391,7 @@
         let mut hash_bytes = hex::decode(&self.hash).map_err(|e| {
             io::Error::new(
                 io::ErrorKind::InvalidData,
-<<<<<<< HEAD
-                format!("Block hash is not valid hex: {:?}", e),
-=======
                 format!("Block hash is not valid hex: {e:?}"),
->>>>>>> a1c9aa12
             )
         })?;
         // Zcashd hex strings for block hashes are byte-reversed.
@@ -485,11 +418,7 @@
 /// representation.
 #[derive(Debug, Clone)]
 pub enum ProposalDecodingError<DbError> {
-<<<<<<< HEAD
-    /// The encoded proposal contained no steps
-=======
     /// The encoded proposal contained no steps.
->>>>>>> a1c9aa12
     NoSteps,
     /// The ZIP 321 transaction request URI was invalid.
     Zip321(Zip321Error),
@@ -510,13 +439,8 @@
     MemoInvalid(memo::Error),
     /// The serialization version returned by the protobuf was not recognized.
     VersionInvalid(u32),
-<<<<<<< HEAD
-    /// The proposal did not correctly specify a standard fee rule.
-    FeeRuleNotSpecified,
-=======
     /// The fee rule specified by the proposal is not supported by the wallet.
     FeeRuleNotSupported(proposal::FeeRule),
->>>>>>> a1c9aa12
     /// The proposal violated balance or structural constraints.
     ProposalInvalid(ProposalError),
     /// An inputs field for the given protocol was present, but contained no input note references.
@@ -525,11 +449,8 @@
     TransparentMemo,
     /// Change outputs to the specified pool are not supported.
     InvalidChangeRecipient(PoolType),
-<<<<<<< HEAD
-=======
     /// Ephemeral outputs to the specified pool are not supported.
     InvalidEphemeralRecipient(PoolType),
->>>>>>> a1c9aa12
 }
 
 impl<E> From<Zip321Error> for ProposalDecodingError<E> {
@@ -542,28 +463,6 @@
     fn fmt(&self, f: &mut fmt::Formatter<'_>) -> fmt::Result {
         match self {
             ProposalDecodingError::NoSteps => write!(f, "The proposal had no steps."),
-<<<<<<< HEAD
-            ProposalDecodingError::Zip321(err) => write!(f, "Transaction request invalid: {}", err),
-            ProposalDecodingError::NullInput(i) => {
-                write!(f, "Proposed input was null at index {}", i)
-            }
-            ProposalDecodingError::TxIdInvalid(err) => {
-                write!(f, "Invalid transaction id: {:?}", err)
-            }
-            ProposalDecodingError::ValuePoolNotSupported(id) => {
-                write!(f, "Invalid value pool identifier: {:?}", id)
-            }
-            ProposalDecodingError::InputRetrieval(err) => write!(
-                f,
-                "An error occurred retrieving a transaction input: {}",
-                err
-            ),
-            ProposalDecodingError::InputNotFound(txid, pool, idx) => write!(
-                f,
-                "No {} input found for txid {}, index {}",
-                pool, txid, idx
-            ),
-=======
             ProposalDecodingError::Zip321(err) => write!(f, "Transaction request invalid: {err}"),
             ProposalDecodingError::NullInput(i) => {
                 write!(f, "Proposed input was null at index {i}")
@@ -580,26 +479,10 @@
             ProposalDecodingError::InputNotFound(txid, pool, idx) => {
                 write!(f, "No {pool} input found for txid {txid}, index {idx}")
             }
->>>>>>> a1c9aa12
             ProposalDecodingError::BalanceInvalid => {
                 write!(f, "An error occurred decoding the proposal balance.")
             }
             ProposalDecodingError::MemoInvalid(err) => {
-<<<<<<< HEAD
-                write!(f, "An error occurred decoding a proposed memo: {}", err)
-            }
-            ProposalDecodingError::VersionInvalid(v) => {
-                write!(f, "Unrecognized proposal version {}", v)
-            }
-            ProposalDecodingError::FeeRuleNotSpecified => {
-                write!(f, "Proposal did not specify a known fee rule.")
-            }
-            ProposalDecodingError::ProposalInvalid(err) => write!(f, "{}", err),
-            ProposalDecodingError::EmptyShieldedInputs(protocol) => write!(
-                f,
-                "An inputs field was present for {:?}, but contained no note references.",
-                protocol
-=======
                 write!(f, "An error occurred decoding a proposed memo: {err}")
             }
             ProposalDecodingError::VersionInvalid(v) => {
@@ -615,23 +498,17 @@
             ProposalDecodingError::EmptyShieldedInputs(protocol) => write!(
                 f,
                 "An inputs field was present for {protocol:?}, but contained no note references."
->>>>>>> a1c9aa12
             ),
             ProposalDecodingError::TransparentMemo => {
                 write!(f, "Transparent outputs cannot have memos.")
             }
             ProposalDecodingError::InvalidChangeRecipient(pool_type) => write!(
                 f,
-<<<<<<< HEAD
-                "Change outputs to the {} pool are not supported.",
-                pool_type
-=======
                 "Change outputs to the {pool_type} pool are not supported."
             ),
             ProposalDecodingError::InvalidEphemeralRecipient(pool_type) => write!(
                 f,
                 "Ephemeral outputs to the {pool_type} pool are not supported."
->>>>>>> a1c9aa12
             ),
         }
     }
@@ -650,15 +527,9 @@
 
 fn pool_type<T>(pool_id: i32) -> Result<PoolType, ProposalDecodingError<T>> {
     match proposal::ValuePool::try_from(pool_id) {
-<<<<<<< HEAD
-        Ok(proposal::ValuePool::Transparent) => Ok(PoolType::Transparent),
-        Ok(proposal::ValuePool::Sapling) => Ok(PoolType::Shielded(ShieldedProtocol::Sapling)),
-        Ok(proposal::ValuePool::Orchard) => Ok(PoolType::Shielded(ShieldedProtocol::Orchard)),
-=======
         Ok(proposal::ValuePool::Transparent) => Ok(PoolType::TRANSPARENT),
         Ok(proposal::ValuePool::Sapling) => Ok(PoolType::SAPLING),
         Ok(proposal::ValuePool::Orchard) => Ok(PoolType::ORCHARD),
->>>>>>> a1c9aa12
         _ => Err(ProposalDecodingError::ValuePoolNotSupported(pool_id)),
     }
 }
@@ -787,10 +658,7 @@
                             memo: change.memo().map(|memo_bytes| proposal::MemoBytes {
                                 value: memo_bytes.as_slice().to_vec(),
                             }),
-<<<<<<< HEAD
-=======
                             is_ephemeral: change.is_ephemeral(),
->>>>>>> a1c9aa12
                         })
                         .collect(),
                     fee_required: step.balance().fee_required().into(),
@@ -807,18 +675,9 @@
             })
             .collect();
 
-<<<<<<< HEAD
-        #[allow(deprecated)]
         proposal::Proposal {
             proto_version: PROPOSAL_SER_V1,
             fee_rule: match value.fee_rule() {
-                StandardFeeRule::PreZip313 => proposal::FeeRule::PreZip313,
-                StandardFeeRule::Zip313 => proposal::FeeRule::Zip313,
-=======
-        proposal::Proposal {
-            proto_version: PROPOSAL_SER_V1,
-            fee_rule: match value.fee_rule() {
->>>>>>> a1c9aa12
                 StandardFeeRule::Zip317 => proposal::FeeRule::Zip317,
             }
             .into(),
@@ -839,20 +698,10 @@
         use self::proposal::proposed_input::Value::*;
         match self.proto_version {
             PROPOSAL_SER_V1 => {
-<<<<<<< HEAD
-                #[allow(deprecated)]
-                let fee_rule = match self.fee_rule() {
-                    proposal::FeeRule::PreZip313 => StandardFeeRule::PreZip313,
-                    proposal::FeeRule::Zip313 => StandardFeeRule::Zip313,
-                    proposal::FeeRule::Zip317 => StandardFeeRule::Zip317,
-                    proposal::FeeRule::NotSpecified => {
-                        return Err(ProposalDecodingError::FeeRuleNotSpecified);
-=======
                 let fee_rule = match self.fee_rule() {
                     proposal::FeeRule::Zip317 => StandardFeeRule::Zip317,
                     other => {
                         return Err(ProposalDecodingError::FeeRuleNotSupported(other));
->>>>>>> a1c9aa12
                     }
                 };
 
@@ -873,13 +722,7 @@
                         })
                         .collect::<Result<BTreeMap<usize, PoolType>, ProposalDecodingError<DbError>>>()?;
 
-<<<<<<< HEAD
-                    #[cfg(not(feature = "transparent-inputs"))]
-                    let transparent_inputs = vec![];
-                    #[cfg(feature = "transparent-inputs")]
-=======
                     #[allow(unused_mut)]
->>>>>>> a1c9aa12
                     let mut transparent_inputs = vec![];
                     let mut received_notes = vec![];
                     let mut prior_step_inputs = vec![];
@@ -898,11 +741,7 @@
                                     PoolType::Transparent => {
                                         #[cfg(not(feature = "transparent-inputs"))]
                                         return Err(ProposalDecodingError::ValuePoolNotSupported(
-<<<<<<< HEAD
-                                            1,
-=======
                                             out.value_pool,
->>>>>>> a1c9aa12
                                         ));
 
                                         #[cfg(feature = "transparent-inputs")]
@@ -915,11 +754,7 @@
                                                     .ok_or({
                                                         ProposalDecodingError::InputNotFound(
                                                             txid,
-<<<<<<< HEAD
-                                                            PoolType::Transparent,
-=======
                                                             PoolType::TRANSPARENT,
->>>>>>> a1c9aa12
                                                             out.index,
                                                         )
                                                     })?,
@@ -985,11 +820,7 @@
                             .proposed_change
                             .iter()
                             .map(|cv| -> Result<ChangeValue, ProposalDecodingError<_>> {
-<<<<<<< HEAD
-                                let value = NonNegativeAmount::from_u64(cv.value)
-=======
                                 let value = Zatoshis::from_u64(cv.value)
->>>>>>> a1c9aa12
                                     .map_err(|_| ProposalDecodingError::BalanceInvalid)?;
                                 let memo = cv
                                     .memo
@@ -999,24 +830,6 @@
                                             .map_err(ProposalDecodingError::MemoInvalid)
                                     })
                                     .transpose()?;
-<<<<<<< HEAD
-                                match cv.pool_type()? {
-                                    PoolType::Shielded(ShieldedProtocol::Sapling) => {
-                                        Ok(ChangeValue::sapling(value, memo))
-                                    }
-                                    #[cfg(feature = "orchard")]
-                                    PoolType::Shielded(ShieldedProtocol::Orchard) => {
-                                        Ok(ChangeValue::orchard(value, memo))
-                                    }
-                                    PoolType::Transparent if memo.is_some() => {
-                                        Err(ProposalDecodingError::TransparentMemo)
-                                    }
-                                    t => Err(ProposalDecodingError::InvalidChangeRecipient(t)),
-                                }
-                            })
-                            .collect::<Result<Vec<_>, _>>()?,
-                        NonNegativeAmount::from_u64(proto_balance.fee_required)
-=======
                                 match (cv.pool_type()?, cv.is_ephemeral) {
                                     (PoolType::Shielded(ShieldedProtocol::Sapling), false) => {
                                         Ok(ChangeValue::sapling(value, memo))
@@ -1042,7 +855,6 @@
                             })
                             .collect::<Result<Vec<_>, _>>()?,
                         Zatoshis::from_u64(proto_balance.fee_required)
->>>>>>> a1c9aa12
                             .map_err(|_| ProposalDecodingError::BalanceInvalid)?,
                     )
                     .map_err(|_| ProposalDecodingError::BalanceInvalid)?;
