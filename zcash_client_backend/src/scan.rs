use crossbeam_channel as channel;
use std::collections::HashMap;
use std::fmt;
use std::mem;
use std::sync::{
    atomic::{AtomicUsize, Ordering},
    Arc,
};

use memuse::DynamicUsage;
<<<<<<< HEAD
use zcash_note_encryption::{batch, BatchDomain, Domain, ShieldedOutput};
=======
use zcash_note_encryption::{
    batch, BatchDomain, Domain, ShieldedOutput, COMPACT_NOTE_SIZE, ENC_CIPHERTEXT_SIZE,
};
>>>>>>> a1c9aa12
use zcash_primitives::{block::BlockHash, transaction::TxId};

/// A decrypted transaction output.
pub(crate) struct DecryptedOutput<IvkTag, D: Domain, M> {
    /// The tag corresponding to the incoming viewing key used to decrypt the note.
    pub(crate) ivk_tag: IvkTag,
    /// The recipient of the note.
    pub(crate) recipient: D::Recipient,
    /// The note!
    pub(crate) note: D::Note,
    /// The memo field, or `()` if this is a decrypted compact output.
    pub(crate) memo: M,
}

impl<IvkTag, D: Domain, M> fmt::Debug for DecryptedOutput<IvkTag, D, M>
where
    IvkTag: fmt::Debug,
    D::IncomingViewingKey: fmt::Debug,
    D::Recipient: fmt::Debug,
    D::Note: fmt::Debug,
    M: fmt::Debug,
{
    fn fmt(&self, f: &mut fmt::Formatter<'_>) -> fmt::Result {
        f.debug_struct("DecryptedOutput")
            .field("ivk_tag", &self.ivk_tag)
            .field("recipient", &self.recipient)
            .field("note", &self.note)
            .field("memo", &self.memo)
            .finish()
    }
}

/// A decryptor of transaction outputs.
pub(crate) trait Decryptor<D: BatchDomain, Output> {
    type Memo;

<<<<<<< HEAD
    // Once we reach MSRV 1.75.0, this can return `impl Iterator`.
=======
>>>>>>> a1c9aa12
    fn batch_decrypt<IvkTag: Clone>(
        tags: &[IvkTag],
        ivks: &[D::IncomingViewingKey],
        outputs: &[(D, Output)],
<<<<<<< HEAD
    ) -> Vec<Option<DecryptedOutput<IvkTag, D, Self::Memo>>>;
}

/// A decryptor of outputs as encoded in transactions.
pub(crate) struct FullDecryptor;

impl<D: BatchDomain, Output: ShieldedOutput<D>> Decryptor<D, Output> for FullDecryptor {
=======
    ) -> impl Iterator<Item = Option<DecryptedOutput<IvkTag, D, Self::Memo>>>;
}

/// A decryptor of outputs as encoded in transactions.
#[allow(dead_code)]
pub(crate) struct FullDecryptor;

impl<D: BatchDomain, Output: ShieldedOutput<D, ENC_CIPHERTEXT_SIZE>> Decryptor<D, Output>
    for FullDecryptor
{
>>>>>>> a1c9aa12
    type Memo = D::Memo;

    fn batch_decrypt<IvkTag: Clone>(
        tags: &[IvkTag],
        ivks: &[D::IncomingViewingKey],
        outputs: &[(D, Output)],
<<<<<<< HEAD
    ) -> Vec<Option<DecryptedOutput<IvkTag, D, Self::Memo>>> {
=======
    ) -> impl Iterator<Item = Option<DecryptedOutput<IvkTag, D, Self::Memo>>> {
>>>>>>> a1c9aa12
        batch::try_note_decryption(ivks, outputs)
            .into_iter()
            .map(|res| {
                res.map(|((note, recipient, memo), ivk_idx)| DecryptedOutput {
                    ivk_tag: tags[ivk_idx].clone(),
                    recipient,
                    note,
                    memo,
                })
            })
<<<<<<< HEAD
            .collect()
=======
>>>>>>> a1c9aa12
    }
}

/// A decryptor of outputs as encoded in compact blocks.
pub(crate) struct CompactDecryptor;

<<<<<<< HEAD
impl<D: BatchDomain, Output: ShieldedOutput<D>> Decryptor<D, Output> for CompactDecryptor {
=======
impl<D: BatchDomain, Output: ShieldedOutput<D, COMPACT_NOTE_SIZE>> Decryptor<D, Output>
    for CompactDecryptor
{
>>>>>>> a1c9aa12
    type Memo = ();

    fn batch_decrypt<IvkTag: Clone>(
        tags: &[IvkTag],
        ivks: &[D::IncomingViewingKey],
        outputs: &[(D, Output)],
<<<<<<< HEAD
    ) -> Vec<Option<DecryptedOutput<IvkTag, D, Self::Memo>>> {
=======
    ) -> impl Iterator<Item = Option<DecryptedOutput<IvkTag, D, Self::Memo>>> {
>>>>>>> a1c9aa12
        batch::try_compact_note_decryption(ivks, outputs)
            .into_iter()
            .map(|res| {
                res.map(|((note, recipient), ivk_idx)| DecryptedOutput {
                    ivk_tag: tags[ivk_idx].clone(),
                    recipient,
                    note,
                    memo: (),
                })
            })
<<<<<<< HEAD
            .collect()
=======
>>>>>>> a1c9aa12
    }
}

/// A value correlated with an output index.
struct OutputIndex<V> {
    /// The index of the output within the corresponding shielded bundle.
    output_index: usize,
    /// The value for the output index.
    value: V,
}

type OutputItem<IvkTag, D, M> = OutputIndex<DecryptedOutput<IvkTag, D, M>>;

/// The sender for the result of batch scanning a specific transaction output.
struct OutputReplier<IvkTag, D: Domain, M>(OutputIndex<channel::Sender<OutputItem<IvkTag, D, M>>>);

impl<IvkTag, D: Domain, M> DynamicUsage for OutputReplier<IvkTag, D, M> {
    #[inline(always)]
    fn dynamic_usage(&self) -> usize {
        // We count the memory usage of items in the channel on the receiver side.
        0
    }

    #[inline(always)]
    fn dynamic_usage_bounds(&self) -> (usize, Option<usize>) {
        (0, Some(0))
    }
}

/// The receiver for the result of batch scanning a specific transaction.
struct BatchReceiver<IvkTag, D: Domain, M>(channel::Receiver<OutputItem<IvkTag, D, M>>);

impl<IvkTag, D: Domain, M> DynamicUsage for BatchReceiver<IvkTag, D, M> {
    fn dynamic_usage(&self) -> usize {
        // We count the memory usage of items in the channel on the receiver side.
        let num_items = self.0.len();

        // We know we use unbounded channels, so the items in the channel are stored as a
        // linked list. `crossbeam_channel` allocates memory for the linked list in blocks
        // of 31 items.
        const ITEMS_PER_BLOCK: usize = 31;
        let num_blocks = num_items.div_ceil(ITEMS_PER_BLOCK);

        // The structure of a block is:
        // - A pointer to the next block.
        // - For each slot in the block:
        //   - Space for an item.
        //   - The state of the slot, stored as an AtomicUsize.
        const PTR_SIZE: usize = std::mem::size_of::<usize>();
        let item_size = std::mem::size_of::<OutputItem<IvkTag, D, M>>();
        const ATOMIC_USIZE_SIZE: usize = std::mem::size_of::<AtomicUsize>();
        let block_size = PTR_SIZE + ITEMS_PER_BLOCK * (item_size + ATOMIC_USIZE_SIZE);

        num_blocks * block_size
    }

    fn dynamic_usage_bounds(&self) -> (usize, Option<usize>) {
        let usage = self.dynamic_usage();
        (usage, Some(usage))
    }
}

/// A tracker for the batch scanning tasks that are currently running.
///
/// This enables a [`BatchRunner`] to be optionally configured to track heap memory usage.
pub(crate) trait Tasks<Item> {
    type Task: Task;
    fn new() -> Self;
    fn add_task(&self, item: Item) -> Self::Task;
    fn run_task(&self, item: Item) {
        let task = self.add_task(item);
        rayon::spawn_fifo(|| task.run());
    }
}

/// A batch scanning task.
pub(crate) trait Task: Send + 'static {
    fn run(self);
}

impl<Item: Task> Tasks<Item> for () {
    type Task = Item;
    fn new() -> Self {}
    fn add_task(&self, item: Item) -> Self::Task {
        // Return the item itself as the task; we aren't tracking anything about it, so
        // there is no need to wrap it in a newtype.
        item
    }
}

/// A task tracker that measures heap usage.
///
/// This struct implements `DynamicUsage` without any item bounds, but that works because
/// it only implements `Tasks` for items that implement `DynamicUsage`.
#[allow(dead_code)]
pub(crate) struct WithUsage {
    // The current heap usage for all running tasks.
    running_usage: Arc<AtomicUsize>,
}

impl DynamicUsage for WithUsage {
    fn dynamic_usage(&self) -> usize {
        self.running_usage.load(Ordering::Relaxed)
    }

    fn dynamic_usage_bounds(&self) -> (usize, Option<usize>) {
        // Tasks are relatively short-lived, so we accept the inaccuracy of treating the
        // tasks's approximate usage as its bounds.
        let usage = self.dynamic_usage();
        (usage, Some(usage))
    }
}

impl<Item: Task + DynamicUsage> Tasks<Item> for WithUsage {
    type Task = WithUsageTask<Item>;

    fn new() -> Self {
        Self {
            running_usage: Arc::new(AtomicUsize::new(0)),
        }
    }

    fn add_task(&self, item: Item) -> Self::Task {
        // Create the task that will move onto the heap with the batch item.
        let mut task = WithUsageTask {
            item,
            own_usage: 0,
            running_usage: self.running_usage.clone(),
        };

        // `rayon::spawn_fifo` creates a `HeapJob` holding a closure. The size of a
        // closure is (to good approximation) the size of the captured environment, which
        // in this case is two moved variables:
        // - An `Arc<Registry>`, which is a pointer to data that is amortized over the
        //   entire `rayon` thread pool, so we only count the pointer size here.
        // - The spawned closure, which in our case moves `task` into it.
        task.own_usage =
            mem::size_of::<Arc<()>>() + mem::size_of_val(&task) + task.item.dynamic_usage();

        // Approximate now as when the heap cost of this running batch begins. In practice
        // this is fine, because `Self::add_task` is called from `Self::run_task` which
        // immediately moves the task to the heap.
        self.running_usage
            .fetch_add(task.own_usage, Ordering::SeqCst);

        task
    }
}

/// A task that will clean up its own heap usage from the overall running usage once it is
/// complete.
pub(crate) struct WithUsageTask<Item> {
    /// The item being run.
    item: Item,
    /// Size of this task on the heap. We assume that the size of the task does not change
    /// once it has been created, to avoid needing to maintain bidirectional channels
    /// between [`WithUsage`] and its tasks.
    own_usage: usize,
    /// Pointer to the parent [`WithUsage`]'s heap usage tracker for running tasks.
    running_usage: Arc<AtomicUsize>,
}

impl<Item: Task> Task for WithUsageTask<Item> {
    fn run(self) {
        // Run the item.
        self.item.run();

        // Signal that the heap memory for this task has been freed.
        self.running_usage
            .fetch_sub(self.own_usage, Ordering::SeqCst);
    }
}

/// A batch of outputs to trial decrypt.
pub(crate) struct Batch<IvkTag, D: BatchDomain, Output, Dec: Decryptor<D, Output>> {
    tags: Vec<IvkTag>,
    ivks: Vec<D::IncomingViewingKey>,
    /// We currently store outputs and repliers as parallel vectors, because
    /// [`batch::try_note_decryption`] accepts a slice of domain/output pairs
    /// rather than a value that implements `IntoIterator`, and therefore we
    /// can't just use `map` to select the parts we need in order to perform
    /// batch decryption. Ideally the domain, output, and output replier would
    /// all be part of the same struct, which would also track the output index
    /// (that is captured in the outer `OutputIndex` of each `OutputReplier`).
    outputs: Vec<(D, Output)>,
    repliers: Vec<OutputReplier<IvkTag, D, Dec::Memo>>,
}

impl<IvkTag, D, Output, Dec> DynamicUsage for Batch<IvkTag, D, Output, Dec>
where
    IvkTag: DynamicUsage,
    D: BatchDomain + DynamicUsage,
    D::IncomingViewingKey: DynamicUsage,
    Output: DynamicUsage,
    Dec: Decryptor<D, Output>,
{
    fn dynamic_usage(&self) -> usize {
        self.tags.dynamic_usage()
            + self.ivks.dynamic_usage()
            + self.outputs.dynamic_usage()
            + self.repliers.dynamic_usage()
    }

    fn dynamic_usage_bounds(&self) -> (usize, Option<usize>) {
        let (tags_lower, tags_upper) = self.tags.dynamic_usage_bounds();
        let (ivks_lower, ivks_upper) = self.ivks.dynamic_usage_bounds();
        let (outputs_lower, outputs_upper) = self.outputs.dynamic_usage_bounds();
        let (repliers_lower, repliers_upper) = self.repliers.dynamic_usage_bounds();

        (
            tags_lower + ivks_lower + outputs_lower + repliers_lower,
            tags_upper
                .zip(ivks_upper)
                .zip(outputs_upper)
                .zip(repliers_upper)
                .map(|(((a, b), c), d)| a + b + c + d),
        )
    }
}

impl<IvkTag, D, Output, Dec> Batch<IvkTag, D, Output, Dec>
where
    IvkTag: Clone,
    D: BatchDomain,
    Dec: Decryptor<D, Output>,
{
    /// Constructs a new batch.
    fn new(tags: Vec<IvkTag>, ivks: Vec<D::IncomingViewingKey>) -> Self {
        assert_eq!(tags.len(), ivks.len());
        Self {
            tags,
            ivks,
            outputs: vec![],
            repliers: vec![],
        }
    }

    /// Returns `true` if the batch is currently empty.
    fn is_empty(&self) -> bool {
        self.outputs.is_empty()
    }
}

impl<IvkTag, D, Output, Dec> Task for Batch<IvkTag, D, Output, Dec>
where
    IvkTag: Clone + Send + 'static,
    D: BatchDomain + Send + 'static,
    D::IncomingViewingKey: Send,
    D::Memo: Send,
    D::Note: Send,
    D::Recipient: Send,
    Output: Send + 'static,
    Dec: Decryptor<D, Output> + 'static,
    Dec::Memo: Send,
{
    /// Runs the batch of trial decryptions, and reports the results.
    fn run(self) {
        // Deconstruct self so we can consume the pieces individually.
        let Self {
            tags,
            ivks,
            outputs,
            repliers,
        } = self;

        assert_eq!(outputs.len(), repliers.len());

        let decryption_results = Dec::batch_decrypt(&tags, &ivks, &outputs);
<<<<<<< HEAD
        for (decryption_result, OutputReplier(replier)) in
            decryption_results.into_iter().zip(repliers.into_iter())
        {
=======
        for (decryption_result, OutputReplier(replier)) in decryption_results.zip(repliers) {
>>>>>>> a1c9aa12
            // If `decryption_result` is `None` then we will just drop `replier`,
            // indicating to the parent `BatchRunner` that this output was not for us.
            if let Some(value) = decryption_result {
                let result = OutputIndex {
                    output_index: replier.output_index,
                    value,
                };

                if replier.value.send(result).is_err() {
                    tracing::debug!("BatchRunner was dropped before batch finished");
                    break;
                }
            }
        }
    }
}

impl<IvkTag, D, Output, Dec> Batch<IvkTag, D, Output, Dec>
where
    D: BatchDomain,
    Output: Clone,
    Dec: Decryptor<D, Output>,
{
    /// Adds the given outputs to this batch.
    ///
    /// `replier` will be called with the result of every output.
    fn add_outputs(
        &mut self,
        domain: impl Fn(&Output) -> D,
        outputs: &[Output],
        replier: channel::Sender<OutputItem<IvkTag, D, Dec::Memo>>,
    ) {
        self.outputs.extend(
            outputs
                .iter()
                .cloned()
                .map(|output| (domain(&output), output)),
        );
        self.repliers.extend((0..outputs.len()).map(|output_index| {
            OutputReplier(OutputIndex {
                output_index,
                value: replier.clone(),
            })
        }));
    }
}

/// A `HashMap` key for looking up the result of a batch scanning a specific transaction.
#[derive(PartialEq, Eq, Hash)]
struct ResultKey(BlockHash, TxId);

impl DynamicUsage for ResultKey {
    #[inline(always)]
    fn dynamic_usage(&self) -> usize {
        0
    }

    #[inline(always)]
    fn dynamic_usage_bounds(&self) -> (usize, Option<usize>) {
        (0, Some(0))
    }
}

/// Logic to run batches of trial decryptions on the global threadpool.
pub(crate) struct BatchRunner<IvkTag, D, Output, Dec, T>
where
    D: BatchDomain,
    Dec: Decryptor<D, Output>,
    T: Tasks<Batch<IvkTag, D, Output, Dec>>,
{
    batch_size_threshold: usize,
    // The batch currently being accumulated.
    acc: Batch<IvkTag, D, Output, Dec>,
    // The running batches.
    running_tasks: T,
    // Receivers for the results of the running batches.
    pending_results: HashMap<ResultKey, BatchReceiver<IvkTag, D, Dec::Memo>>,
}

impl<IvkTag, D, Output, Dec, T> DynamicUsage for BatchRunner<IvkTag, D, Output, Dec, T>
where
    IvkTag: DynamicUsage,
    D: BatchDomain + DynamicUsage,
    D::IncomingViewingKey: DynamicUsage,
    Output: DynamicUsage,
    Dec: Decryptor<D, Output>,
    T: Tasks<Batch<IvkTag, D, Output, Dec>> + DynamicUsage,
{
    fn dynamic_usage(&self) -> usize {
        self.acc.dynamic_usage()
            + self.running_tasks.dynamic_usage()
            + self.pending_results.dynamic_usage()
    }

    fn dynamic_usage_bounds(&self) -> (usize, Option<usize>) {
        let running_usage = self.running_tasks.dynamic_usage();

        let bounds = (
            self.acc.dynamic_usage_bounds(),
            self.pending_results.dynamic_usage_bounds(),
        );
        (
            bounds.0 .0 + running_usage + bounds.1 .0,
            bounds
                .0
                 .1
                .zip(bounds.1 .1)
                .map(|(a, b)| a + running_usage + b),
        )
    }
}

impl<IvkTag, D, Output, Dec, T> BatchRunner<IvkTag, D, Output, Dec, T>
where
    IvkTag: Clone,
    D: BatchDomain,
    Dec: Decryptor<D, Output>,
    T: Tasks<Batch<IvkTag, D, Output, Dec>>,
{
    /// Constructs a new batch runner for the given incoming viewing keys.
    pub(crate) fn new(
        batch_size_threshold: usize,
        ivks: impl Iterator<Item = (IvkTag, D::IncomingViewingKey)>,
    ) -> Self {
        let (tags, ivks) = ivks.unzip();
        Self {
            batch_size_threshold,
            acc: Batch::new(tags, ivks),
            running_tasks: T::new(),
            pending_results: HashMap::default(),
        }
    }
}

impl<IvkTag, D, Output, Dec, T> BatchRunner<IvkTag, D, Output, Dec, T>
where
    IvkTag: Clone + Send + 'static,
    D: BatchDomain + Send + 'static,
    D::IncomingViewingKey: Clone + Send,
    D::Memo: Send,
    D::Note: Send,
    D::Recipient: Send,
    Output: Clone + Send + 'static,
    Dec: Decryptor<D, Output>,
    T: Tasks<Batch<IvkTag, D, Output, Dec>>,
{
    /// Batches the given outputs for trial decryption.
    ///
    /// `block_tag` is the hash of the block that triggered this txid being added to the
    /// batch, or the all-zeros hash to indicate that no block triggered it (i.e. it was a
    /// mempool change).
    ///
    /// If after adding the given outputs, the accumulated batch size is at least the size
    /// threshold that was set via `Self::new`, `Self::flush` is called. Subsequent calls
    /// to `Self::add_outputs` will be accumulated into a new batch.
    pub(crate) fn add_outputs(
        &mut self,
        block_tag: BlockHash,
        txid: TxId,
        domain: impl Fn(&Output) -> D,
        outputs: &[Output],
    ) {
        let (tx, rx) = channel::unbounded();
        self.acc.add_outputs(domain, outputs, tx);
        self.pending_results
            .insert(ResultKey(block_tag, txid), BatchReceiver(rx));

        if self.acc.outputs.len() >= self.batch_size_threshold {
            self.flush();
        }
    }

    /// Runs the currently accumulated batch on the global threadpool.
    ///
    /// Subsequent calls to `Self::add_outputs` will be accumulated into a new batch.
    pub(crate) fn flush(&mut self) {
        if !self.acc.is_empty() {
            let mut batch = Batch::new(self.acc.tags.clone(), self.acc.ivks.clone());
            mem::swap(&mut batch, &mut self.acc);
            self.running_tasks.run_task(batch);
        }
    }

    /// Collects the pending decryption results for the given transaction.
    ///
    /// `block_tag` is the hash of the block that triggered this txid being added to the
    /// batch, or the all-zeros hash to indicate that no block triggered it (i.e. it was a
    /// mempool change).
    pub(crate) fn collect_results(
        &mut self,
        block_tag: BlockHash,
        txid: TxId,
    ) -> HashMap<(TxId, usize), DecryptedOutput<IvkTag, D, Dec::Memo>> {
        self.pending_results
            .remove(&ResultKey(block_tag, txid))
            // We won't have a pending result if the transaction didn't have outputs of
            // this runner's kind.
            .map(|BatchReceiver(rx)| {
                // This iterator will end once the channel becomes empty and disconnected.
                // We created one sender per output, and each sender is dropped after the
                // batch it is in completes (and in the case of successful decryptions,
                // after the decrypted note has been sent to the channel). Completion of
                // the iterator therefore corresponds to complete knowledge of the outputs
                // of this transaction that could be decrypted.
                rx.into_iter()
                    .map(
                        |OutputIndex {
                             output_index,
                             value,
                         }| { ((txid, output_index), value) },
                    )
                    .collect()
            })
            .unwrap_or_default()
    }
}<|MERGE_RESOLUTION|>--- conflicted
+++ resolved
@@ -8,13 +8,9 @@
 };
 
 use memuse::DynamicUsage;
-<<<<<<< HEAD
-use zcash_note_encryption::{batch, BatchDomain, Domain, ShieldedOutput};
-=======
 use zcash_note_encryption::{
     batch, BatchDomain, Domain, ShieldedOutput, COMPACT_NOTE_SIZE, ENC_CIPHERTEXT_SIZE,
 };
->>>>>>> a1c9aa12
 use zcash_primitives::{block::BlockHash, transaction::TxId};
 
 /// A decrypted transaction output.
@@ -51,23 +47,10 @@
 pub(crate) trait Decryptor<D: BatchDomain, Output> {
     type Memo;
 
-<<<<<<< HEAD
-    // Once we reach MSRV 1.75.0, this can return `impl Iterator`.
-=======
->>>>>>> a1c9aa12
     fn batch_decrypt<IvkTag: Clone>(
         tags: &[IvkTag],
         ivks: &[D::IncomingViewingKey],
         outputs: &[(D, Output)],
-<<<<<<< HEAD
-    ) -> Vec<Option<DecryptedOutput<IvkTag, D, Self::Memo>>>;
-}
-
-/// A decryptor of outputs as encoded in transactions.
-pub(crate) struct FullDecryptor;
-
-impl<D: BatchDomain, Output: ShieldedOutput<D>> Decryptor<D, Output> for FullDecryptor {
-=======
     ) -> impl Iterator<Item = Option<DecryptedOutput<IvkTag, D, Self::Memo>>>;
 }
 
@@ -78,18 +61,13 @@
 impl<D: BatchDomain, Output: ShieldedOutput<D, ENC_CIPHERTEXT_SIZE>> Decryptor<D, Output>
     for FullDecryptor
 {
->>>>>>> a1c9aa12
     type Memo = D::Memo;
 
     fn batch_decrypt<IvkTag: Clone>(
         tags: &[IvkTag],
         ivks: &[D::IncomingViewingKey],
         outputs: &[(D, Output)],
-<<<<<<< HEAD
-    ) -> Vec<Option<DecryptedOutput<IvkTag, D, Self::Memo>>> {
-=======
     ) -> impl Iterator<Item = Option<DecryptedOutput<IvkTag, D, Self::Memo>>> {
->>>>>>> a1c9aa12
         batch::try_note_decryption(ivks, outputs)
             .into_iter()
             .map(|res| {
@@ -100,34 +78,22 @@
                     memo,
                 })
             })
-<<<<<<< HEAD
-            .collect()
-=======
->>>>>>> a1c9aa12
     }
 }
 
 /// A decryptor of outputs as encoded in compact blocks.
 pub(crate) struct CompactDecryptor;
 
-<<<<<<< HEAD
-impl<D: BatchDomain, Output: ShieldedOutput<D>> Decryptor<D, Output> for CompactDecryptor {
-=======
 impl<D: BatchDomain, Output: ShieldedOutput<D, COMPACT_NOTE_SIZE>> Decryptor<D, Output>
     for CompactDecryptor
 {
->>>>>>> a1c9aa12
     type Memo = ();
 
     fn batch_decrypt<IvkTag: Clone>(
         tags: &[IvkTag],
         ivks: &[D::IncomingViewingKey],
         outputs: &[(D, Output)],
-<<<<<<< HEAD
-    ) -> Vec<Option<DecryptedOutput<IvkTag, D, Self::Memo>>> {
-=======
     ) -> impl Iterator<Item = Option<DecryptedOutput<IvkTag, D, Self::Memo>>> {
->>>>>>> a1c9aa12
         batch::try_compact_note_decryption(ivks, outputs)
             .into_iter()
             .map(|res| {
@@ -138,10 +104,6 @@
                     memo: (),
                 })
             })
-<<<<<<< HEAD
-            .collect()
-=======
->>>>>>> a1c9aa12
     }
 }
 
@@ -410,13 +372,7 @@
         assert_eq!(outputs.len(), repliers.len());
 
         let decryption_results = Dec::batch_decrypt(&tags, &ivks, &outputs);
-<<<<<<< HEAD
-        for (decryption_result, OutputReplier(replier)) in
-            decryption_results.into_iter().zip(repliers.into_iter())
-        {
-=======
         for (decryption_result, OutputReplier(replier)) in decryption_results.zip(repliers) {
->>>>>>> a1c9aa12
             // If `decryption_result` is `None` then we will just drop `replier`,
             // indicating to the parent `BatchRunner` that this output was not for us.
             if let Some(value) = decryption_result {
