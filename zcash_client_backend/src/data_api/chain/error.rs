--- conflicted
+++ resolved
@@ -37,11 +37,7 @@
                 )
             }
             Error::Scan(e) => {
-<<<<<<< HEAD
-                write!(f, "Scanning produced the following error: {}", e)
-=======
                 write!(f, "Scanning produced the following error: {e}")
->>>>>>> a1c9aa12
             }
         }
     }
