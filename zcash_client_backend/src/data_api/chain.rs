--- conflicted
+++ resolved
@@ -155,15 +155,8 @@
 
 use incrementalmerkletree::frontier::Frontier;
 use subtle::ConditionallySelectable;
-<<<<<<< HEAD
-use zcash_primitives::{
-    block::BlockHash,
-    consensus::{self, BlockHeight},
-};
-=======
 use zcash_primitives::block::BlockHash;
 use zcash_protocol::consensus::{self, BlockHeight};
->>>>>>> a1c9aa12
 
 use crate::{
     data_api::{NullifierQuery, WalletWrite},
@@ -178,15 +171,9 @@
 
 pub mod error;
 use error::Error;
-<<<<<<< HEAD
 
 use super::WalletRead;
 
-=======
-
-use super::WalletRead;
-
->>>>>>> a1c9aa12
 /// A struct containing metadata about a subtree root of the note commitment tree.
 ///
 /// This stores the block height at which the leaf that completed the subtree was
@@ -199,13 +186,10 @@
 
 impl<H> CommitmentTreeRoot<H> {
     /// Construct a new `CommitmentTreeRoot` from its constituent parts.
-<<<<<<< HEAD
-=======
     ///
     /// - `subtree_end_height`: The height of the block containing the note commitment that
     ///   completed the subtree.
     /// - `root_hash`: The Merkle root of the completed subtree.
->>>>>>> a1c9aa12
     pub fn from_parts(subtree_end_height: BlockHeight, root_hash: H) -> Self {
         Self {
             subtree_end_height,
