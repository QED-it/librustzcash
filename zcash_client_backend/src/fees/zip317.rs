--- conflicted
+++ resolved
@@ -10,12 +10,6 @@
 use zcash_protocol::{
     consensus::{self, BlockHeight},
     memo::MemoBytes,
-<<<<<<< HEAD
-    transaction::fees::{
-        transparent,
-        zip317::{FeeError as Zip317FeeError, FeeRule as Zip317FeeRule},
-    },
-=======
     value::{BalanceError, Zatoshis},
     ShieldedProtocol,
 };
@@ -23,33 +17,17 @@
 use crate::{
     data_api::{AccountMeta, InputSource, NoteFilter},
     fees::StandardFeeRule,
->>>>>>> a1c9aa12
 };
 
-use crate::ShieldedProtocol;
-
 use super::{
-<<<<<<< HEAD
-    common::{calculate_net_flows, single_change_output_balance, single_change_output_policy},
-    sapling as sapling_fees, ChangeError, ChangeStrategy, DustOutputPolicy, TransactionBalance,
-=======
     common::{single_pool_output_balance, SinglePoolBalanceConfig},
     sapling as sapling_fees, ChangeError, ChangeStrategy, DustOutputPolicy, EphemeralBalance,
     SplitPolicy, TransactionBalance,
->>>>>>> a1c9aa12
 };
 
 #[cfg(feature = "orchard")]
 use super::orchard as orchard_fees;
 
-<<<<<<< HEAD
-/// A change strategy that proposes change as a single output to the most current supported
-/// shielded pool and delegates fee calculation to the provided fee rule.
-pub struct SingleOutputChangeStrategy {
-    fee_rule: Zip317FeeRule,
-    change_memo: Option<MemoBytes>,
-    fallback_change_pool: ShieldedProtocol,
-=======
 /// An extension to the [`FeeRule`] trait that exposes methods required for
 /// ZIP 317 fee calculation.
 pub trait Zip317FeeRule: FeeRule {
@@ -58,7 +36,6 @@
 
     /// Returns the ZIP 317 number of grace actions
     fn grace_actions(&self) -> usize;
->>>>>>> a1c9aa12
 }
 
 impl Zip317FeeRule for prim_zip317::FeeRule {
@@ -100,26 +77,17 @@
     /// `fallback_change_pool` is used when more than one shielded pool is enabled via
     /// feature flags, and the transaction has no shielded inputs.
     pub fn new(
-<<<<<<< HEAD
-        fee_rule: Zip317FeeRule,
-        change_memo: Option<MemoBytes>,
-        fallback_change_pool: ShieldedProtocol,
-=======
         fee_rule: R,
         change_memo: Option<MemoBytes>,
         fallback_change_pool: ShieldedProtocol,
         dust_output_policy: DustOutputPolicy,
->>>>>>> a1c9aa12
     ) -> Self {
         Self {
             fee_rule,
             change_memo,
             fallback_change_pool,
-<<<<<<< HEAD
-=======
             dust_output_policy,
             meta_source: PhantomData,
->>>>>>> a1c9aa12
         }
     }
 }
@@ -156,141 +124,6 @@
         transparent_outputs: &[impl transparent::OutputView],
         sapling: &impl sapling_fees::BundleView<NoteRefT>,
         #[cfg(feature = "orchard")] orchard: &impl orchard_fees::BundleView<NoteRefT>,
-<<<<<<< HEAD
-        dust_output_policy: &DustOutputPolicy,
-    ) -> Result<TransactionBalance, ChangeError<Self::Error, NoteRefT>> {
-        let mut transparent_dust: Vec<_> = transparent_inputs
-            .iter()
-            .filter_map(|i| {
-                // for now, we're just assuming p2pkh inputs, so we don't check the size of the input
-                // script
-                if i.coin().value < self.fee_rule.marginal_fee() {
-                    Some(i.outpoint().clone())
-                } else {
-                    None
-                }
-            })
-            .collect();
-
-        let mut sapling_dust: Vec<_> = sapling
-            .inputs()
-            .iter()
-            .filter_map(|i| {
-                if sapling_fees::InputView::<NoteRefT>::value(i) < self.fee_rule.marginal_fee() {
-                    Some(sapling_fees::InputView::<NoteRefT>::note_id(i).clone())
-                } else {
-                    None
-                }
-            })
-            .collect();
-
-        #[cfg(feature = "orchard")]
-        let mut orchard_dust: Vec<NoteRefT> = orchard
-            .inputs()
-            .iter()
-            .filter_map(|i| {
-                if orchard_fees::InputView::<NoteRefT>::value(i) < self.fee_rule.marginal_fee() {
-                    Some(orchard_fees::InputView::<NoteRefT>::note_id(i).clone())
-                } else {
-                    None
-                }
-            })
-            .collect();
-        #[cfg(not(feature = "orchard"))]
-        let mut orchard_dust: Vec<NoteRefT> = vec![];
-
-        // Depending on the shape of the transaction, we may be able to spend up to
-        // `grace_actions - 1` dust inputs. If we don't have any dust inputs though,
-        // we don't need to worry about any of that.
-        if !(transparent_dust.is_empty() && sapling_dust.is_empty() && orchard_dust.is_empty()) {
-            let t_non_dust = transparent_inputs.len() - transparent_dust.len();
-            let t_allowed_dust = transparent_outputs.len().saturating_sub(t_non_dust);
-
-            // We add one to either the Sapling or Orchard outputs for the (single)
-            // change output. Note that this means that wallet-internal shielding
-            // transactions are an opportunity to spend a dust note.
-            let net_flows = calculate_net_flows::<NoteRefT, Self::FeeRule, Self::Error>(
-                transparent_inputs,
-                transparent_outputs,
-                sapling,
-                #[cfg(feature = "orchard")]
-                orchard,
-            )?;
-            let (_, sapling_change, orchard_change) =
-                single_change_output_policy::<NoteRefT, Self::FeeRule, Self::Error>(
-                    &net_flows,
-                    self.fallback_change_pool,
-                )?;
-
-            let s_non_dust = sapling.inputs().len() - sapling_dust.len();
-            let s_allowed_dust =
-                (sapling.outputs().len() + sapling_change).saturating_sub(s_non_dust);
-
-            #[cfg(feature = "orchard")]
-            let (orchard_inputs_len, orchard_outputs_len) =
-                (orchard.inputs().len(), orchard.outputs().len());
-            #[cfg(not(feature = "orchard"))]
-            let (orchard_inputs_len, orchard_outputs_len) = (0, 0);
-
-            let o_non_dust = orchard_inputs_len - orchard_dust.len();
-            let o_allowed_dust = (orchard_outputs_len + orchard_change).saturating_sub(o_non_dust);
-
-            let available_grace_inputs = self
-                .fee_rule
-                .grace_actions()
-                .saturating_sub(t_non_dust)
-                .saturating_sub(s_non_dust)
-                .saturating_sub(o_non_dust);
-
-            let mut t_disallowed_dust = transparent_dust.len().saturating_sub(t_allowed_dust);
-            let mut s_disallowed_dust = sapling_dust.len().saturating_sub(s_allowed_dust);
-            let mut o_disallowed_dust = orchard_dust.len().saturating_sub(o_allowed_dust);
-
-            if available_grace_inputs > 0 {
-                // If we have available grace inputs, allocate them first to transparent dust
-                // and then to Sapling dust followed by Orchard dust. The caller has provided
-                // inputs that it is willing to spend, so we don't need to consider privacy
-                // effects at this layer.
-                let t_grace_dust = available_grace_inputs.saturating_sub(t_disallowed_dust);
-                t_disallowed_dust = t_disallowed_dust.saturating_sub(t_grace_dust);
-
-                let s_grace_dust = available_grace_inputs
-                    .saturating_sub(t_grace_dust)
-                    .saturating_sub(s_disallowed_dust);
-                s_disallowed_dust = s_disallowed_dust.saturating_sub(s_grace_dust);
-
-                let o_grace_dust = available_grace_inputs
-                    .saturating_sub(t_grace_dust)
-                    .saturating_sub(s_grace_dust)
-                    .saturating_sub(o_disallowed_dust);
-                o_disallowed_dust = o_disallowed_dust.saturating_sub(o_grace_dust);
-            }
-
-            // Truncate the lists of inputs to be disregarded in input selection to just the
-            // disallowed lengths. This has the effect of prioritizing inputs for inclusion by the
-            // order of the original input slices, with the most preferred inputs first.
-            transparent_dust.reverse();
-            transparent_dust.truncate(t_disallowed_dust);
-            sapling_dust.reverse();
-            sapling_dust.truncate(s_disallowed_dust);
-            orchard_dust.reverse();
-            orchard_dust.truncate(o_disallowed_dust);
-
-            if !(transparent_dust.is_empty() && sapling_dust.is_empty() && orchard_dust.is_empty())
-            {
-                return Err(ChangeError::DustInputs {
-                    transparent: transparent_dust,
-                    sapling: sapling_dust,
-                    #[cfg(feature = "orchard")]
-                    orchard: orchard_dust,
-                });
-            }
-        }
-
-        single_change_output_balance(
-            params,
-            &self.fee_rule,
-=======
         ephemeral_balance: Option<&EphemeralBalance>,
         _wallet_meta: &Self::AccountMetaT,
     ) -> Result<TransactionBalance, ChangeError<Self::Error, NoteRefT>> {
@@ -309,20 +142,12 @@
         single_pool_output_balance(
             cfg,
             None,
->>>>>>> a1c9aa12
             target_height,
             transparent_inputs,
             transparent_outputs,
             sapling,
             #[cfg(feature = "orchard")]
             orchard,
-<<<<<<< HEAD
-            dust_output_policy,
-            self.fee_rule.marginal_fee(),
-            self.change_memo.clone(),
-            self.fallback_change_pool,
-        )
-=======
             self.change_memo.as_ref(),
             ephemeral_balance,
         )
@@ -367,7 +192,6 @@
             split_policy,
             meta_source: PhantomData,
         }
->>>>>>> a1c9aa12
     }
 }
 
@@ -442,24 +266,12 @@
 mod tests {
     use core::{convert::Infallible, num::NonZeroUsize};
 
-<<<<<<< HEAD
-    use std::convert::Infallible;
-
-    use zcash_primitives::{
-        consensus::{Network, NetworkUpgrade, Parameters},
-        legacy::Script,
-        transaction::{
-            components::{amount::NonNegativeAmount, transparent::TxOut},
-            fees::zip317::FeeRule as Zip317FeeRule,
-        },
-=======
     use ::transparent::{address::Script, bundle::TxOut};
     use zcash_primitives::transaction::fees::zip317::FeeRule as Zip317FeeRule;
     use zcash_protocol::{
         consensus::{Network, NetworkUpgrade, Parameters},
         value::Zatoshis,
         ShieldedProtocol,
->>>>>>> a1c9aa12
     };
 
     use super::SingleOutputChangeStrategy;
@@ -472,20 +284,9 @@
             zip317::MultiOutputChangeStrategy,
             ChangeError, ChangeStrategy, ChangeValue, DustAction, DustOutputPolicy, SplitPolicy,
         },
-        ShieldedProtocol,
     };
 
     #[cfg(feature = "orchard")]
-<<<<<<< HEAD
-    use crate::data_api::wallet::input_selection::OrchardPayment;
-
-    #[test]
-    fn change_without_dust() {
-        let change_strategy = SingleOutputChangeStrategy::new(
-            Zip317FeeRule::standard(),
-            None,
-            ShieldedProtocol::Sapling,
-=======
     use {
         crate::data_api::wallet::input_selection::OrchardPayment,
         crate::fees::orchard as orchard_fees,
@@ -498,7 +299,6 @@
             None,
             ShieldedProtocol::Sapling,
             DustOutputPolicy::default(),
->>>>>>> a1c9aa12
         );
 
         // spend a single Sapling note that is sufficient to pay the fee
@@ -507,32 +307,12 @@
             Network::TestNetwork
                 .activation_height(NetworkUpgrade::Nu5)
                 .unwrap(),
-<<<<<<< HEAD
-            &Vec::<TestTransparentInput>::new(),
-            &Vec::<TxOut>::new(),
-=======
             &[] as &[TestTransparentInput],
             &[] as &[TxOut],
->>>>>>> a1c9aa12
             &(
                 sapling::builder::BundleType::DEFAULT,
                 &[TestSaplingInput {
                     note_id: 0,
-<<<<<<< HEAD
-                    value: NonNegativeAmount::const_from_u64(55000),
-                }][..],
-                &[SaplingPayment::new(NonNegativeAmount::const_from_u64(
-                    40000,
-                ))][..],
-            ),
-            #[cfg(feature = "orchard")]
-            &(
-                orchard::builder::BundleType::DEFAULT_VANILLA,
-                &Vec::<Infallible>::new()[..],
-                &Vec::<Infallible>::new()[..],
-            ),
-            &DustOutputPolicy::default(),
-=======
                     value: Zatoshis::const_from_u64(55000),
                 }][..],
                 &[SaplingPayment::new(Zatoshis::const_from_u64(40000))][..],
@@ -541,31 +321,17 @@
             &orchard_fees::EmptyBundleView,
             None,
             &(),
->>>>>>> a1c9aa12
         );
 
         assert_matches!(
             result,
             Ok(balance) if
-<<<<<<< HEAD
-                balance.proposed_change() == [ChangeValue::sapling(NonNegativeAmount::const_from_u64(5000), None)] &&
-                balance.fee_required() == NonNegativeAmount::const_from_u64(10000)
-=======
                 balance.proposed_change() == [ChangeValue::sapling(Zatoshis::const_from_u64(5000), None)] &&
                 balance.fee_required() == Zatoshis::const_from_u64(10000)
->>>>>>> a1c9aa12
-        );
-    }
-
-    #[test]
-<<<<<<< HEAD
-    #[cfg(feature = "orchard")]
-    fn cross_pool_change_without_dust() {
-        let change_strategy = SingleOutputChangeStrategy::new(
-            Zip317FeeRule::standard(),
-            None,
-            ShieldedProtocol::Orchard,
-=======
+        );
+    }
+
+    #[test]
     fn change_without_dust_multi() {
         let change_strategy = MultiOutputChangeStrategy::<_, MockWalletDb>::new(
             Zip317FeeRule::standard(),
@@ -791,7 +557,6 @@
             None,
             ShieldedProtocol::Orchard,
             DustOutputPolicy::default(),
->>>>>>> a1c9aa12
         );
 
         // spend a single Sapling note that is sufficient to pay the fee
@@ -800,31 +565,12 @@
             Network::TestNetwork
                 .activation_height(NetworkUpgrade::Nu5)
                 .unwrap(),
-<<<<<<< HEAD
-            &Vec::<TestTransparentInput>::new(),
-            &Vec::<TxOut>::new(),
-=======
             &[] as &[TestTransparentInput],
             &[] as &[TxOut],
->>>>>>> a1c9aa12
             &(
                 sapling::builder::BundleType::DEFAULT,
                 &[TestSaplingInput {
                     note_id: 0,
-<<<<<<< HEAD
-                    value: NonNegativeAmount::const_from_u64(55000),
-                }][..],
-                &Vec::<Infallible>::new()[..],
-            ),
-            &(
-                orchard::builder::BundleType::DEFAULT_VANILLA,
-                &Vec::<Infallible>::new()[..],
-                &[OrchardPayment::new(NonNegativeAmount::const_from_u64(
-                    30000,
-                ))][..],
-            ),
-            &DustOutputPolicy::default(),
-=======
                     value: Zatoshis::const_from_u64(55000),
                 }][..],
                 &[] as &[Infallible],
@@ -836,30 +582,17 @@
             ),
             None,
             &(),
->>>>>>> a1c9aa12
         );
 
         assert_matches!(
             result,
             Ok(balance) if
-<<<<<<< HEAD
-                balance.proposed_change() == [ChangeValue::orchard(NonNegativeAmount::const_from_u64(5000), None)] &&
-                balance.fee_required() == NonNegativeAmount::const_from_u64(20000)
-=======
                 balance.proposed_change() == [ChangeValue::orchard(Zatoshis::const_from_u64(5000), None)] &&
                 balance.fee_required() == Zatoshis::const_from_u64(20000)
->>>>>>> a1c9aa12
-        );
-    }
-
-    #[test]
-<<<<<<< HEAD
-    fn change_with_transparent_payments() {
-        let change_strategy = SingleOutputChangeStrategy::new(
-            Zip317FeeRule::standard(),
-            None,
-            ShieldedProtocol::Sapling,
-=======
+        );
+    }
+
+    #[test]
     fn change_with_transparent_payments_implicitly_allowing_zero_change() {
         change_with_transparent_payments(DustOutputPolicy::default())
     }
@@ -878,7 +611,6 @@
             None,
             ShieldedProtocol::Sapling,
             dust_output_policy,
->>>>>>> a1c9aa12
         );
 
         // spend a single Sapling note that is sufficient to pay the fee
@@ -889,30 +621,13 @@
                 .unwrap(),
             &[] as &[TestTransparentInput],
             &[TxOut {
-<<<<<<< HEAD
-                value: NonNegativeAmount::const_from_u64(40000),
-=======
                 value: Zatoshis::const_from_u64(40000),
->>>>>>> a1c9aa12
                 script_pubkey: Script(vec![]),
             }],
             &(
                 sapling::builder::BundleType::DEFAULT,
                 &[TestSaplingInput {
                     note_id: 0,
-<<<<<<< HEAD
-                    value: NonNegativeAmount::const_from_u64(55000),
-                }][..],
-                &Vec::<Infallible>::new()[..],
-            ),
-            #[cfg(feature = "orchard")]
-            &(
-                orchard::builder::BundleType::DEFAULT_VANILLA,
-                &Vec::<Infallible>::new()[..],
-                &Vec::<Infallible>::new()[..],
-            ),
-            &DustOutputPolicy::default(),
-=======
                     value: Zatoshis::const_from_u64(55000),
                 }][..],
                 &[] as &[Infallible],
@@ -966,30 +681,17 @@
             &orchard_fees::EmptyBundleView,
             None,
             &(),
->>>>>>> a1c9aa12
         );
 
         assert_matches!(
             result,
-<<<<<<< HEAD
-            Ok(balance) if balance.proposed_change().is_empty()
-                && balance.fee_required() == NonNegativeAmount::const_from_u64(15000)
-=======
             Ok(balance) if
                 balance.proposed_change().is_empty() &&
                 balance.fee_required() == Zatoshis::const_from_u64(10000)
->>>>>>> a1c9aa12
-        );
-    }
-
-    #[test]
-<<<<<<< HEAD
-    fn change_with_allowable_dust() {
-        let change_strategy = SingleOutputChangeStrategy::new(
-            Zip317FeeRule::standard(),
-            None,
-            ShieldedProtocol::Sapling,
-=======
+        );
+    }
+
+    #[test]
     #[cfg(feature = "transparent-inputs")]
     fn change_transparent_flows_with_shielded_change() {
         use crate::fees::sapling as sapling_fees;
@@ -1000,7 +702,6 @@
             None,
             ShieldedProtocol::Sapling,
             DustOutputPolicy::default(),
->>>>>>> a1c9aa12
         );
 
         // Spend a single transparent UTXO that is sufficient to pay the fee.
@@ -1009,10 +710,6 @@
             Network::TestNetwork
                 .activation_height(NetworkUpgrade::Nu5)
                 .unwrap(),
-<<<<<<< HEAD
-            &Vec::<TestTransparentInput>::new(),
-            &Vec::<TxOut>::new(),
-=======
             &[TestTransparentInput {
                 outpoint: OutPoint::fake(),
                 coin: TxOut {
@@ -1122,32 +819,11 @@
                 .unwrap(),
             &[] as &[TestTransparentInput],
             &[] as &[TxOut],
->>>>>>> a1c9aa12
             &(
                 sapling::builder::BundleType::DEFAULT,
                 &[
                     TestSaplingInput {
                         note_id: 0,
-<<<<<<< HEAD
-                        value: NonNegativeAmount::const_from_u64(49000),
-                    },
-                    TestSaplingInput {
-                        note_id: 1,
-                        value: NonNegativeAmount::const_from_u64(1000),
-                    },
-                ][..],
-                &[SaplingPayment::new(NonNegativeAmount::const_from_u64(
-                    40000,
-                ))][..],
-            ),
-            #[cfg(feature = "orchard")]
-            &(
-                orchard::builder::BundleType::DEFAULT_VANILLA,
-                &Vec::<Infallible>::new()[..],
-                &Vec::<Infallible>::new()[..],
-            ),
-            &DustOutputPolicy::default(),
-=======
                         value: Zatoshis::const_from_u64(49000),
                     },
                     TestSaplingInput {
@@ -1161,36 +837,23 @@
             &orchard_fees::EmptyBundleView,
             None,
             &(),
->>>>>>> a1c9aa12
         );
 
         assert_matches!(
             result,
-<<<<<<< HEAD
-            Ok(balance) if balance.proposed_change().is_empty()
-                && balance.fee_required() == NonNegativeAmount::const_from_u64(10000)
-=======
             Ok(balance) if
                 balance.proposed_change() == [ChangeValue::sapling(Zatoshis::ZERO, None)] &&
                 balance.fee_required() == Zatoshis::const_from_u64(10000)
->>>>>>> a1c9aa12
         );
     }
 
     #[test]
     fn change_with_disallowed_dust() {
-<<<<<<< HEAD
-        let change_strategy = SingleOutputChangeStrategy::new(
-            Zip317FeeRule::standard(),
-            None,
-            ShieldedProtocol::Sapling,
-=======
         let change_strategy = SingleOutputChangeStrategy::<_, MockWalletDb>::new(
             Zip317FeeRule::standard(),
             None,
             ShieldedProtocol::Sapling,
             DustOutputPolicy::default(),
->>>>>>> a1c9aa12
         );
 
         // Attempt to spend three Sapling notes, one of them dust. Adding the third
@@ -1200,42 +863,13 @@
             Network::TestNetwork
                 .activation_height(NetworkUpgrade::Nu5)
                 .unwrap(),
-<<<<<<< HEAD
-            &Vec::<TestTransparentInput>::new(),
-            &Vec::<TxOut>::new(),
-=======
             &[] as &[TestTransparentInput],
             &[] as &[TxOut],
->>>>>>> a1c9aa12
             &(
                 sapling::builder::BundleType::DEFAULT,
                 &[
                     TestSaplingInput {
                         note_id: 0,
-<<<<<<< HEAD
-                        value: NonNegativeAmount::const_from_u64(29000),
-                    },
-                    TestSaplingInput {
-                        note_id: 1,
-                        value: NonNegativeAmount::const_from_u64(20000),
-                    },
-                    TestSaplingInput {
-                        note_id: 2,
-                        value: NonNegativeAmount::const_from_u64(1000),
-                    },
-                ][..],
-                &[SaplingPayment::new(NonNegativeAmount::const_from_u64(
-                    40000,
-                ))][..],
-            ),
-            #[cfg(feature = "orchard")]
-            &(
-                orchard::builder::BundleType::DEFAULT_VANILLA,
-                &Vec::<Infallible>::new()[..],
-                &Vec::<Infallible>::new()[..],
-            ),
-            &DustOutputPolicy::default(),
-=======
                         value: Zatoshis::const_from_u64(29000),
                     },
                     TestSaplingInput {
@@ -1253,7 +887,6 @@
             &orchard_fees::EmptyBundleView,
             None,
             &(),
->>>>>>> a1c9aa12
         );
 
         // We will get an error here, because the dust input isn't free to add
