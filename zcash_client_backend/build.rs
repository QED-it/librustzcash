--- conflicted
+++ resolved
@@ -72,11 +72,7 @@
             ".cash.z.wallet.sdk.rpc.CompactOrchardAction",
             "crate::proto::compact_formats::CompactOrchardAction",
         )
-<<<<<<< HEAD
-        .compile(&[SERVICE_PROTO], &["proto/"])?;
-=======
         .compile_protos(&[SERVICE_PROTO], &["proto/"])?;
->>>>>>> a1c9aa12
 
     // Build the proposal types.
     tonic_build::compile_protos(PROPOSAL_PROTO)?;
