--- conflicted
+++ resolved
@@ -1,11 +1,7 @@
 [package]
 name = "zcash_client_backend"
 description = "APIs for creating shielded Zcash light clients"
-<<<<<<< HEAD
-version = "0.12.1"
-=======
 version = "0.19.0"
->>>>>>> a1c9aa12
 authors = [
     "Jack Grigg <jack@z.cash>",
     "Kris Nuttycombe <kris@electriccoin.co>"
@@ -25,20 +21,7 @@
 development = ["zcash_proofs"]
 
 [package.metadata.docs.rs]
-<<<<<<< HEAD
-# Manually specify features while `orchard` is not in the public API.
-#all-features = true
-features = [
-    "lightwalletd-tonic",
-    "transparent-inputs",
-    "test-dependencies",
-    "unstable",
-    "unstable-serialization",
-    "unstable-spanning-tree",
-]
-=======
 all-features = true
->>>>>>> a1c9aa12
 rustdoc-args = ["--cfg", "docsrs"]
 
 [dependencies]
@@ -46,19 +29,12 @@
 zcash_encoding.workspace = true
 zcash_keys = { workspace = true, features = ["sapling"] }
 zcash_note_encryption.workspace = true
-<<<<<<< HEAD
-zcash_primitives.workspace = true
-zcash_protocol.workspace = true
-zip32.workspace = true
-zip321.workspace = true
-=======
 zcash_primitives = { workspace = true, features = ["std", "circuits"] }
 zcash_protocol.workspace = true
 zip32.workspace = true
 zip321.workspace = true
 transparent.workspace = true
 pczt = { workspace = true, optional = true }
->>>>>>> a1c9aa12
 
 # Dependencies exposed in a public API:
 # (Breaking upgrades to these require a breaking upgrade to this crate.)
@@ -73,16 +49,10 @@
 base64.workspace = true
 bech32.workspace = true
 bs58.workspace = true
-<<<<<<< HEAD
-
-# - Errors
-hdwallet = { workspace = true, optional = true }
-=======
 postcard = { workspace = true, optional = true }
 
 # - Errors
 bip32 = { workspace = true, optional = true }
->>>>>>> a1c9aa12
 
 # - Logging and metrics
 memuse.workspace = true
@@ -112,10 +82,6 @@
 shardtree.workspace = true
 
 # - Test dependencies
-<<<<<<< HEAD
-proptest = { workspace = true, optional = true }
-jubjub = { workspace = true, optional = true }
-=======
 ambassador = { workspace = true, optional = true }
 assert_matches = { workspace = true, optional = true }
 pasta_curves = { workspace = true, optional = true }
@@ -123,7 +89,6 @@
 jubjub = { workspace = true, optional = true }
 rand_chacha = { workspace = true, optional = true }
 zcash_proofs = { workspace = true, optional = true }
->>>>>>> a1c9aa12
 
 # - Tor
 # -- Exposed types: `arti_client::DormantMode`, `fs_mistrust::MistrustBuilder`.
@@ -152,14 +117,6 @@
 # - Scanning
 crossbeam-channel.workspace = true
 rayon.workspace = true
-<<<<<<< HEAD
-
-[build-dependencies]
-tonic-build = { workspace = true, features = ["prost"] }
-which = "4"
-
-[dev-dependencies]
-=======
 
 # - Tor
 tokio = { workspace = true, optional = true, features = ["fs"] }
@@ -183,26 +140,11 @@
 
 [dev-dependencies]
 ambassador.workspace = true
->>>>>>> a1c9aa12
 assert_matches.workspace = true
 gumdrop = "0.8"
 incrementalmerkletree = { workspace = true, features = ["test-dependencies"] }
 jubjub.workspace = true
 proptest.workspace = true
-<<<<<<< HEAD
-rand_core.workspace = true
-shardtree = { workspace = true, features = ["test-dependencies"] }
-zcash_proofs.workspace = true
-zcash_address = { workspace = true, features = ["test-dependencies"] }
-zcash_keys = { workspace = true, features = ["test-dependencies"] }
-tokio = { version = "1.21.0", features = ["rt-multi-thread"] }
-
-time = ">=0.3.22, <0.3.24" # time 0.3.24 has MSRV 1.67
-
-[features]
-## Enables the `tonic` gRPC client bindings for connecting to a `lightwalletd` server.
-lightwalletd-tonic = ["dep:tonic"]
-=======
 rand.workspace = true
 rand_chacha.workspace = true
 shardtree = { workspace = true, features = ["test-dependencies"] }
@@ -220,27 +162,19 @@
 
 ## Enables the `tls-webpki-roots` feature of `tonic`.
 lightwalletd-tonic-tls-webpki-roots = ["lightwalletd-tonic", "tonic?/tls-webpki-roots"]
->>>>>>> a1c9aa12
 
 ## Enables the `transport` feature of `tonic` producing a fully-featured client and server implementation
 lightwalletd-tonic-transport = ["lightwalletd-tonic", "tonic?/transport"]
 
 ## Enables receiving transparent funds and shielding them.
 transparent-inputs = [
-<<<<<<< HEAD
-    "dep:hdwallet",
-=======
     "dep:bip32",
     "transparent/transparent-inputs",
->>>>>>> a1c9aa12
     "zcash_keys/transparent-inputs",
     "zcash_primitives/transparent-inputs",
 ]
 
 ## Enables receiving and spending Orchard funds.
-<<<<<<< HEAD
-orchard = ["dep:orchard", "zcash_keys/orchard"]
-=======
 orchard = ["dep:orchard", "dep:pasta_curves", "zcash_keys/orchard"]
 
 ## Enables creating partially-constructed transactions for use in hardware wallet and multisig scenarios.
@@ -257,7 +191,6 @@
   "dep:postcard",
   "dep:serde",
 ]
->>>>>>> a1c9aa12
 
 ## Exposes a wallet synchronization function that implements the necessary state machine.
 sync = [
@@ -266,18 +199,6 @@
     "dep:futures-util",
 ]
 
-<<<<<<< HEAD
-## Exposes APIs that are useful for testing, such as `proptest` strategies.
-test-dependencies = [
-    "dep:proptest",
-    "dep:jubjub",
-    "orchard?/test-dependencies",
-    "zcash_keys/test-dependencies",
-    "zcash_primitives/test-dependencies",
-    "incrementalmerkletree/test-dependencies",
-]
-
-=======
 ## Exposes a Tor client for hiding a wallet's IP address while performing certain wallet
 ## operations.
 tor = [
@@ -319,7 +240,6 @@
 ## Exposes APIs that allow calculation of non-standard fees.
 non-standard-fees = ["zcash_primitives/non-standard-fees"]
 
->>>>>>> a1c9aa12
 #! ### Experimental features
 
 ## Exposes unstable APIs. Their behaviour may change at any time.
