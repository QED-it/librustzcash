[package]
name = "zcash_client_backend"
description = "APIs for creating shielded Zcash light clients"
version = "0.5.0"
authors = [
    "Jack Grigg <jack@z.cash>",
    "Kris Nuttycombe <kris@electriccoin.co>"
]
homepage = "https://github.com/zcash/librustzcash"
repository = "https://github.com/zcash/librustzcash"
readme = "README.md"
license = "MIT OR Apache-2.0"
edition = "2021"
rust-version = "1.56.1"

[package.metadata.cargo-udeps.ignore]
development = ["zcash_proofs"]

[dependencies]
base64 = "0.13"
bech32 = "0.8"
bls12_381 = "0.7"
bs58 = { version = "0.4", features = ["check"] }
byteorder = { version = "1", optional = true }
crossbeam-channel = "0.5"
group = "0.12"
hex = "0.4"
hdwallet = { version = "0.3.1", optional = true }
jubjub = "0.9"
memuse = "0.2"
nom = "7"
orchard = "0.3"
percent-encoding = "2.1.0"
proptest = { version = "1.0.0", optional = true }
protobuf = "~2.27.1" # MSRV 1.52.1
rand_core = "0.6"
rayon = "1.5"
ripemd = { version = "0.1", optional = true }
secp256k1 = { version = "0.21", optional = true }
secrecy = "0.8"
sha2 = { version = "0.10.1", optional = true }
subtle = "2.2.3"
time = "0.2"
tracing = "0.1"
<<<<<<< HEAD
zcash_address = { version = "0.1", path = "../components/zcash_address" }
zcash_encoding = { version = "0.1", path = "../components/zcash_encoding" }
zcash_note_encryption = { version = "0.2", path = "../components/zcash_note_encryption" }
zcash_primitives = { version = "0.7", path = "../zcash_primitives" }
=======
zcash_address = { version = "0.2", path = "../components/zcash_address" }
zcash_encoding = { version = "0.2", path = "../components/zcash_encoding" }
zcash_note_encryption = { version = "0.2", path = "../components/zcash_note_encryption" }
zcash_primitives = { version = "0.8", path = "../zcash_primitives" }
>>>>>>> d0063643

[build-dependencies]
protobuf-codegen-pure = "~2.27.1" # MSRV 1.52.1

[dev-dependencies]
gumdrop = "0.8"
proptest = "1.0.0"
rand_xorshift = "0.3"
tempfile = "3.1.0"
zcash_proofs = { version = "0.8", path = "../zcash_proofs" }
zcash_address = { version = "0.2", path = "../components/zcash_address", features = ["test-dependencies"] }

[features]
transparent-inputs = ["ripemd", "hdwallet", "sha2", "secp256k1", "zcash_primitives/transparent-inputs"]
test-dependencies = [
    "proptest",
    "orchard/test-dependencies",
    "zcash_primitives/test-dependencies",
]
unstable = ["byteorder"]

[lib]
bench = false

[badges]
maintenance = { status = "actively-developed" }<|MERGE_RESOLUTION|>--- conflicted
+++ resolved
@@ -42,17 +42,10 @@
 subtle = "2.2.3"
 time = "0.2"
 tracing = "0.1"
-<<<<<<< HEAD
-zcash_address = { version = "0.1", path = "../components/zcash_address" }
-zcash_encoding = { version = "0.1", path = "../components/zcash_encoding" }
-zcash_note_encryption = { version = "0.2", path = "../components/zcash_note_encryption" }
-zcash_primitives = { version = "0.7", path = "../zcash_primitives" }
-=======
 zcash_address = { version = "0.2", path = "../components/zcash_address" }
 zcash_encoding = { version = "0.2", path = "../components/zcash_encoding" }
 zcash_note_encryption = { version = "0.2", path = "../components/zcash_note_encryption" }
 zcash_primitives = { version = "0.8", path = "../zcash_primitives" }
->>>>>>> d0063643
 
 [build-dependencies]
 protobuf-codegen-pure = "~2.27.1" # MSRV 1.52.1
