--- conflicted
+++ resolved
@@ -10,17 +10,6 @@
 
 ## [Unreleased]
 
-<<<<<<< HEAD
-### Added
-- `zcash_client_backend::data_api`:
-  - `chain::BlockCache` trait, behind the `sync` feature flag.
-- `zcash_client_backend::scanning`:
-  - `testing` module
-- `zcash_client_backend::sync` module, behind the `sync` feature flag.
-
-### Changed
-- `zcash_client_backend::zip321` has been extracted to, and is now a reexport 
-=======
 ## [0.19.0] - 2025-05-30
 
 ### Added
@@ -411,22 +400,10 @@
   `DustAction::AddDustToFee` with a too-high dust threshold.
   See [#1430](https://github.com/zcash/librustzcash/pull/1430) for details.
 - `zcash_client_backend::zip321` has been extracted to, and is now a reexport
->>>>>>> a1c9aa12
   of the root module of the `zip321` crate. Several of the APIs of this module
   have changed as a consequence of this extraction; please see the `zip321`
   CHANGELOG for details.
 - `zcash_client_backend::data_api`:
-<<<<<<< HEAD
-  - `error::Error` has a new `Address` variant.
-  - `wallet::input_selection::InputSelectorError` has a new `Address` variant.
-- `zcash_client_backend::proto::proposal::Proposal::{from_standard_proposal, 
-  try_into_standard_proposal}` each no longer require a `consensus::Parameters` 
-  argument.
-- `zcash_client_backend::wallet::Recipient` variants have changed. Instead of
-  wrapping protocol-address types, the `Recipient` type now wraps a
-  `zcash_address::ZcashAddress`. This simplifies the process of tracking the
-  original address to which value was sent.
-=======
   - `WalletRead` has a new `transaction_data_requests` method.
   - `WalletRead` has new `get_known_ephemeral_addresses`,
     `find_account_for_ephemeral_address`, and `get_transparent_address_metadata`
@@ -495,28 +472,19 @@
   or `ChangeValue::ephemeral_transparent` instead.
 - `zcash_client_backend::wallet::WalletTransparentOutput::height`
   (use `WalletTransparentOutput::mined_height` instead).
->>>>>>> a1c9aa12
 
 ## [0.12.1] - 2024-03-27
 
 ### Fixed
 - This release fixes a problem in note selection when sending to a transparent
-<<<<<<< HEAD
-  recipient, whereby available funds were being incorrectly excluded from 
-=======
   recipient, whereby available funds were being incorrectly excluded from
->>>>>>> a1c9aa12
   input selection.
 
 ## [0.12.0] - 2024-03-25
 
 ### Added
 - A new `orchard` feature flag has been added to make it possible to
-<<<<<<< HEAD
-  build client code without `orchard` dependendencies. Additions and
-=======
   build client code without `orchard` dependencies. Additions and
->>>>>>> a1c9aa12
   changes related to `Orchard` below are introduced under this feature
   flag.
 - `zcash_client_backend::data_api`:
@@ -579,19 +547,11 @@
     - `get_transaction` now returns `Result<Option<Transaction>, _>` rather
       than returning an `Err` if the `txid` parameter does not correspond to
       a transaction in the database.
-<<<<<<< HEAD
-  - `WalletWrite::create_account` now takes its `AccountBirthday` argument by 
-    reference.
-  - Changes to the `InputSource` trait:
-    - `select_spendable_notes` now takes its `target_value` argument as a
-      `NonNegativeAmount`. Also, it now returns a `SpendableNotes` data 
-=======
   - `WalletWrite::create_account` now takes its `AccountBirthday` argument by
     reference.
   - Changes to the `InputSource` trait:
     - `select_spendable_notes` now takes its `target_value` argument as a
       `NonNegativeAmount`. Also, it now returns a `SpendableNotes` data
->>>>>>> a1c9aa12
       structure instead of a vector.
   - Fields of `DecryptedTransaction` are now private. Use `DecryptedTransaction::new`
     and the newly provided accessors instead.
@@ -714,11 +674,7 @@
 ### Changed
 - Migrated to `zcash_primitives 0.14`, `orchard 0.7`.
 - Several structs and functions now take an `AccountId` type parameter
-<<<<<<< HEAD
-  parameter in order to decouple the concept of an account identifier from
-=======
   in order to decouple the concept of an account identifier from
->>>>>>> a1c9aa12
   the ZIP 32 account index. Many APIs that previously referenced
   `zcash_primitives::zip32::AccountId` now reference the generic type.
   Impacted types and functions are:
@@ -1004,11 +960,7 @@
   - `chain::CommitmentTreeRoot`
   - `scanning` A new module containing types required for `suggest_scan_ranges`
   - `testing::MockWalletDb::new`
-<<<<<<< HEAD
-  - `wallet::input_sellection::Proposal::{min_target_height, min_anchor_height}`
-=======
   - `wallet::input_selection::Proposal::{min_target_height, min_anchor_height}`
->>>>>>> a1c9aa12
   - `SAPLING_SHARD_HEIGHT` constant
 - `zcash_client_backend::proto::compact_formats`:
   - `impl<A: sapling::Authorization> From<&sapling::SpendDescription<A>> for CompactSaplingSpend`
@@ -1106,11 +1058,7 @@
   - `wallet::input_selection`:
     - `Proposal::target_height` (use `Proposal::min_target_height` instead).
 - `zcash_client_backend::data_api::chain::validate_chain` (logic merged into
-<<<<<<< HEAD
-  `chain::scan_cached_blocks`.
-=======
   `chain::scan_cached_blocks`).
->>>>>>> a1c9aa12
 - `zcash_client_backend::data_api::chain::error::{ChainError, Cause}` have been
   replaced by `zcash_client_backend::scanning::ScanError`
 - `zcash_client_backend::proto::compact_formats`:
