[workspace]
members = [
    "components/equihash",
    "components/f4jumble",
    "components/zcash_address",
    "components/zcash_encoding",
    "components/zcash_protocol",
    "components/zip321",
    "devtools",
    "pczt",
    "zcash",
    "zcash_client_backend",
    "zcash_client_sqlite",
    "zcash_client_memory",
    "zcash_extensions",
    "zcash_history",
    "zcash_keys",
    "zcash_primitives",
    "zcash_proofs",
    "zcash_transparent",
]

[workspace.package]
edition = "2021"
rust-version = "1.77"
repository = "https://github.com/zcash/librustzcash"
license = "MIT OR Apache-2.0"
categories = ["cryptography::cryptocurrencies"]

# Common dependencies across all of our crates. Dependencies used only by a single crate
# (and that don't have cross-crate versioning needs) are specified by the crate itself.
#
# See the individual crate `Cargo.toml` files for information about which dependencies are
# part of a public API, and which can be updated without a SemVer bump.
[workspace.dependencies]
# Intra-workspace dependencies
equihash = { version = "0.2", path = "components/equihash" }
zcash_address = { version = "0.6", path = "components/zcash_address", default-features = false }
zcash_client_backend = { version = "0.16", path = "zcash_client_backend" }
zcash_encoding = { version = "0.2.1", path = "components/zcash_encoding", default-features = false }
zcash_keys = { version = "0.6", path = "zcash_keys" }
zcash_protocol = { version = "0.4.1", path = "components/zcash_protocol", default-features = false }
zip321 = { version = "0.2", path = "components/zip321" }

zcash_note_encryption = "0.4.1"
zcash_primitives = { version = "0.21", path = "zcash_primitives", default-features = false }
zcash_proofs = { version = "0.21", path = "zcash_proofs", default-features = false }

pczt = { version = "0.1", path = "pczt" }

# Shielded protocols
bellman = { version = "0.14", default-features = false, features = ["groth16"] }
ff = { version = "0.13", default-features = false }
group = "0.13"
incrementalmerkletree = { version = "0.7.1", default-features = false }
shardtree = "0.5"
zcash_spec = "0.1"

# Payment protocols
# - Sapling
bitvec = { version = "1", default-features = false, features = ["alloc"] }
blake2s_simd = { version = "1", default-features = false }
bls12_381 = "0.8"
jubjub = "0.10"
redjubjub = "0.7"
sapling = { package = "sapling-crypto", version = "0.4", default-features = false }

# - Orchard
orchard = { version = "0.10.1", default-features = false }
pasta_curves = "0.5"

# - Transparent
bip32 = { version = "0.5", default-features = false }
ripemd = { version = "0.1", default-features = false }
secp256k1 = { version = "0.27", default-features = false, features = ["alloc"] }
transparent = { package = "zcash_transparent", version = "0.1", path = "zcash_transparent", default-features = false }

# Boilerplate & missing stdlib
getset = "0.1"
nonempty = { version = "0.11", default-features = false }

# CSPRNG
rand = { version = "0.8", default-features = false }
rand_core = { version = "0.6", default-features = false }

# Currency conversions
rust_decimal = { version = "1.35", default-features = false, features = ["serde"] }

# Digests
blake2b_simd = { version = "1", default-features = false }
sha2 = { version = "0.10", default-features = false }

# Documentation
document-features = "0.2"

# Encodings
base64 = "0.22"
bech32 = { version = "0.11", default-features = false, features = ["alloc"] }
bs58 = { version = "0.5", default-features = false, features = ["alloc", "check"] }
byteorder = "1"
hex = { version = "0.4", default-features = false, features = ["alloc"] }
percent-encoding = "2.1.0"
postcard = { version = "1", features = ["alloc"] }
serde = { version = "1", default-features = false, features = ["derive"] }
serde_json = "1"

# HTTP
hyper = "1"
http-body-util = "0.1"
hyper-util = { version = "0.1.1", features = ["tokio"] }
tokio-rustls = "0.24"
webpki-roots = "0.25"

# Logging and metrics
memuse = { version = "0.2.2", default-features = false }
tracing = { version = "0.1", default-features = false }

# No-std support
core2 = { version = "0.3", default-features = false, features = ["alloc"] }

# Parallel processing
crossbeam-channel = "0.5"
maybe-rayon = { version = "0.1.0", default-features = false }
rayon = "1.5"

# Protobuf and gRPC
prost = "0.13"
tonic = { version = "0.12", default-features = false }
tonic-build = { version = "0.12.3", default-features = false }

# Secret management
secrecy = "0.8"
subtle = { version = "2.2.3", default-features = false }

# SQLite databases
# - Warning: One of the downstream consumers requires that SQLite be available through
#   CocoaPods, due to being bound to React Native. We need to ensure that the SQLite
#   version required for `rusqlite` is a version that is available through CocoaPods.
rusqlite = { version = "0.32", features = ["bundled"] }
schemerz = "0.2"
schemerz-rusqlite = "0.320"
time = { version = "0.3.22", default-features = false }
uuid = "1.1"

# Static constants and assertions
lazy_static = "1"
static_assertions = "1"

# Tests and benchmarks
ambassador = "0.4"
assert_matches = "1.5"
criterion = "0.5"
proptest = "1"
rand_chacha = "0.3"
rand_xorshift = "0.3"
incrementalmerkletree-testing = "0.2"

# Tor
# - `arti-client` depends on `rusqlite`, and a version mismatch there causes a compilation
#   failure due to incompatible `libsqlite3-sys` versions.
arti-client = { version = "0.23", default-features = false, features = ["compression", "rustls", "tokio"] }
dynosaur = "0.1.1"
tokio = "1"
tor-rtcompat = "0.23"
tower = "0.4"
trait-variant = "0.1"

# ZIP 32
aes = "0.8"
<<<<<<< HEAD
fpe = "0.6"
zip32 = "0.1.2"
=======
fpe = { version = "0.6", default-features = false, features = ["alloc"] }
zip32 = { version = "0.1.1", default-features = false }
>>>>>>> 5651d80c

[profile.release]
lto = true
panic = 'abort'
codegen-units = 1

[profile.test]
# Since we have many computationally expensive tests, this changes the test profile to
# compile with optimizations by default, but keep full debug info.
#
# This differs from the release profile in the following ways:
# - it does not set `lto = true`, which increases compile times without substantially
#   speeding up tests;
# - it does not set `codegen-units = 1`, which increases compile times and is only
#   useful to improve determinism of release builds;
# - it does not set `panic = 'abort'`, which is in any case ignored for tests.
#
# To get results as close as possible to a release build, use `cargo test --release`.
# To speed up compilation and avoid optimizations potentially resulting in lower-quality
# debug info, use `cargo test --profile=dev`.
opt-level = 3
debug = true

[workspace.lints.rust]
unexpected_cfgs = { level = "warn", check-cfg = ['cfg(zcash_unstable, values("zfuture"))'] }

[patch.crates-io]
orchard = { git = "https://github.com/zcash/orchard.git", rev = "cd3e0901ccac2c630dd7fd03eb496d5030c1bbfe" }<|MERGE_RESOLUTION|>--- conflicted
+++ resolved
@@ -167,13 +167,8 @@
 
 # ZIP 32
 aes = "0.8"
-<<<<<<< HEAD
-fpe = "0.6"
-zip32 = "0.1.2"
-=======
+zip32 = { version = "0.1.2", default_features = false }
 fpe = { version = "0.6", default-features = false, features = ["alloc"] }
-zip32 = { version = "0.1.1", default-features = false }
->>>>>>> 5651d80c
 
 [profile.release]
 lto = true
