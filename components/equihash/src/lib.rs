//! Equihash is a Proof-of-Work algorithm, based on a generalization of the Birthday
//! problem which finds colliding hash values. It was designed to be memory-hard; more
//! specifically, the bottle-neck for parallel implementations of Equihash solvers would
//! be memory bandwidth.
//!
//! This crate implements Equihash as specified for the Zcash consensus rules. It can
//! verify solutions for any valid `(n, k)` parameters, as long as the row indices are no
//! larger than 32 bits (that is, `ceiling(((n / (k + 1)) + 1) / 8) <= 4`).
//!
#![cfg_attr(feature = "std", doc = "## Feature flags")]
#![cfg_attr(feature = "std", doc = document_features::document_features!())]
//!
//! References
//! ==========
//! - [Section 7.6.1: Equihash.] Zcash Protocol Specification, version 2020.1.10 or later.
//! - Alex Biryukov and Dmitry Khovratovich.
//!   [*Equihash: Asymmetric Proof-of-Work Based on the Generalized Birthday Problem.*][BK16]
//!   NDSS ’16.
//!
//! [Section 7.6.1: Equihash.]: https://zips.z.cash/protocol/protocol.pdf#equihash
//! [BK16]: https://www.internetsociety.org/sites/default/files/blogs-media/equihash-asymmetric-proof-of-work-based-generalized-birthday-problem.pdf

// Catch documentation errors caused by code changes.
#![deny(rustdoc::broken_intra_doc_links)]
#![no_std]
#![cfg_attr(docsrs, feature(doc_cfg))]
#![cfg_attr(docsrs, feature(doc_auto_cfg))]

#[cfg(feature = "std")]
extern crate std;

<<<<<<< HEAD
=======
#[macro_use]
extern crate alloc;

>>>>>>> a1c9aa12
mod minimal;
mod params;
mod verify;

#[cfg(test)]
mod test_vectors;

pub use verify::{is_valid_solution, Error};

#[cfg(feature = "solver")]
mod blake2b;
#[cfg(feature = "solver")]
pub mod tromp;<|MERGE_RESOLUTION|>--- conflicted
+++ resolved
@@ -29,12 +29,9 @@
 #[cfg(feature = "std")]
 extern crate std;
 
-<<<<<<< HEAD
-=======
 #[macro_use]
 extern crate alloc;
 
->>>>>>> a1c9aa12
 mod minimal;
 mod params;
 mod verify;
