<<<<<<< HEAD
use zcash_protocol::{PoolType, ShieldedProtocol};
=======
use zcash_protocol::{constants, PoolType};
>>>>>>> a1c9aa12

use super::{private::SealedItem, ParseError, Typecode};

use alloc::vec::Vec;
use core::convert::{TryFrom, TryInto};

/// The set of known Receivers for Unified Addresses.
#[derive(Clone, Debug, PartialEq, Eq, Hash)]
pub enum Receiver {
    Orchard([u8; 43]),
    Sapling([u8; 43]),
    P2pkh([u8; 20]),
    P2sh([u8; 20]),
    Unknown { typecode: u32, data: Vec<u8> },
}

impl TryFrom<(u32, &[u8])> for Receiver {
    type Error = ParseError;

    fn try_from((typecode, addr): (u32, &[u8])) -> Result<Self, Self::Error> {
        match typecode.try_into()? {
            Typecode::P2pkh => addr.try_into().map(Receiver::P2pkh),
            Typecode::P2sh => addr.try_into().map(Receiver::P2sh),
            Typecode::Sapling => addr.try_into().map(Receiver::Sapling),
            Typecode::Orchard => addr.try_into().map(Receiver::Orchard),
            Typecode::Unknown(_) => Ok(Receiver::Unknown {
                typecode,
                data: addr.to_vec(),
            }),
        }
        .map_err(|e| {
            ParseError::InvalidEncoding(format!("Invalid address for typecode {}: {}", typecode, e))
        })
    }
}

impl SealedItem for Receiver {
    fn typecode(&self) -> Typecode {
        match self {
            Receiver::P2pkh(_) => Typecode::P2pkh,
            Receiver::P2sh(_) => Typecode::P2sh,
            Receiver::Sapling(_) => Typecode::Sapling,
            Receiver::Orchard(_) => Typecode::Orchard,
            Receiver::Unknown { typecode, .. } => Typecode::Unknown(*typecode),
        }
    }

    fn data(&self) -> &[u8] {
        match self {
            Receiver::P2pkh(data) => data,
            Receiver::P2sh(data) => data,
            Receiver::Sapling(data) => data,
            Receiver::Orchard(data) => data,
            Receiver::Unknown { data, .. } => data,
        }
    }
}

/// A Unified Address.
///
/// # Examples
///
/// ```
<<<<<<< HEAD
/// # use std::convert::Infallible;
/// # use std::error::Error;
/// use zcash_address::{
///     unified::{self, Container, Encoding},
///     ConversionError, TryFromRawAddress, ZcashAddress,
/// };
///
/// # fn main() -> Result<(), Box<dyn Error>> {
=======
/// # use core::convert::Infallible;
/// # use zcash_protocol::consensus::NetworkType;
/// use zcash_address::{
///     unified::{self, Container, Encoding},
///     ConversionError, TryFromAddress, ZcashAddress,
/// };
///
/// # #[cfg(not(feature = "std"))]
/// # fn main() {}
/// # #[cfg(feature = "std")]
/// # fn main() -> Result<(), Box<dyn std::error::Error>> {
>>>>>>> a1c9aa12
/// # let address_from_user = || "u1pg2aaph7jp8rpf6yhsza25722sg5fcn3vaca6ze27hqjw7jvvhhuxkpcg0ge9xh6drsgdkda8qjq5chpehkcpxf87rnjryjqwymdheptpvnljqqrjqzjwkc2ma6hcq666kgwfytxwac8eyex6ndgr6ezte66706e3vaqrd25dzvzkc69kw0jgywtd0cmq52q5lkw6uh7hyvzjse8ksx";
/// let example_ua: &str = address_from_user();
///
/// // We can parse this directly as a `unified::Address`:
/// let (network, ua) = unified::Address::decode(example_ua)?;
///
/// // Or we can parse via `ZcashAddress` (which you should do):
/// struct MyUnifiedAddress(unified::Address);
<<<<<<< HEAD
/// impl TryFromRawAddress for MyUnifiedAddress {
=======
/// impl TryFromAddress for MyUnifiedAddress {
>>>>>>> a1c9aa12
///     // In this example we aren't checking the validity of the
///     // inner Unified Address, but your code should do so!
///     type Error = Infallible;
///
<<<<<<< HEAD
///     fn try_from_raw_unified(ua: unified::Address) -> Result<Self, ConversionError<Self::Error>> {
=======
///     fn try_from_unified(
///         _net: NetworkType,
///         ua: unified::Address
///     ) -> Result<Self, ConversionError<Self::Error>> {
>>>>>>> a1c9aa12
///         Ok(MyUnifiedAddress(ua))
///     }
/// }
/// let addr: ZcashAddress = example_ua.parse()?;
/// let parsed = addr.convert_if_network::<MyUnifiedAddress>(network)?;
/// assert_eq!(parsed.0, ua);
///
/// // We can obtain the receivers for the UA in preference order
/// // (the order in which wallets should prefer to use them):
/// let receivers: Vec<unified::Receiver> = ua.items();
///
/// // And we can create the UA from a list of receivers:
/// let new_ua = unified::Address::try_from_items(receivers)?;
/// assert_eq!(new_ua, ua);
/// # Ok(())
/// # }
/// ```
#[derive(Clone, Debug, PartialEq, Eq, Hash)]
pub struct Address(pub(crate) Vec<Receiver>);

impl Address {
    /// Returns whether this address has the ability to receive transfers of the given pool type.
    pub fn has_receiver_of_type(&self, pool_type: PoolType) -> bool {
        self.0.iter().any(|r| match r {
<<<<<<< HEAD
            Receiver::Orchard(_) => pool_type == PoolType::Shielded(ShieldedProtocol::Orchard),
            Receiver::Sapling(_) => pool_type == PoolType::Shielded(ShieldedProtocol::Sapling),
            Receiver::P2pkh(_) | Receiver::P2sh(_) => pool_type == PoolType::Transparent,
=======
            Receiver::Orchard(_) => pool_type == PoolType::ORCHARD,
            Receiver::Sapling(_) => pool_type == PoolType::SAPLING,
            Receiver::P2pkh(_) | Receiver::P2sh(_) => pool_type == PoolType::TRANSPARENT,
>>>>>>> a1c9aa12
            Receiver::Unknown { .. } => false,
        })
    }

    /// Returns whether this address contains the given receiver.
    pub fn contains_receiver(&self, receiver: &Receiver) -> bool {
        self.0.contains(receiver)
    }

    /// Returns whether this address can receive a memo.
    pub fn can_receive_memo(&self) -> bool {
        self.0
            .iter()
            .any(|r| matches!(r, Receiver::Sapling(_) | Receiver::Orchard(_)))
    }
}

impl super::private::SealedContainer for Address {
    /// The HRP for a Bech32m-encoded mainnet Unified Address.
    ///
    /// Defined in [ZIP 316][zip-0316].
    ///
    /// [zip-0316]: https://zips.z.cash/zip-0316
    const MAINNET: &'static str = constants::mainnet::HRP_UNIFIED_ADDRESS;

    /// The HRP for a Bech32m-encoded testnet Unified Address.
    ///
    /// Defined in [ZIP 316][zip-0316].
    ///
    /// [zip-0316]: https://zips.z.cash/zip-0316
    const TESTNET: &'static str = constants::testnet::HRP_UNIFIED_ADDRESS;

    /// The HRP for a Bech32m-encoded regtest Unified Address.
    const REGTEST: &'static str = constants::regtest::HRP_UNIFIED_ADDRESS;

    fn from_inner(receivers: Vec<Self::Item>) -> Self {
        Self(receivers)
    }
}

impl super::Encoding for Address {}
impl super::Container for Address {
    type Item = Receiver;

    fn items_as_parsed(&self) -> &[Receiver] {
        &self.0
    }
}

<<<<<<< HEAD
#[cfg(feature = "test-dependencies")]
pub mod testing {
=======
#[cfg(any(test, feature = "test-dependencies"))]
pub mod testing {
    use alloc::vec::Vec;

>>>>>>> a1c9aa12
    use proptest::{
        array::{uniform11, uniform20, uniform32},
        collection::vec,
        prelude::*,
        sample::select,
        strategy::Strategy,
    };
    use zcash_encoding::MAX_COMPACT_SIZE;

    use super::{Address, Receiver};
    use crate::unified::Typecode;

    prop_compose! {
        fn uniform43()(a in uniform11(0u8..), b in uniform32(0u8..)) -> [u8; 43] {
            let mut c = [0; 43];
            c[..11].copy_from_slice(&a);
            c[11..].copy_from_slice(&b);
            c
        }
    }

    /// A strategy to generate an arbitrary transparent typecode.
    pub fn arb_transparent_typecode() -> impl Strategy<Value = Typecode> {
        select(vec![Typecode::P2pkh, Typecode::P2sh])
    }

    /// A strategy to generate an arbitrary shielded (Sapling, Orchard, or unknown) typecode.
    pub fn arb_shielded_typecode() -> impl Strategy<Value = Typecode> {
        prop_oneof![
            Just(Typecode::Sapling),
            Just(Typecode::Orchard),
            ((<u32>::from(Typecode::Orchard) + 1)..MAX_COMPACT_SIZE).prop_map(Typecode::Unknown)
        ]
    }

    /// A strategy to generate an arbitrary valid set of typecodes without
    /// duplication and containing only one of P2sh and P2pkh transparent
    /// typecodes. The resulting vector will be sorted in encoding order.
    pub fn arb_typecodes() -> impl Strategy<Value = Vec<Typecode>> {
        prop::option::of(arb_transparent_typecode()).prop_flat_map(|transparent| {
            prop::collection::hash_set(arb_shielded_typecode(), 1..4).prop_map(move |xs| {
                let mut typecodes: Vec<_> = xs.into_iter().chain(transparent).collect();
                typecodes.sort_unstable_by(Typecode::encoding_order);
                typecodes
            })
        })
    }

    /// Generates an arbitrary Unified address containing receivers corresponding to the provided
    /// set of typecodes. The receivers of this address are likely to not represent valid protocol
    /// receivers, and should only be used for testing parsing and/or encoding functions that do
    /// not concern themselves with the validity of the underlying receivers.
    pub fn arb_unified_address_for_typecodes(
        typecodes: Vec<Typecode>,
    ) -> impl Strategy<Value = Vec<Receiver>> {
        typecodes
            .into_iter()
            .map(|tc| match tc {
                Typecode::P2pkh => uniform20(0u8..).prop_map(Receiver::P2pkh).boxed(),
                Typecode::P2sh => uniform20(0u8..).prop_map(Receiver::P2sh).boxed(),
                Typecode::Sapling => uniform43().prop_map(Receiver::Sapling).boxed(),
                Typecode::Orchard => uniform43().prop_map(Receiver::Orchard).boxed(),
                Typecode::Unknown(typecode) => vec(any::<u8>(), 32..256)
                    .prop_map(move |data| Receiver::Unknown { typecode, data })
                    .boxed(),
            })
            .collect::<Vec<_>>()
    }

    /// Generates an arbitrary Unified address. The receivers of this address are likely to not
    /// represent valid protocol receivers, and should only be used for testing parsing and/or
    /// encoding functions that do not concern themselves with the validity of the underlying
    /// receivers.
    pub fn arb_unified_address() -> impl Strategy<Value = Address> {
        arb_typecodes()
            .prop_flat_map(arb_unified_address_for_typecodes)
            .prop_map(Address)
    }
}

#[cfg(any(test, feature = "test-dependencies"))]
pub mod test_vectors;

#[cfg(test)]
mod tests {
<<<<<<< HEAD
    use assert_matches::assert_matches;
=======
    use alloc::borrow::ToOwned;

    use assert_matches::assert_matches;
    use zcash_protocol::consensus::NetworkType;
>>>>>>> a1c9aa12

    use crate::{
        kind::unified::{private::SealedContainer, Container, Encoding},
        unified::address::testing::arb_unified_address,
<<<<<<< HEAD
        Network,
=======
>>>>>>> a1c9aa12
    };

    use proptest::{prelude::*, sample::select};

    use super::{Address, ParseError, Receiver, Typecode};

    proptest! {
        #[test]
        fn ua_roundtrip(
            network in select(vec![NetworkType::Main, NetworkType::Test, NetworkType::Regtest]),
            ua in arb_unified_address(),
        ) {
            let encoded = ua.encode(&network);
            let decoded = Address::decode(&encoded);
            prop_assert_eq!(&decoded, &Ok((network, ua)));
            let reencoded = decoded.unwrap().1.encode(&network);
            prop_assert_eq!(reencoded, encoded);
        }
    }

    #[test]
    fn padding() {
        // The test cases below use `Address(vec![Receiver::Orchard([1; 43])])` as base.

        // Invalid padding ([0xff; 16] instead of [0x75, 0x00, 0x00, 0x00...])
        let invalid_padding = [
            0xe6, 0x59, 0xd1, 0xed, 0xf7, 0x4b, 0xe3, 0x5e, 0x5a, 0x54, 0x0e, 0x41, 0x5d, 0x2f,
            0x0c, 0x0d, 0x33, 0x42, 0xbd, 0xbe, 0x9f, 0x82, 0x62, 0x01, 0xc1, 0x1b, 0xd4, 0x1e,
            0x42, 0x47, 0x86, 0x23, 0x05, 0x4b, 0x98, 0xd7, 0x76, 0x86, 0xa5, 0xe3, 0x1b, 0xd3,
            0x03, 0xca, 0x24, 0x44, 0x8e, 0x72, 0xc1, 0x4a, 0xc6, 0xbf, 0x3f, 0x2b, 0xce, 0xa7,
            0x7b, 0x28, 0x69, 0xc9, 0x84,
        ];
        assert_eq!(
            Address::parse_internal(Address::MAINNET, &invalid_padding[..]),
            Err(ParseError::InvalidEncoding(
                "Invalid padding bytes".to_owned()
            ))
        );

        // Short padding (padded to 15 bytes instead of 16)
        let truncated_padding = [
            0x9a, 0x56, 0x12, 0xa3, 0x43, 0x45, 0xe0, 0x82, 0x6c, 0xac, 0x24, 0x8b, 0x3b, 0x45,
            0x72, 0x9a, 0x53, 0xd5, 0xf8, 0xda, 0xec, 0x07, 0x7c, 0xba, 0x9f, 0xa8, 0xd2, 0x97,
            0x5b, 0xda, 0x73, 0x1b, 0xd2, 0xd1, 0x32, 0x6b, 0x7b, 0x36, 0xdd, 0x57, 0x84, 0x2a,
            0xa0, 0x21, 0x23, 0x89, 0x73, 0x85, 0xe1, 0x4b, 0x3e, 0x95, 0xb7, 0xd4, 0x67, 0xbc,
            0x4b, 0x31, 0xee, 0x5a,
        ];
        assert_eq!(
            Address::parse_internal(Address::MAINNET, &truncated_padding[..]),
            Err(ParseError::InvalidEncoding(
                "Invalid padding bytes".to_owned()
            ))
        );
    }

    #[test]
    fn truncated() {
        // The test cases below start from an encoding of
        //     `Address(vec![Receiver::Orchard([1; 43]), Receiver::Sapling([2; 43])])`
        // with the receiver data truncated, but valid padding.

        // - Missing the last data byte of the Sapling receiver.
        let truncated_sapling_data = [
            0xaa, 0xb0, 0x6e, 0x7b, 0x26, 0x7a, 0x22, 0x17, 0x39, 0xfa, 0x07, 0x69, 0xe9, 0x32,
            0x2b, 0xac, 0x8c, 0x9e, 0x5e, 0x8a, 0xd9, 0x24, 0x06, 0x5a, 0x13, 0x79, 0x3a, 0x8d,
            0xb4, 0x52, 0xfa, 0x18, 0x4e, 0x33, 0x4d, 0x8c, 0x17, 0x77, 0x4d, 0x63, 0x69, 0x34,
            0x22, 0x70, 0x3a, 0xea, 0x30, 0x82, 0x5a, 0x6b, 0x37, 0xd1, 0x0d, 0xbe, 0x20, 0xab,
            0x82, 0x86, 0x98, 0x34, 0x6a, 0xd8, 0x45, 0x40, 0xd0, 0x25, 0x60, 0xbf, 0x1e, 0xb6,
            0xeb, 0x06, 0x85, 0x70, 0x4c, 0x42, 0xbc, 0x19, 0x14, 0xef, 0x7a, 0x05, 0xa0, 0x71,
            0xb2, 0x63, 0x80, 0xbb, 0xdc, 0x12, 0x08, 0x48, 0x28, 0x8f, 0x1c, 0x9e, 0xc3, 0x42,
            0xc6, 0x5e, 0x68, 0xa2, 0x78, 0x6c, 0x9e,
        ];
        assert_matches!(
            Address::parse_internal(Address::MAINNET, &truncated_sapling_data[..]),
            Err(ParseError::InvalidEncoding(_))
        );

        // - Truncated after the typecode of the Sapling receiver.
        let truncated_after_sapling_typecode = [
            0x87, 0x7a, 0xdf, 0x79, 0x6b, 0xe3, 0xb3, 0x40, 0xef, 0xe4, 0x5d, 0xc2, 0x91, 0xa2,
            0x81, 0xfc, 0x7d, 0x76, 0xbb, 0xb0, 0x58, 0x98, 0x53, 0x59, 0xd3, 0x3f, 0xbc, 0x4b,
            0x86, 0x59, 0x66, 0x62, 0x75, 0x92, 0xba, 0xcc, 0x31, 0x1e, 0x60, 0x02, 0x3b, 0xd8,
            0x4c, 0xdf, 0x36, 0xa1, 0xac, 0x82, 0x57, 0xed, 0x0c, 0x98, 0x49, 0x8f, 0x49, 0x7e,
            0xe6, 0x70, 0x36, 0x5b, 0x7b, 0x9e,
        ];
        assert_matches!(
            Address::parse_internal(Address::MAINNET, &truncated_after_sapling_typecode[..]),
            Err(ParseError::InvalidEncoding(_))
        );
    }

    #[test]
    fn duplicate_typecode() {
        // Construct and serialize an invalid UA. This must be done using private
        // methods, as the public API does not permit construction of such invalid values.
        let ua = Address(vec![Receiver::Sapling([1; 43]), Receiver::Sapling([2; 43])]);
        let encoded = ua.to_jumbled_bytes(Address::MAINNET);
        assert_eq!(
            Address::parse_internal(Address::MAINNET, &encoded[..]),
            Err(ParseError::DuplicateTypecode(Typecode::Sapling))
        );
    }

    #[test]
    fn p2pkh_and_p2sh() {
        // Construct and serialize an invalid UA. This must be done using private
        // methods, as the public API does not permit construction of such invalid values.
        let ua = Address(vec![Receiver::P2pkh([0; 20]), Receiver::P2sh([0; 20])]);
        let encoded = ua.to_jumbled_bytes(Address::MAINNET);
        // ensure that decoding catches the error
        assert_eq!(
            Address::parse_internal(Address::MAINNET, &encoded[..]),
            Err(ParseError::BothP2phkAndP2sh)
        );
    }

    #[test]
    fn addresses_out_of_order() {
        // Construct and serialize an invalid UA. This must be done using private
        // methods, as the public API does not permit construction of such invalid values.
        let ua = Address(vec![Receiver::Sapling([0; 43]), Receiver::P2pkh([0; 20])]);
        let encoded = ua.to_jumbled_bytes(Address::MAINNET);
        // ensure that decoding catches the error
        assert_eq!(
            Address::parse_internal(Address::MAINNET, &encoded[..]),
            Err(ParseError::InvalidTypecodeOrder)
        );
    }

    #[test]
    fn only_transparent() {
        // Encoding of `Address(vec![Receiver::P2pkh([0; 20])])`.
        let encoded = [
            0xf0, 0x9e, 0x9d, 0x6e, 0xf5, 0xa6, 0xac, 0x16, 0x50, 0xf0, 0xdb, 0xe1, 0x2c, 0xa5,
            0x36, 0x22, 0xa2, 0x04, 0x89, 0x86, 0xe9, 0x6a, 0x9b, 0xf3, 0xff, 0x6d, 0x2f, 0xe6,
            0xea, 0xdb, 0xc5, 0x20, 0x62, 0xf9, 0x6f, 0xa9, 0x86, 0xcc,
        ];

        // We can't actually exercise this error, because at present the only transparent
        // receivers we can use are P2PKH and P2SH (which cannot be used together), and
        // with only one of them we don't have sufficient data for F4Jumble (so we hit a
        // different error).
        assert_matches!(
            Address::parse_internal(Address::MAINNET, &encoded[..]),
            Err(ParseError::InvalidEncoding(_))
        );
    }

    #[test]
    fn receivers_are_sorted() {
        // Construct a UA with receivers in an unsorted order.
        let ua = Address(vec![
            Receiver::P2pkh([0; 20]),
            Receiver::Orchard([0; 43]),
            Receiver::Unknown {
                typecode: 0xff,
                data: vec![],
            },
            Receiver::Sapling([0; 43]),
        ]);

        // `Address::receivers` sorts the receivers in priority order.
        assert_eq!(
            ua.items(),
            vec![
                Receiver::Orchard([0; 43]),
                Receiver::Sapling([0; 43]),
                Receiver::P2pkh([0; 20]),
                Receiver::Unknown {
                    typecode: 0xff,
                    data: vec![],
                },
            ]
        )
    }
}<|MERGE_RESOLUTION|>--- conflicted
+++ resolved
@@ -1,8 +1,4 @@
-<<<<<<< HEAD
-use zcash_protocol::{PoolType, ShieldedProtocol};
-=======
 use zcash_protocol::{constants, PoolType};
->>>>>>> a1c9aa12
 
 use super::{private::SealedItem, ParseError, Typecode};
 
@@ -66,16 +62,6 @@
 /// # Examples
 ///
 /// ```
-<<<<<<< HEAD
-/// # use std::convert::Infallible;
-/// # use std::error::Error;
-/// use zcash_address::{
-///     unified::{self, Container, Encoding},
-///     ConversionError, TryFromRawAddress, ZcashAddress,
-/// };
-///
-/// # fn main() -> Result<(), Box<dyn Error>> {
-=======
 /// # use core::convert::Infallible;
 /// # use zcash_protocol::consensus::NetworkType;
 /// use zcash_address::{
@@ -87,7 +73,6 @@
 /// # fn main() {}
 /// # #[cfg(feature = "std")]
 /// # fn main() -> Result<(), Box<dyn std::error::Error>> {
->>>>>>> a1c9aa12
 /// # let address_from_user = || "u1pg2aaph7jp8rpf6yhsza25722sg5fcn3vaca6ze27hqjw7jvvhhuxkpcg0ge9xh6drsgdkda8qjq5chpehkcpxf87rnjryjqwymdheptpvnljqqrjqzjwkc2ma6hcq666kgwfytxwac8eyex6ndgr6ezte66706e3vaqrd25dzvzkc69kw0jgywtd0cmq52q5lkw6uh7hyvzjse8ksx";
 /// let example_ua: &str = address_from_user();
 ///
@@ -96,23 +81,15 @@
 ///
 /// // Or we can parse via `ZcashAddress` (which you should do):
 /// struct MyUnifiedAddress(unified::Address);
-<<<<<<< HEAD
-/// impl TryFromRawAddress for MyUnifiedAddress {
-=======
 /// impl TryFromAddress for MyUnifiedAddress {
->>>>>>> a1c9aa12
 ///     // In this example we aren't checking the validity of the
 ///     // inner Unified Address, but your code should do so!
 ///     type Error = Infallible;
 ///
-<<<<<<< HEAD
-///     fn try_from_raw_unified(ua: unified::Address) -> Result<Self, ConversionError<Self::Error>> {
-=======
 ///     fn try_from_unified(
 ///         _net: NetworkType,
 ///         ua: unified::Address
 ///     ) -> Result<Self, ConversionError<Self::Error>> {
->>>>>>> a1c9aa12
 ///         Ok(MyUnifiedAddress(ua))
 ///     }
 /// }
@@ -137,15 +114,9 @@
     /// Returns whether this address has the ability to receive transfers of the given pool type.
     pub fn has_receiver_of_type(&self, pool_type: PoolType) -> bool {
         self.0.iter().any(|r| match r {
-<<<<<<< HEAD
-            Receiver::Orchard(_) => pool_type == PoolType::Shielded(ShieldedProtocol::Orchard),
-            Receiver::Sapling(_) => pool_type == PoolType::Shielded(ShieldedProtocol::Sapling),
-            Receiver::P2pkh(_) | Receiver::P2sh(_) => pool_type == PoolType::Transparent,
-=======
             Receiver::Orchard(_) => pool_type == PoolType::ORCHARD,
             Receiver::Sapling(_) => pool_type == PoolType::SAPLING,
             Receiver::P2pkh(_) | Receiver::P2sh(_) => pool_type == PoolType::TRANSPARENT,
->>>>>>> a1c9aa12
             Receiver::Unknown { .. } => false,
         })
     }
@@ -195,15 +166,10 @@
     }
 }
 
-<<<<<<< HEAD
-#[cfg(feature = "test-dependencies")]
-pub mod testing {
-=======
 #[cfg(any(test, feature = "test-dependencies"))]
 pub mod testing {
     use alloc::vec::Vec;
 
->>>>>>> a1c9aa12
     use proptest::{
         array::{uniform11, uniform20, uniform32},
         collection::vec,
@@ -289,22 +255,14 @@
 
 #[cfg(test)]
 mod tests {
-<<<<<<< HEAD
-    use assert_matches::assert_matches;
-=======
     use alloc::borrow::ToOwned;
 
     use assert_matches::assert_matches;
     use zcash_protocol::consensus::NetworkType;
->>>>>>> a1c9aa12
 
     use crate::{
         kind::unified::{private::SealedContainer, Container, Encoding},
         unified::address::testing::arb_unified_address,
-<<<<<<< HEAD
-        Network,
-=======
->>>>>>> a1c9aa12
     };
 
     use proptest::{prelude::*, sample::select};
