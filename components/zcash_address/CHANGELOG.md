--- conflicted
+++ resolved
@@ -10,8 +10,6 @@
 
 ## [Unreleased]
 
-<<<<<<< HEAD
-=======
 ## [0.8.0] - 2025-05-30
 ### Changed
 - The following methods with generic parameter `T` now require `T: TryFromAddress`
@@ -57,23 +55,16 @@
 - Updated `zcash_protocol` dependency to version `0.3`
 
 ## [0.4.0] - 2024-08-19
->>>>>>> a1c9aa12
 ### Added
 - `zcash_address::ZcashAddress::{can_receive_memo, can_receive_as, matches_receiver}`
 - `zcash_address::unified::Address::{can_receive_memo, has_receiver_of_type, contains_receiver}`
 - Module `zcash_address::testing` under the `test-dependencies` feature.
-<<<<<<< HEAD
-- Module `zcash_address::unified::address::testing` under the 
-  `test-dependencies` feature.
-
-=======
 - Module `zcash_address::unified::address::testing` under the
   `test-dependencies` feature.
 
 ### Changed
 - Updated `zcash_protocol` dependency to version `0.2`
 
->>>>>>> a1c9aa12
 ## [0.3.2] - 2024-03-06
 ### Added
 - `zcash_address::convert`:
