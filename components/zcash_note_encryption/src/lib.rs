//! Note encryption for Zcash transactions.
//!
//! This crate implements the [in-band secret distribution scheme] for the Sapling and
//! Orchard protocols. It provides reusable methods that implement common note encryption
//! and trial decryption logic, and enforce protocol-agnostic verification requirements.
//!
//! Protocol-specific logic is handled via the [`Domain`] trait. Implementations of this
//! trait are provided in the [`zcash_primitives`] (for Sapling) and [`orchard`] crates;
//! users with their own existing types can similarly implement the trait themselves.
//!
//! [in-band secret distribution scheme]: https://zips.z.cash/protocol/protocol.pdf#saplingandorchardinband
//! [`zcash_primitives`]: https://crates.io/crates/zcash_primitives
//! [`orchard`]: https://crates.io/crates/orchard

#![no_std]
#![cfg_attr(docsrs, feature(doc_cfg))]
// Catch documentation errors caused by code changes.
#![deny(rustdoc::broken_intra_doc_links)]
#![deny(unsafe_code)]
// TODO: #![deny(missing_docs)]

#[cfg(feature = "alloc")]
extern crate alloc;
#[cfg(feature = "alloc")]
use alloc::{borrow::ToOwned, vec::Vec};

use chacha20::{
    cipher::{StreamCipher, StreamCipherSeek},
    ChaCha20,
};
use chacha20poly1305::{aead::AeadInPlace, ChaCha20Poly1305, KeyInit};
use cipher::KeyIvInit;

use rand_core::RngCore;
use subtle::{Choice, ConstantTimeEq};

#[cfg(feature = "alloc")]
#[cfg_attr(docsrs, doc(cfg(feature = "alloc")))]
pub mod batch;

/// The size of the memo.
pub const MEMO_SIZE: usize = 512;
/// The size of the authentication tag used for note encryption.
pub const AEAD_TAG_SIZE: usize = 16;

/// The size of [`OutPlaintextBytes`].
pub const OUT_PLAINTEXT_SIZE: usize = 32 + // pk_d
    32; // esk
/// The size of an encrypted outgoing plaintext.
pub const OUT_CIPHERTEXT_SIZE: usize = OUT_PLAINTEXT_SIZE + AEAD_TAG_SIZE;

/// A symmetric key that can be used to recover a single Sapling or Orchard output.
pub struct OutgoingCipherKey(pub [u8; 32]);

impl From<[u8; 32]> for OutgoingCipherKey {
    fn from(ock: [u8; 32]) -> Self {
        OutgoingCipherKey(ock)
    }
}

impl AsRef<[u8]> for OutgoingCipherKey {
    fn as_ref(&self) -> &[u8] {
        &self.0
    }
}

/// Newtype representing the byte encoding of an [`EphemeralPublicKey`].
///
/// [`EphemeralPublicKey`]: Domain::EphemeralPublicKey
#[derive(Clone, Debug)]
pub struct EphemeralKeyBytes(pub [u8; 32]);

impl AsRef<[u8]> for EphemeralKeyBytes {
    fn as_ref(&self) -> &[u8] {
        &self.0
    }
}

impl From<[u8; 32]> for EphemeralKeyBytes {
    fn from(value: [u8; 32]) -> EphemeralKeyBytes {
        EphemeralKeyBytes(value)
    }
}

impl ConstantTimeEq for EphemeralKeyBytes {
    fn ct_eq(&self, other: &Self) -> Choice {
        self.0.ct_eq(&other.0)
    }
}

/// Newtype representing the byte encoding of a outgoing plaintext.
pub struct OutPlaintextBytes(pub [u8; OUT_PLAINTEXT_SIZE]);

#[derive(Copy, Clone, PartialEq, Eq)]
enum NoteValidity {
    Valid,
    Invalid,
}

/// Trait that encapsulates protocol-specific note encryption types and logic.
///
/// This trait enables most of the note encryption logic to be shared between Sapling and
/// Orchard, as well as between different implementations of those protocols.
pub trait Domain {
    type EphemeralSecretKey: ConstantTimeEq;
    type EphemeralPublicKey;
    type PreparedEphemeralPublicKey;
    type SharedSecret;
    type SymmetricKey: AsRef<[u8]>;
    type Note;
    type Recipient;
    type DiversifiedTransmissionKey;
    type IncomingViewingKey;
    type OutgoingViewingKey;
    type ValueCommitment;
    type ExtractedCommitment;
    type ExtractedCommitmentBytes: Eq + for<'a> From<&'a Self::ExtractedCommitment>;
    type Memo;

    type NotePlaintextBytes: AsMut<[u8]> + for<'a> From<&'a [u8]>;
    type NoteCiphertextBytes: AsRef<[u8]> + for<'a> From<&'a [u8]>;
    type CompactNotePlaintextBytes: AsMut<[u8]> + for<'a> From<&'a [u8]>;
    type CompactNoteCiphertextBytes: AsRef<[u8]>;

    /// Derives the `EphemeralSecretKey` corresponding to this note.
    ///
    /// Returns `None` if the note was created prior to [ZIP 212], and doesn't have a
    /// deterministic `EphemeralSecretKey`.
    ///
    /// [ZIP 212]: https://zips.z.cash/zip-0212
    fn derive_esk(note: &Self::Note) -> Option<Self::EphemeralSecretKey>;

    /// Extracts the `DiversifiedTransmissionKey` from the note.
    fn get_pk_d(note: &Self::Note) -> Self::DiversifiedTransmissionKey;

    /// Prepare an ephemeral public key for more efficient scalar multiplication.
    fn prepare_epk(epk: Self::EphemeralPublicKey) -> Self::PreparedEphemeralPublicKey;

    /// Derives `EphemeralPublicKey` from `esk` and the note's diversifier.
    fn ka_derive_public(
        note: &Self::Note,
        esk: &Self::EphemeralSecretKey,
    ) -> Self::EphemeralPublicKey;

    /// Derives the `SharedSecret` from the sender's information during note encryption.
    fn ka_agree_enc(
        esk: &Self::EphemeralSecretKey,
        pk_d: &Self::DiversifiedTransmissionKey,
    ) -> Self::SharedSecret;

    /// Derives the `SharedSecret` from the recipient's information during note trial
    /// decryption.
    fn ka_agree_dec(
        ivk: &Self::IncomingViewingKey,
        epk: &Self::PreparedEphemeralPublicKey,
    ) -> Self::SharedSecret;

    /// Derives the `SymmetricKey` used to encrypt the note plaintext.
    ///
    /// `secret` is the `SharedSecret` obtained from [`Self::ka_agree_enc`] or
    /// [`Self::ka_agree_dec`].
    ///
    /// `ephemeral_key` is the byte encoding of the [`EphemeralPublicKey`] used to derive
    /// `secret`. During encryption it is derived via [`Self::epk_bytes`]; during trial
    /// decryption it is obtained from [`ShieldedOutput::ephemeral_key`].
    ///
    /// [`EphemeralPublicKey`]: Self::EphemeralPublicKey
    /// [`EphemeralSecretKey`]: Self::EphemeralSecretKey
    fn kdf(secret: Self::SharedSecret, ephemeral_key: &EphemeralKeyBytes) -> Self::SymmetricKey;

    /// Encodes the given `Note` and `Memo` as a note plaintext.
<<<<<<< HEAD
    ///
    /// # Future breaking changes
    ///
    /// The `recipient` argument is present as a secondary way to obtain the diversifier;
    /// this is due to a historical quirk of how the Sapling `Note` struct was implemented
    /// in the `zcash_primitives` crate. `recipient` will be removed from this method in a
    /// future crate release, once [`zcash_primitives` has been refactored].
    ///
    /// [`zcash_primitives` has been refactored]: https://github.com/zcash/librustzcash/issues/454
    fn note_plaintext_bytes(
        note: &Self::Note,
        recipient: &Self::Recipient,
        memo: &Self::Memo,
    ) -> Self::NotePlaintextBytes;
=======
    fn note_plaintext_bytes(note: &Self::Note, memo: &Self::Memo) -> NotePlaintextBytes;
>>>>>>> 8dc4257d

    /// Derives the [`OutgoingCipherKey`] for an encrypted note, given the note-specific
    /// public data and an `OutgoingViewingKey`.
    fn derive_ock(
        ovk: &Self::OutgoingViewingKey,
        cv: &Self::ValueCommitment,
        cmstar_bytes: &Self::ExtractedCommitmentBytes,
        ephemeral_key: &EphemeralKeyBytes,
    ) -> OutgoingCipherKey;

    /// Encodes the outgoing plaintext for the given note.
    fn outgoing_plaintext_bytes(
        note: &Self::Note,
        esk: &Self::EphemeralSecretKey,
    ) -> OutPlaintextBytes;

    /// Returns the byte encoding of the given `EphemeralPublicKey`.
    fn epk_bytes(epk: &Self::EphemeralPublicKey) -> EphemeralKeyBytes;

    /// Attempts to parse `ephemeral_key` as an `EphemeralPublicKey`.
    ///
    /// Returns `None` if `ephemeral_key` is not a valid byte encoding of an
    /// `EphemeralPublicKey`.
    fn epk(ephemeral_key: &EphemeralKeyBytes) -> Option<Self::EphemeralPublicKey>;

    /// Derives the `ExtractedCommitment` for this note.
    fn cmstar(note: &Self::Note) -> Self::ExtractedCommitment;

    /// Parses the given note plaintext from the recipient's perspective.
    ///
    /// The implementation of this method must check that:
    /// - The note plaintext version is valid (for the given decryption domain's context,
    ///   which may be passed via `self`).
    /// - The note plaintext contains valid encodings of its various fields.
    /// - Any domain-specific requirements are satisfied.
    ///
    /// `&self` is passed here to enable the implementation to enforce contextual checks,
    /// such as rules like [ZIP 212] that become active at a specific block height.
    ///
    /// [ZIP 212]: https://zips.z.cash/zip-0212
    fn parse_note_plaintext_without_memo_ivk(
        &self,
        ivk: &Self::IncomingViewingKey,
        plaintext: &Self::CompactNotePlaintextBytes,
    ) -> Option<(Self::Note, Self::Recipient)>;

    /// Parses the given note plaintext from the sender's perspective.
    ///
    /// The implementation of this method must check that:
    /// - The note plaintext version is valid (for the given decryption domain's context,
    ///   which may be passed via `self`).
    /// - The note plaintext contains valid encodings of its various fields.
    /// - Any domain-specific requirements are satisfied.
    /// - `ephemeral_key` can be derived from `esk` and the diversifier within the note
    ///   plaintext.
    ///
    /// `&self` is passed here to enable the implementation to enforce contextual checks,
    /// such as rules like [ZIP 212] that become active at a specific block height.
    ///
    /// [ZIP 212]: https://zips.z.cash/zip-0212
    fn parse_note_plaintext_without_memo_ovk(
        &self,
        pk_d: &Self::DiversifiedTransmissionKey,
        esk: &Self::EphemeralSecretKey,
        ephemeral_key: &EphemeralKeyBytes,
        plaintext: &Self::CompactNotePlaintextBytes,
    ) -> Option<(Self::Note, Self::Recipient)>;

    /// Splits the memo field from the given note plaintext.
    ///
    /// # Compatibility
    ///
    /// `&self` is passed here in anticipation of future changes to memo handling, where
    /// the memos may no longer be part of the note plaintext.
    fn extract_memo(
        &self,
        plaintext: &Self::NotePlaintextBytes,
    ) -> (Self::CompactNotePlaintextBytes, Self::Memo);

    /// Parses the `DiversifiedTransmissionKey` field of the outgoing plaintext.
    ///
    /// Returns `None` if `out_plaintext` does not contain a valid byte encoding of a
    /// `DiversifiedTransmissionKey`.
    fn extract_pk_d(out_plaintext: &OutPlaintextBytes) -> Option<Self::DiversifiedTransmissionKey>;

    /// Parses the `EphemeralSecretKey` field of the outgoing plaintext.
    ///
    /// Returns `None` if `out_plaintext` does not contain a valid byte encoding of an
    /// `EphemeralSecretKey`.
    fn extract_esk(out_plaintext: &OutPlaintextBytes) -> Option<Self::EphemeralSecretKey>;
}

/// Trait that encapsulates protocol-specific batch trial decryption logic.
///
/// Each batchable operation has a default implementation that calls through to the
/// non-batched implementation. Domains can override whichever operations benefit from
/// batched logic.
#[cfg(feature = "alloc")]
#[cfg_attr(docsrs, doc(cfg(feature = "alloc")))]
pub trait BatchDomain: Domain {
    /// Computes `Self::kdf` on a batch of items.
    ///
    /// For each item in the batch, if the shared secret is `None`, this returns `None` at
    /// that position.
    fn batch_kdf<'a>(
        items: impl Iterator<Item = (Option<Self::SharedSecret>, &'a EphemeralKeyBytes)>,
    ) -> Vec<Option<Self::SymmetricKey>> {
        // Default implementation: do the non-batched thing.
        items
            .map(|(secret, ephemeral_key)| secret.map(|secret| Self::kdf(secret, ephemeral_key)))
            .collect()
    }

    /// Computes `Self::epk` on a batch of ephemeral keys.
    ///
    /// This is useful for protocols where the underlying curve requires an inversion to
    /// parse an encoded point.
    ///
    /// For usability, this returns tuples of the ephemeral keys and the result of parsing
    /// them.
    fn batch_epk(
        ephemeral_keys: impl Iterator<Item = EphemeralKeyBytes>,
    ) -> Vec<(Option<Self::PreparedEphemeralPublicKey>, EphemeralKeyBytes)> {
        // Default implementation: do the non-batched thing.
        ephemeral_keys
            .map(|ephemeral_key| {
                (
                    Self::epk(&ephemeral_key).map(Self::prepare_epk),
                    ephemeral_key,
                )
            })
            .collect()
    }
}

/// Trait that provides access to the components of an encrypted transaction output.
pub trait ShieldedOutput<D: Domain> {
    /// Exposes the `ephemeral_key` field of the output.
    fn ephemeral_key(&self) -> EphemeralKeyBytes;

    /// Exposes the `cmu_bytes` or `cmx_bytes` field of the output.
    fn cmstar_bytes(&self) -> D::ExtractedCommitmentBytes;

    /// Exposes the note ciphertext of the output. Returns `None` if the output is compact.
    fn enc_ciphertext(&self) -> Option<D::NoteCiphertextBytes>;

    /// Exposes the compact note ciphertext of the output.
    fn enc_ciphertext_compact(&self) -> D::CompactNoteCiphertextBytes;
}

/// A struct containing context required for encrypting Sapling and Orchard notes.
///
/// This struct provides a safe API for encrypting Sapling and Orchard notes. In particular, it
/// enforces that fresh ephemeral keys are used for every note, and that the ciphertexts are
/// consistent with each other.
///
/// Implements section 4.19 of the
/// [Zcash Protocol Specification](https://zips.z.cash/protocol/nu5.pdf#saplingandorchardinband)
pub struct NoteEncryption<D: Domain> {
    epk: D::EphemeralPublicKey,
    esk: D::EphemeralSecretKey,
    note: D::Note,
    memo: D::Memo,
    /// `None` represents the `ovk = ⊥` case.
    ovk: Option<D::OutgoingViewingKey>,
}

impl<D: Domain> NoteEncryption<D> {
    /// Construct a new note encryption context for the specified note,
    /// recipient, and memo.
    pub fn new(ovk: Option<D::OutgoingViewingKey>, note: D::Note, memo: D::Memo) -> Self {
        let esk = D::derive_esk(&note).expect("ZIP 212 is active.");
        NoteEncryption {
            epk: D::ka_derive_public(&note, &esk),
            esk,
            note,
            memo,
            ovk,
        }
    }

    /// For use only with Sapling. This method is preserved in order that test code
    /// be able to generate pre-ZIP-212 ciphertexts so that tests can continue to
    /// cover pre-ZIP-212 transaction decryption.
    #[cfg(feature = "pre-zip-212")]
    #[cfg_attr(docsrs, doc(cfg(feature = "pre-zip-212")))]
    pub fn new_with_esk(
        esk: D::EphemeralSecretKey,
        ovk: Option<D::OutgoingViewingKey>,
        note: D::Note,
        memo: D::Memo,
    ) -> Self {
        NoteEncryption {
            epk: D::ka_derive_public(&note, &esk),
            esk,
            note,
            memo,
            ovk,
        }
    }

    /// Exposes the ephemeral secret key being used to encrypt this note.
    pub fn esk(&self) -> &D::EphemeralSecretKey {
        &self.esk
    }

    /// Exposes the encoding of the ephemeral public key being used to encrypt this note.
    pub fn epk(&self) -> &D::EphemeralPublicKey {
        &self.epk
    }

    /// Generates `encCiphertext` for this note.
    pub fn encrypt_note_plaintext(&self) -> D::NoteCiphertextBytes {
        let pk_d = D::get_pk_d(&self.note);
        let shared_secret = D::ka_agree_enc(&self.esk, &pk_d);
        let key = D::kdf(shared_secret, &D::epk_bytes(&self.epk));
<<<<<<< HEAD
        let mut input = D::note_plaintext_bytes(&self.note, &self.to, &self.memo);

        let output = input.as_mut();
=======
        let input = D::note_plaintext_bytes(&self.note, &self.memo);
>>>>>>> 8dc4257d

        let tag = ChaCha20Poly1305::new(key.as_ref().into())
            .encrypt_in_place_detached([0u8; 12][..].into(), &[], output)
            .unwrap();
        D::NoteCiphertextBytes::from(&[output, tag.as_ref()].concat())
    }

    /// Generates `outCiphertext` for this note.
    pub fn encrypt_outgoing_plaintext<R: RngCore>(
        &self,
        cv: &D::ValueCommitment,
        cmstar: &D::ExtractedCommitment,
        rng: &mut R,
    ) -> [u8; OUT_CIPHERTEXT_SIZE] {
        let (ock, input) = if let Some(ovk) = &self.ovk {
            let ock = D::derive_ock(ovk, cv, &cmstar.into(), &D::epk_bytes(&self.epk));
            let input = D::outgoing_plaintext_bytes(&self.note, &self.esk);

            (ock, input)
        } else {
            // ovk = ⊥
            let mut ock = OutgoingCipherKey([0; 32]);
            let mut input = [0u8; OUT_PLAINTEXT_SIZE];

            rng.fill_bytes(&mut ock.0);
            rng.fill_bytes(&mut input);

            (ock, OutPlaintextBytes(input))
        };

        let mut output = [0u8; OUT_CIPHERTEXT_SIZE];
        output[..OUT_PLAINTEXT_SIZE].copy_from_slice(&input.0);
        let tag = ChaCha20Poly1305::new(ock.as_ref().into())
            .encrypt_in_place_detached([0u8; 12][..].into(), &[], &mut output[..OUT_PLAINTEXT_SIZE])
            .unwrap();
        output[OUT_PLAINTEXT_SIZE..].copy_from_slice(&tag);

        output
    }
}

/// Trial decryption of the full note plaintext by the recipient.
///
/// Attempts to decrypt and validate the given shielded output using the given `ivk`.
/// If successful, the corresponding note and memo are returned, along with the address to
/// which the note was sent.
///
/// Implements section 4.19.2 of the
/// [Zcash Protocol Specification](https://zips.z.cash/protocol/nu5.pdf#decryptivk).
pub fn try_note_decryption<D: Domain, Output: ShieldedOutput<D>>(
    domain: &D,
    ivk: &D::IncomingViewingKey,
    output: &Output,
) -> Option<(D::Note, D::Recipient, D::Memo)> {
    let ephemeral_key = output.ephemeral_key();

    let epk = D::prepare_epk(D::epk(&ephemeral_key)?);
    let shared_secret = D::ka_agree_dec(ivk, &epk);
    let key = D::kdf(shared_secret, &ephemeral_key);

    try_note_decryption_inner(domain, ivk, &ephemeral_key, output, &key)
}

fn try_note_decryption_inner<D: Domain, Output: ShieldedOutput<D>>(
    domain: &D,
    ivk: &D::IncomingViewingKey,
    ephemeral_key: &EphemeralKeyBytes,
    output: &Output,
    key: &D::SymmetricKey,
) -> Option<(D::Note, D::Recipient, D::Memo)> {
    let mut enc_ciphertext = output.enc_ciphertext()?.as_ref().to_owned();

    let (plaintext, tag) = extract_tag(&mut enc_ciphertext);

    ChaCha20Poly1305::new(key.as_ref().into())
        .decrypt_in_place_detached([0u8; 12][..].into(), &[], plaintext, &tag.into())
        .ok()?;

    let (compact, memo) = domain.extract_memo(&D::NotePlaintextBytes::from(plaintext));
    let (note, to) = parse_note_plaintext_without_memo_ivk(
        domain,
        ivk,
        ephemeral_key,
        &output.cmstar_bytes(),
        &compact,
    )?;

    Some((note, to, memo))
}

fn parse_note_plaintext_without_memo_ivk<D: Domain>(
    domain: &D,
    ivk: &D::IncomingViewingKey,
    ephemeral_key: &EphemeralKeyBytes,
    cmstar_bytes: &D::ExtractedCommitmentBytes,
    plaintext: &D::CompactNotePlaintextBytes,
) -> Option<(D::Note, D::Recipient)> {
    let (note, to) = domain.parse_note_plaintext_without_memo_ivk(ivk, plaintext)?;

    if let NoteValidity::Valid = check_note_validity::<D>(&note, ephemeral_key, cmstar_bytes) {
        Some((note, to))
    } else {
        None
    }
}

fn check_note_validity<D: Domain>(
    note: &D::Note,
    ephemeral_key: &EphemeralKeyBytes,
    cmstar_bytes: &D::ExtractedCommitmentBytes,
) -> NoteValidity {
    if &D::ExtractedCommitmentBytes::from(&D::cmstar(note)) == cmstar_bytes {
        if let Some(derived_esk) = D::derive_esk(note) {
            if D::epk_bytes(&D::ka_derive_public(note, &derived_esk))
                .ct_eq(ephemeral_key)
                .into()
            {
                NoteValidity::Valid
            } else {
                NoteValidity::Invalid
            }
        } else {
            // Before ZIP 212
            NoteValidity::Valid
        }
    } else {
        // Published commitment doesn't match calculated commitment
        NoteValidity::Invalid
    }
}

/// Trial decryption of the compact note plaintext by the recipient for light clients.
///
/// Attempts to decrypt and validate the given compact shielded output using the
/// given `ivk`. If successful, the corresponding note is returned, along with the address
/// to which the note was sent.
///
/// Implements the procedure specified in [`ZIP 307`].
///
/// [`ZIP 307`]: https://zips.z.cash/zip-0307
pub fn try_compact_note_decryption<D: Domain, Output: ShieldedOutput<D>>(
    domain: &D,
    ivk: &D::IncomingViewingKey,
    output: &Output,
) -> Option<(D::Note, D::Recipient)> {
    let ephemeral_key = output.ephemeral_key();

    let epk = D::prepare_epk(D::epk(&ephemeral_key)?);
    let shared_secret = D::ka_agree_dec(ivk, &epk);
    let key = D::kdf(shared_secret, &ephemeral_key);

    try_compact_note_decryption_inner(domain, ivk, &ephemeral_key, output, &key)
}

fn try_compact_note_decryption_inner<D: Domain, Output: ShieldedOutput<D>>(
    domain: &D,
    ivk: &D::IncomingViewingKey,
    ephemeral_key: &EphemeralKeyBytes,
    output: &Output,
    key: &D::SymmetricKey,
) -> Option<(D::Note, D::Recipient)> {
    // Start from block 1 to skip over Poly1305 keying output
    let mut plaintext: D::CompactNotePlaintextBytes =
        output.enc_ciphertext_compact().as_ref().into();

    let mut keystream = ChaCha20::new(key.as_ref().into(), [0u8; 12][..].into());
    keystream.seek(64);
    keystream.apply_keystream(plaintext.as_mut());

    parse_note_plaintext_without_memo_ivk(
        domain,
        ivk,
        ephemeral_key,
        &output.cmstar_bytes(),
        &plaintext,
    )
}

/// Recovery of the full note plaintext by the sender.
///
/// Attempts to decrypt and validate the given shielded output using the given `ovk`.
/// If successful, the corresponding note and memo are returned, along with the address to
/// which the note was sent.
///
/// Implements [Zcash Protocol Specification section 4.19.3][decryptovk].
///
/// [decryptovk]: https://zips.z.cash/protocol/nu5.pdf#decryptovk
pub fn try_output_recovery_with_ovk<D: Domain, Output: ShieldedOutput<D>>(
    domain: &D,
    ovk: &D::OutgoingViewingKey,
    output: &Output,
    cv: &D::ValueCommitment,
    out_ciphertext: &[u8; OUT_CIPHERTEXT_SIZE],
) -> Option<(D::Note, D::Recipient, D::Memo)> {
    let ock = D::derive_ock(ovk, cv, &output.cmstar_bytes(), &output.ephemeral_key());
    try_output_recovery_with_ock(domain, &ock, output, out_ciphertext)
}

/// Recovery of the full note plaintext by the sender.
///
/// Attempts to decrypt and validate the given shielded output using the given `ock`.
/// If successful, the corresponding note and memo are returned, along with the address to
/// which the note was sent.
///
/// Implements part of section 4.19.3 of the
/// [Zcash Protocol Specification](https://zips.z.cash/protocol/nu5.pdf#decryptovk).
/// For decryption using a Full Viewing Key see [`try_output_recovery_with_ovk`].
pub fn try_output_recovery_with_ock<D: Domain, Output: ShieldedOutput<D>>(
    domain: &D,
    ock: &OutgoingCipherKey,
    output: &Output,
    out_ciphertext: &[u8; OUT_CIPHERTEXT_SIZE],
) -> Option<(D::Note, D::Recipient, D::Memo)> {
    let mut op = OutPlaintextBytes([0; OUT_PLAINTEXT_SIZE]);
    op.0.copy_from_slice(&out_ciphertext[..OUT_PLAINTEXT_SIZE]);

    ChaCha20Poly1305::new(ock.as_ref().into())
        .decrypt_in_place_detached(
            [0u8; 12][..].into(),
            &[],
            &mut op.0,
            out_ciphertext[OUT_PLAINTEXT_SIZE..].into(),
        )
        .ok()?;

    let pk_d = D::extract_pk_d(&op)?;
    let esk = D::extract_esk(&op)?;

    let ephemeral_key = output.ephemeral_key();
    let shared_secret = D::ka_agree_enc(&esk, &pk_d);
    // The small-order point check at the point of output parsing rejects
    // non-canonical encodings, so reencoding here for the KDF should
    // be okay.
    let key = D::kdf(shared_secret, &ephemeral_key);

    let mut enc_ciphertext = output.enc_ciphertext()?.as_ref().to_owned();

    let (plaintext, tag) = extract_tag(&mut enc_ciphertext);

    ChaCha20Poly1305::new(key.as_ref().into())
        .decrypt_in_place_detached([0u8; 12][..].into(), &[], plaintext, &tag.into())
        .ok()?;

    let (compact, memo) = domain.extract_memo(&plaintext.as_ref().into());

    let (note, to) =
        domain.parse_note_plaintext_without_memo_ovk(&pk_d, &esk, &ephemeral_key, &compact)?;

    // ZIP 212: Check that the esk provided to this function is consistent with the esk we
    // can derive from the note.
    if let Some(derived_esk) = D::derive_esk(&note) {
        if (!derived_esk.ct_eq(&esk)).into() {
            return None;
        }
    }

    if let NoteValidity::Valid =
        check_note_validity::<D>(&note, &ephemeral_key, &output.cmstar_bytes())
    {
        Some((note, to, memo))
    } else {
        None
    }
}

// Splits the AEAD tag from the ciphertext.
fn extract_tag(enc_ciphertext: &mut Vec<u8>) -> (&mut [u8], [u8; AEAD_TAG_SIZE]) {
    let tag_loc = enc_ciphertext.len() - AEAD_TAG_SIZE;

    let (plaintext, tail) = enc_ciphertext.split_at_mut(tag_loc);

    let tag: [u8; AEAD_TAG_SIZE] = tail.try_into().unwrap();
    (plaintext, tag)
}<|MERGE_RESOLUTION|>--- conflicted
+++ resolved
@@ -40,12 +40,19 @@
 
 /// The size of the memo.
 pub const MEMO_SIZE: usize = 512;
-/// The size of the authentication tag used for note encryption.
-pub const AEAD_TAG_SIZE: usize = 16;
-
+/// The size of a compact note.
+pub const COMPACT_NOTE_SIZE: usize = 1 + // version
+    11 + // diversifier
+    8  + // value
+    32; // rseed (or rcm prior to ZIP 212)
+/// The size of [`NotePlaintextBytes`].
+pub const NOTE_PLAINTEXT_SIZE: usize = COMPACT_NOTE_SIZE + MEMO_SIZE;
 /// The size of [`OutPlaintextBytes`].
 pub const OUT_PLAINTEXT_SIZE: usize = 32 + // pk_d
     32; // esk
+pub const AEAD_TAG_SIZE: usize = 16;
+/// The size of an encrypted note plaintext.
+pub const ENC_CIPHERTEXT_SIZE: usize = NOTE_PLAINTEXT_SIZE + AEAD_TAG_SIZE;
 /// The size of an encrypted outgoing plaintext.
 pub const OUT_CIPHERTEXT_SIZE: usize = OUT_PLAINTEXT_SIZE + AEAD_TAG_SIZE;
 
@@ -169,24 +176,7 @@
     fn kdf(secret: Self::SharedSecret, ephemeral_key: &EphemeralKeyBytes) -> Self::SymmetricKey;
 
     /// Encodes the given `Note` and `Memo` as a note plaintext.
-<<<<<<< HEAD
-    ///
-    /// # Future breaking changes
-    ///
-    /// The `recipient` argument is present as a secondary way to obtain the diversifier;
-    /// this is due to a historical quirk of how the Sapling `Note` struct was implemented
-    /// in the `zcash_primitives` crate. `recipient` will be removed from this method in a
-    /// future crate release, once [`zcash_primitives` has been refactored].
-    ///
-    /// [`zcash_primitives` has been refactored]: https://github.com/zcash/librustzcash/issues/454
-    fn note_plaintext_bytes(
-        note: &Self::Note,
-        recipient: &Self::Recipient,
-        memo: &Self::Memo,
-    ) -> Self::NotePlaintextBytes;
-=======
-    fn note_plaintext_bytes(note: &Self::Note, memo: &Self::Memo) -> NotePlaintextBytes;
->>>>>>> 8dc4257d
+    fn note_plaintext_bytes(note: &Self::Note, memo: &Self::Memo) -> Self::NotePlaintextBytes;
 
     /// Derives the [`OutgoingCipherKey`] for an encrypted note, given the note-specific
     /// public data and an `OutgoingViewingKey`.
@@ -400,16 +390,54 @@
 
     /// Generates `encCiphertext` for this note.
     pub fn encrypt_note_plaintext(&self) -> D::NoteCiphertextBytes {
+        /*
+        Merged version:
         let pk_d = D::get_pk_d(&self.note);
         let shared_secret = D::ka_agree_enc(&self.esk, &pk_d);
         let key = D::kdf(shared_secret, &D::epk_bytes(&self.epk));
-<<<<<<< HEAD
-        let mut input = D::note_plaintext_bytes(&self.note, &self.to, &self.memo);
+        let mut input = D::note_plaintext_bytes(&self.note, &self.memo);
+
+        let mut output = [0u8; ENC_CIPHERTEXT_SIZE];
+        output[..NOTE_PLAINTEXT_SIZE].copy_from_slice(input.as_mut());
+        let tag = ChaCha20Poly1305::new(key.as_ref().into())
+            .encrypt_in_place_detached([0u8; 12][..].into(), &[], &mut output)
+            .unwrap();
+        output[NOTE_PLAINTEXT_SIZE..].copy_from_slice(&tag);
+        D::NoteCiphertextBytes::from(&output)
+        */
+        /*
+        Zcash team version;
+        let (ock, input) = if let Some(ovk) = &self.ovk {
+            let ock = D::derive_ock(ovk, cv, &cmstar.into(), &D::epk_bytes(&self.epk));
+            let input = D::outgoing_plaintext_bytes(&self.note, &self.esk);
+
+            (ock, input)
+        } else {
+            // ovk = ⊥
+            let mut ock = OutgoingCipherKey([0; 32]);
+            let mut input = [0u8; OUT_PLAINTEXT_SIZE];
+
+            rng.fill_bytes(&mut ock.0);
+            rng.fill_bytes(&mut input);
+
+            (ock, OutPlaintextBytes(input))
+        };
+
+        let mut output = [0u8; OUT_CIPHERTEXT_SIZE];
+        output[..OUT_PLAINTEXT_SIZE].copy_from_slice(&input.0);
+        let tag = ChaCha20Poly1305::new(ock.as_ref().into())
+            .encrypt_in_place_detached([0u8; 12][..].into(), &[], &mut output[..OUT_PLAINTEXT_SIZE])
+            .unwrap();
+        output[OUT_PLAINTEXT_SIZE..].copy_from_slice(&tag);
+
+        output
+        */
+        let pk_d = D::get_pk_d(&self.note);
+        let shared_secret = D::ka_agree_enc(&self.esk, &pk_d);
+        let key = D::kdf(shared_secret, &D::epk_bytes(&self.epk));
+        let mut input = D::note_plaintext_bytes(&self.note, &self.memo);
 
         let output = input.as_mut();
-=======
-        let input = D::note_plaintext_bytes(&self.note, &self.memo);
->>>>>>> 8dc4257d
 
         let tag = ChaCha20Poly1305::new(key.as_ref().into())
             .encrypt_in_place_detached([0u8; 12][..].into(), &[], output)
