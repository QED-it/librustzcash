--- conflicted
+++ resolved
@@ -1,12 +1,5 @@
 //! Functions for initializing the various databases.
 
-<<<<<<< HEAD
-use std::fmt;
-use std::rc::Rc;
-
-use schemer::{Migrator, MigratorError};
-use schemer_rusqlite::RusqliteAdapter;
-=======
 use std::borrow::BorrowMut;
 use std::fmt;
 use std::rc::Rc;
@@ -15,21 +8,10 @@
 use regex::Regex;
 use schemerz::{Migrator, MigratorError};
 use schemerz_rusqlite::{RusqliteAdapter, RusqliteMigration};
->>>>>>> a1c9aa12
 use secrecy::SecretVec;
 use shardtree::error::ShardTreeError;
 use uuid::Uuid;
 
-<<<<<<< HEAD
-use zcash_client_backend::{
-    data_api::{SeedRelevance, WalletRead},
-    keys::AddressGenerationError,
-};
-use zcash_primitives::{consensus, transaction::components::amount::BalanceError};
-
-use super::commitment_tree;
-use crate::{error::SqliteClientError, WalletDb};
-=======
 use zcash_client_backend::data_api::{SeedRelevance, WalletRead};
 use zcash_keys::keys::AddressGenerationError;
 use zcash_protocol::{consensus, value::BalanceError};
@@ -40,7 +22,6 @@
 use crate::{error::SqliteClientError, util::Clock, WalletDb};
 
 pub mod migrations;
->>>>>>> a1c9aa12
 
 const SQLITE_MAJOR_VERSION: u32 = 3;
 const MIN_SQLITE_MINOR_VERSION: u32 = 35;
@@ -80,20 +61,13 @@
     BalanceError(BalanceError),
 
     /// Wrapper for commitment tree invariant violations
-<<<<<<< HEAD
-    CommitmentTree(ShardTreeError<commitment_tree::Error>),
+    CommitmentTree(Box<ShardTreeError<commitment_tree::Error>>),
 
     /// Reverting the specified migration is not supported.
     CannotRevert(Uuid),
-=======
-    CommitmentTree(Box<ShardTreeError<commitment_tree::Error>>),
-
-    /// Reverting the specified migration is not supported.
-    CannotRevert(Uuid),
 
     /// Some other unexpected violation of database business rules occurred
     Other(Box<SqliteClientError>),
->>>>>>> a1c9aa12
 }
 
 impl From<rusqlite::Error> for WalletMigrationError {
@@ -110,11 +84,7 @@
 
 impl From<ShardTreeError<commitment_tree::Error>> for WalletMigrationError {
     fn from(e: ShardTreeError<commitment_tree::Error>) -> Self {
-<<<<<<< HEAD
-        WalletMigrationError::CommitmentTree(e)
-=======
         WalletMigrationError::CommitmentTree(Box::new(e))
->>>>>>> a1c9aa12
     }
 }
 
@@ -124,8 +94,6 @@
     }
 }
 
-<<<<<<< HEAD
-=======
 impl From<SqliteClientError> for WalletMigrationError {
     fn from(value: SqliteClientError) -> Self {
         match value {
@@ -143,7 +111,6 @@
     }
 }
 
->>>>>>> a1c9aa12
 impl fmt::Display for WalletMigrationError {
     fn fmt(&self, f: &mut fmt::Formatter) -> fmt::Result {
         match &self {
@@ -180,18 +147,6 @@
             WalletMigrationError::Other(err) => {
                 write!(f, "Unexpected violation of database business rules: {err}")
             }
-<<<<<<< HEAD
-            WalletMigrationError::DbError(e) => write!(f, "{}", e),
-            WalletMigrationError::BalanceError(e) => write!(f, "Balance error: {:?}", e),
-            WalletMigrationError::CommitmentTree(e) => write!(f, "Commitment tree error: {:?}", e),
-            WalletMigrationError::AddressGeneration(e) => {
-                write!(f, "Address generation error: {:?}", e)
-            }
-            WalletMigrationError::CannotRevert(uuid) => {
-                write!(f, "Reverting migration {} is not supported", uuid)
-            }
-=======
->>>>>>> a1c9aa12
         }
     }
 }
@@ -203,10 +158,7 @@
             WalletMigrationError::BalanceError(e) => Some(e),
             WalletMigrationError::CommitmentTree(e) => Some(e),
             WalletMigrationError::AddressGeneration(e) => Some(e),
-<<<<<<< HEAD
-=======
             WalletMigrationError::Other(e) => Some(e),
->>>>>>> a1c9aa12
             _ => None,
         }
     }
@@ -226,13 +178,9 @@
         }
         SqliteClientError::DecodingError(e) => WalletMigrationError::CorruptedData(e.to_string()),
         #[cfg(feature = "transparent-inputs")]
-<<<<<<< HEAD
-        SqliteClientError::HdwalletError(e) => WalletMigrationError::CorruptedData(e.to_string()),
-=======
         SqliteClientError::TransparentDerivation(e) => {
             WalletMigrationError::CorruptedData(e.to_string())
         }
->>>>>>> a1c9aa12
         #[cfg(feature = "transparent-inputs")]
         SqliteClientError::TransparentAddress(e) => {
             WalletMigrationError::CorruptedData(e.to_string())
@@ -242,31 +190,18 @@
         SqliteClientError::InvalidMemo(e) => WalletMigrationError::CorruptedData(e.to_string()),
         SqliteClientError::AddressGeneration(e) => WalletMigrationError::AddressGeneration(e),
         SqliteClientError::BadAccountData(e) => WalletMigrationError::CorruptedData(e),
-<<<<<<< HEAD
-        SqliteClientError::CommitmentTree(e) => WalletMigrationError::CommitmentTree(e),
-        SqliteClientError::UnsupportedPoolType(pool) => WalletMigrationError::CorruptedData(
-            format!("Wallet DB contains unsupported pool type {}", pool),
-=======
         SqliteClientError::CommitmentTree(e) => WalletMigrationError::CommitmentTree(Box::new(e)),
         SqliteClientError::UnsupportedPoolType(pool) => WalletMigrationError::CorruptedData(
             format!("Wallet DB contains unsupported pool type {pool}"),
->>>>>>> a1c9aa12
         ),
         SqliteClientError::BalanceError(e) => WalletMigrationError::BalanceError(e),
         SqliteClientError::TableNotEmpty => unreachable!("wallet already initialized"),
         SqliteClientError::BlockConflict(_)
         | SqliteClientError::NonSequentialBlocks
-<<<<<<< HEAD
-        | SqliteClientError::RequestedRewindInvalid(_, _)
-        | SqliteClientError::KeyDerivationError(_)
-        | SqliteClientError::AccountIdDiscontinuity
-        | SqliteClientError::AccountIdOutOfRange
-=======
         | SqliteClientError::RequestedRewindInvalid { .. }
         | SqliteClientError::KeyDerivationError(_)
         | SqliteClientError::Zip32AccountIndexOutOfRange
         | SqliteClientError::AccountCollision(_)
->>>>>>> a1c9aa12
         | SqliteClientError::CacheMiss(_) => {
             unreachable!("we only call WalletRead methods; mutations can't occur")
         }
@@ -283,8 +218,6 @@
         SqliteClientError::ChainHeightUnknown => {
             unreachable!("we don't call methods that require a known chain height")
         }
-<<<<<<< HEAD
-=======
         #[cfg(feature = "transparent-inputs")]
         SqliteClientError::ReachedGapLimit(..) => {
             unreachable!("we don't do ephemeral address tracking")
@@ -305,7 +238,6 @@
         SqliteClientError::Scheduling(e) => {
             WalletMigrationError::Other(Box::new(SqliteClientError::Scheduling(e)))
         }
->>>>>>> a1c9aa12
     }
 }
 
@@ -320,11 +252,7 @@
 /// In order to correctly apply migrations to accounts derived from a seed, sometimes the
 /// optional `seed` argument is required. This function should first be invoked with
 /// `seed` set to `None`; if a pending migration requires the seed, the function returns
-<<<<<<< HEAD
-/// `Err(schemer::MigratorError::Migration { error: WalletMigrationError::SeedRequired, .. })`.
-=======
 /// `Err(schemerz::MigratorError::Migration { error: WalletMigrationError::SeedRequired, .. })`.
->>>>>>> a1c9aa12
 /// The caller can then re-call this function with the necessary seed.
 ///
 /// > Note that currently only one seed can be provided; as such, wallets containing
@@ -335,21 +263,12 @@
 /// _relevance_: if any account in the wallet for which [`Account::source`] is
 /// [`AccountSource::Derived`] can be derived from the given seed, the seed is relevant to
 /// the wallet. If the given seed is not relevant, the function returns
-<<<<<<< HEAD
-/// `Err(schemer::MigratorError::Migration { error: WalletMigrationError::SeedNotRelevant, .. })`
-/// or `Err(schemer::MigratorError::Adapter(WalletMigrationError::SeedNotRelevant))`.
-///
-/// We do not check whether the seed is relevant to any imported account, because that
-/// would require brute-forcing the ZIP 32 account index space. Consequentially, imported
-/// accounts are not migrated.
-=======
 /// `Err(schemerz::MigratorError::Migration { error: WalletMigrationError::SeedNotRelevant, .. })`
 /// or `Err(schemerz::MigratorError::Adapter(WalletMigrationError::SeedNotRelevant))`.
 ///
 /// We do not check whether the seed is relevant to any imported account, because that
 /// would require brute-forcing the ZIP 32 account index space. Consequentially, seed-requiring
 /// migrations cannot be applied to imported accounts.
->>>>>>> a1c9aa12
 ///
 /// It is safe to use a wallet database previously created without the ability to create
 /// transparent spends with a build that enables transparent spends (via use of the
@@ -366,17 +285,11 @@
 /// # use std::error::Error;
 /// # use secrecy::SecretVec;
 /// # use tempfile::NamedTempFile;
-<<<<<<< HEAD
-/// use zcash_primitives::consensus::Network;
-/// use zcash_client_sqlite::{
-///     WalletDb,
-=======
 /// use rand_core::OsRng;
 /// use zcash_protocol::consensus::Network;
 /// use zcash_client_sqlite::{
 ///     WalletDb,
 ///     util::SystemClock,
->>>>>>> a1c9aa12
 ///     wallet::init::{WalletMigrationError, init_wallet_db},
 /// };
 ///
@@ -384,11 +297,7 @@
 /// # let data_file = NamedTempFile::new().unwrap();
 /// # let get_data_db_path = || data_file.path();
 /// # let load_seed = || -> Result<_, String> { Ok(SecretVec::new(vec![])) };
-<<<<<<< HEAD
-/// let mut db = WalletDb::for_path(get_data_db_path(), Network::TestNetwork)?;
-=======
 /// let mut db = WalletDb::for_path(get_data_db_path(), Network::TestNetwork, SystemClock, OsRng)?;
->>>>>>> a1c9aa12
 /// match init_wallet_db(&mut db, None) {
 ///     Err(e)
 ///         if matches!(
@@ -410,40 +319,6 @@
 // the library that does not support transparent use. It might be a good idea to add an explicit
 // check for unspent transparent outputs whenever running initialization with a version of the
 // library *not* compiled with the `transparent-inputs` feature flag, and fail if any are present.
-<<<<<<< HEAD
-pub fn init_wallet_db<P: consensus::Parameters + 'static>(
-    wdb: &mut WalletDb<rusqlite::Connection, P>,
-    seed: Option<SecretVec<u8>>,
-) -> Result<(), MigratorError<WalletMigrationError>> {
-    init_wallet_db_internal(wdb, seed, &[], true)
-}
-
-fn init_wallet_db_internal<P: consensus::Parameters + 'static>(
-    wdb: &mut WalletDb<rusqlite::Connection, P>,
-    seed: Option<SecretVec<u8>>,
-    target_migrations: &[Uuid],
-    verify_seed_relevance: bool,
-) -> Result<(), MigratorError<WalletMigrationError>> {
-    let seed = seed.map(Rc::new);
-
-    // Turn off foreign keys, and ensure that table replacement/modification
-    // does not break views
-    wdb.conn
-        .execute_batch(
-            "PRAGMA foreign_keys = OFF;
-             PRAGMA legacy_alter_table = TRUE;",
-        )
-        .map_err(|e| MigratorError::Adapter(WalletMigrationError::from(e)))?;
-    let adapter = RusqliteAdapter::new(&mut wdb.conn, Some("schemer_migrations".to_string()));
-    adapter.init().expect("Migrations table setup succeeds.");
-
-    let mut migrator = Migrator::new(adapter);
-    migrator
-        .register_multiple(migrations::all_migrations(&wdb.params, seed.clone()))
-        .expect("Wallet migration registration should have been successful.");
-    if target_migrations.is_empty() {
-        migrator.up(None)?;
-=======
 pub fn init_wallet_db<
     C: BorrowMut<rusqlite::Connection>,
     P: consensus::Parameters + 'static,
@@ -455,39 +330,9 @@
 ) -> Result<(), MigratorError<Uuid, WalletMigrationError>> {
     if let Some(seed) = seed {
         WalletMigrator::new().with_seed(seed)
->>>>>>> a1c9aa12
     } else {
         WalletMigrator::new()
     }
-<<<<<<< HEAD
-    wdb.conn
-        .execute("PRAGMA foreign_keys = ON", [])
-        .map_err(|e| MigratorError::Adapter(WalletMigrationError::from(e)))?;
-
-    // Now that the migration succeeded, check whether the seed is relevant to the wallet.
-    // We can only check this if we have migrated as far as `full_account_ids::MIGRATION_ID`,
-    // but unfortunately `schemer` does not currently expose its DAG of migrations. As a
-    // consequence, the caller has to choose whether or not this check should be performed
-    // based upon which migrations they're asking to apply.
-    if verify_seed_relevance {
-        if let Some(seed) = seed {
-            match wdb
-                .seed_relevance_to_derived_accounts(&seed)
-                .map_err(sqlite_client_error_to_wallet_migration_error)?
-            {
-                SeedRelevance::Relevant { .. } => (),
-                // Every seed is relevant to a wallet with no accounts; this is most likely a
-                // new wallet database being initialized for the first time.
-                SeedRelevance::NoAccounts => (),
-                // No seed is relevant to a wallet that only has imported accounts.
-                SeedRelevance::NotRelevant | SeedRelevance::NoDerivedAccounts => {
-                    return Err(WalletMigrationError::SeedNotRelevant.into())
-                }
-            }
-        }
-    }
-
-=======
     .init_or_migrate(wdb)
 }
 
@@ -791,7 +636,6 @@
         }
     }
 
->>>>>>> a1c9aa12
     Ok(())
 }
 
@@ -855,32 +699,12 @@
 
 #[cfg(test)]
 mod tests {
-<<<<<<< HEAD
-    use rusqlite::{self, named_params, ToSql};
-=======
     use rand::RngCore;
     use rusqlite::{self, named_params, Connection, ToSql};
->>>>>>> a1c9aa12
     use secrecy::Secret;
 
     use tempfile::NamedTempFile;
 
-<<<<<<< HEAD
-    use zcash_client_backend::{
-        address::Address,
-        data_api::scanning::ScanPriority,
-        encoding::{encode_extended_full_viewing_key, encode_payment_address},
-        keys::{sapling, UnifiedAddressRequest, UnifiedFullViewingKey, UnifiedSpendingKey},
-    };
-
-    use ::sapling::zip32::ExtendedFullViewingKey;
-    use zcash_primitives::{
-        consensus::{
-            self, BlockHeight, BranchId, Network, NetworkConstants, NetworkUpgrade, Parameters,
-        },
-        transaction::{TransactionData, TxVersion},
-        zip32::AccountId,
-=======
     use ::sapling::zip32::ExtendedFullViewingKey;
     use zcash_client_backend::data_api::testing::TestBuilder;
     use zcash_keys::{
@@ -890,18 +714,11 @@
             sapling, ReceiverRequirement::*, UnifiedAddressRequest, UnifiedFullViewingKey,
             UnifiedSpendingKey,
         },
->>>>>>> a1c9aa12
     };
     use zcash_primitives::transaction::{TransactionData, TxVersion};
     use zcash_protocol::consensus::{self, BlockHeight, BranchId, Network, NetworkConstants};
     use zip32::AccountId;
 
-<<<<<<< HEAD
-    use crate::{testing::TestBuilder, wallet::scanning::priority_code, WalletDb, UA_TRANSPARENT};
-
-    use super::init_wallet_db;
-
-=======
     use super::testing::init_wallet_db;
     use crate::{
         testing::db::{test_clock, test_rng, TestDbFactory},
@@ -910,18 +727,13 @@
         WalletDb, UA_TRANSPARENT,
     };
 
->>>>>>> a1c9aa12
     #[cfg(feature = "transparent-inputs")]
     use {
         super::WalletMigrationError,
         crate::wallet::{self, pool_code, PoolType},
         zcash_address::test_vectors,
         zcash_client_backend::data_api::WalletWrite,
-<<<<<<< HEAD
-        zcash_primitives::zip32::DiversifierIndex,
-=======
         zip32::DiversifierIndex,
->>>>>>> a1c9aa12
     };
 
     pub(crate) fn describe_tables(conn: &Connection) -> Result<Vec<String>, rusqlite::Error> {
@@ -935,262 +747,14 @@
 
     #[test]
     fn verify_schema() {
-<<<<<<< HEAD
-        let st = TestBuilder::new().build();
-=======
         let st = TestBuilder::new()
             .with_data_store_factory(TestDbFactory::default())
             .build();
->>>>>>> a1c9aa12
 
         use regex::Regex;
         let re = Regex::new(r"\s+").unwrap();
 
         let expected_tables = vec![
-<<<<<<< HEAD
-            r#"CREATE TABLE "accounts" (
-                id INTEGER NOT NULL PRIMARY KEY AUTOINCREMENT,
-                account_kind INTEGER NOT NULL DEFAULT 0,
-                hd_seed_fingerprint BLOB,
-                hd_account_index INTEGER,
-                ufvk TEXT,
-                uivk TEXT NOT NULL,
-                orchard_fvk_item_cache BLOB,
-                sapling_fvk_item_cache BLOB,
-                p2pkh_fvk_item_cache BLOB,
-                birthday_height INTEGER NOT NULL,
-                birthday_sapling_tree_size INTEGER,
-                birthday_orchard_tree_size INTEGER,
-                recover_until_height INTEGER,
-                CHECK (
-                  (
-                    account_kind = 0
-                    AND hd_seed_fingerprint IS NOT NULL
-                    AND hd_account_index IS NOT NULL
-                    AND ufvk IS NOT NULL
-                  )
-                  OR
-                  (
-                    account_kind = 1
-                    AND hd_seed_fingerprint IS NULL
-                    AND hd_account_index IS NULL
-                  )
-                )
-            )"#,
-            r#"CREATE TABLE "addresses" (
-                account_id INTEGER NOT NULL,
-                diversifier_index_be BLOB NOT NULL,
-                address TEXT NOT NULL,
-                cached_transparent_receiver_address TEXT,
-                FOREIGN KEY (account_id) REFERENCES accounts(id),
-                CONSTRAINT diversification UNIQUE (account_id, diversifier_index_be)
-            )"#,
-            "CREATE TABLE blocks (
-                height INTEGER PRIMARY KEY,
-                hash BLOB NOT NULL,
-                time INTEGER NOT NULL,
-                sapling_tree BLOB NOT NULL ,
-                sapling_commitment_tree_size INTEGER,
-                orchard_commitment_tree_size INTEGER,
-                sapling_output_count INTEGER,
-                orchard_action_count INTEGER)",
-            "CREATE TABLE nullifier_map (
-                spend_pool INTEGER NOT NULL,
-                nf BLOB NOT NULL,
-                block_height INTEGER NOT NULL,
-                tx_index INTEGER NOT NULL,
-                CONSTRAINT tx_locator
-                    FOREIGN KEY (block_height, tx_index)
-                    REFERENCES tx_locator_map(block_height, tx_index)
-                    ON DELETE CASCADE
-                    ON UPDATE RESTRICT,
-                CONSTRAINT nf_uniq UNIQUE (spend_pool, nf)
-            )",
-            "CREATE TABLE orchard_received_note_spends (
-                orchard_received_note_id INTEGER NOT NULL,
-                transaction_id INTEGER NOT NULL,
-                FOREIGN KEY (orchard_received_note_id)
-                    REFERENCES orchard_received_notes(id)
-                    ON DELETE CASCADE,
-                FOREIGN KEY (transaction_id)
-                    -- We do not delete transactions, so this does not cascade
-                    REFERENCES transactions(id_tx),
-                UNIQUE (orchard_received_note_id, transaction_id)
-            )",
-            "CREATE TABLE orchard_received_notes (
-                id INTEGER PRIMARY KEY,
-                tx INTEGER NOT NULL,
-                action_index INTEGER NOT NULL,
-                account_id INTEGER NOT NULL,
-                diversifier BLOB NOT NULL,
-                value INTEGER NOT NULL,
-                rho BLOB NOT NULL,
-                rseed BLOB NOT NULL,
-                nf BLOB UNIQUE,
-                is_change INTEGER NOT NULL,
-                memo BLOB,
-                commitment_tree_position INTEGER,
-                recipient_key_scope INTEGER,
-                FOREIGN KEY (tx) REFERENCES transactions(id_tx),
-                FOREIGN KEY (account_id) REFERENCES accounts(id),
-                CONSTRAINT tx_output UNIQUE (tx, action_index)
-            )",
-            "CREATE TABLE orchard_tree_cap (
-                -- cap_id exists only to be able to take advantage of `ON CONFLICT`
-                -- upsert functionality; the table will only ever contain one row
-                cap_id INTEGER PRIMARY KEY,
-                cap_data BLOB NOT NULL
-            )",
-            "CREATE TABLE orchard_tree_checkpoint_marks_removed (
-                checkpoint_id INTEGER NOT NULL,
-                mark_removed_position INTEGER NOT NULL,
-                FOREIGN KEY (checkpoint_id) REFERENCES orchard_tree_checkpoints(checkpoint_id)
-                ON DELETE CASCADE,
-                CONSTRAINT spend_position_unique UNIQUE (checkpoint_id, mark_removed_position)
-            )",
-            "CREATE TABLE orchard_tree_checkpoints (
-                checkpoint_id INTEGER PRIMARY KEY,
-                position INTEGER
-            )",
-            "CREATE TABLE orchard_tree_shards (
-                shard_index INTEGER PRIMARY KEY,
-                subtree_end_height INTEGER,
-                root_hash BLOB,
-                shard_data BLOB,
-                contains_marked INTEGER,
-                CONSTRAINT root_unique UNIQUE (root_hash)
-            )",
-            "CREATE TABLE sapling_received_note_spends (
-                sapling_received_note_id INTEGER NOT NULL,
-                transaction_id INTEGER NOT NULL,
-                FOREIGN KEY (sapling_received_note_id)
-                    REFERENCES sapling_received_notes(id)
-                    ON DELETE CASCADE,
-                FOREIGN KEY (transaction_id)
-                    -- We do not delete transactions, so this does not cascade
-                    REFERENCES transactions(id_tx),
-                UNIQUE (sapling_received_note_id, transaction_id)
-            )",
-            r#"CREATE TABLE "sapling_received_notes" (
-                id INTEGER PRIMARY KEY,
-                tx INTEGER NOT NULL,
-                output_index INTEGER NOT NULL,
-                account_id INTEGER NOT NULL,
-                diversifier BLOB NOT NULL,
-                value INTEGER NOT NULL,
-                rcm BLOB NOT NULL,
-                nf BLOB UNIQUE,
-                is_change INTEGER NOT NULL,
-                memo BLOB,
-                commitment_tree_position INTEGER,
-                recipient_key_scope INTEGER,
-                FOREIGN KEY (tx) REFERENCES transactions(id_tx),
-                FOREIGN KEY (account_id) REFERENCES accounts(id),
-                CONSTRAINT tx_output UNIQUE (tx, output_index)
-            )"#,
-            "CREATE TABLE sapling_tree_cap (
-                -- cap_id exists only to be able to take advantage of `ON CONFLICT`
-                -- upsert functionality; the table will only ever contain one row
-                cap_id INTEGER PRIMARY KEY,
-                cap_data BLOB NOT NULL
-            )",
-            "CREATE TABLE sapling_tree_checkpoint_marks_removed (
-                checkpoint_id INTEGER NOT NULL,
-                mark_removed_position INTEGER NOT NULL,
-                FOREIGN KEY (checkpoint_id) REFERENCES sapling_tree_checkpoints(checkpoint_id)
-                ON DELETE CASCADE,
-                CONSTRAINT spend_position_unique UNIQUE (checkpoint_id, mark_removed_position)
-            )",
-            "CREATE TABLE sapling_tree_checkpoints (
-                checkpoint_id INTEGER PRIMARY KEY,
-                position INTEGER
-            )",
-            "CREATE TABLE sapling_tree_shards (
-                shard_index INTEGER PRIMARY KEY,
-                subtree_end_height INTEGER,
-                root_hash BLOB,
-                shard_data BLOB,
-                contains_marked INTEGER,
-                CONSTRAINT root_unique UNIQUE (root_hash)
-            )",
-            "CREATE TABLE scan_queue (
-                block_range_start INTEGER NOT NULL,
-                block_range_end INTEGER NOT NULL,
-                priority INTEGER NOT NULL,
-                CONSTRAINT range_start_uniq UNIQUE (block_range_start),
-                CONSTRAINT range_end_uniq UNIQUE (block_range_end),
-                CONSTRAINT range_bounds_order CHECK (
-                    block_range_start < block_range_end
-                )
-            )",
-            "CREATE TABLE schemer_migrations (
-                id blob PRIMARY KEY
-            )",
-            r#"CREATE TABLE "sent_notes" (
-                id INTEGER PRIMARY KEY,
-                tx INTEGER NOT NULL,
-                output_pool INTEGER NOT NULL,
-                output_index INTEGER NOT NULL,
-                from_account_id INTEGER NOT NULL,
-                to_address TEXT,
-                to_account_id INTEGER,
-                value INTEGER NOT NULL,
-                memo BLOB,
-                FOREIGN KEY (tx) REFERENCES transactions(id_tx),
-                FOREIGN KEY (from_account_id) REFERENCES accounts(id),
-                FOREIGN KEY (to_account_id) REFERENCES accounts(id),
-                CONSTRAINT tx_output UNIQUE (tx, output_pool, output_index),
-                CONSTRAINT note_recipient CHECK (
-                    (to_address IS NOT NULL) OR (to_account_id IS NOT NULL)
-                )
-            )"#,
-            // Internal table created by SQLite when we started using `AUTOINCREMENT`.
-            "CREATE TABLE sqlite_sequence(name,seq)",
-            "CREATE TABLE transactions (
-                id_tx INTEGER PRIMARY KEY,
-                txid BLOB NOT NULL UNIQUE,
-                created TEXT,
-                block INTEGER,
-                tx_index INTEGER,
-                expiry_height INTEGER,
-                raw BLOB,
-                fee INTEGER,
-                FOREIGN KEY (block) REFERENCES blocks(height)
-            )",
-            "CREATE TABLE transparent_received_output_spends (
-                transparent_received_output_id INTEGER NOT NULL,
-                transaction_id INTEGER NOT NULL,
-                FOREIGN KEY (transparent_received_output_id)
-                    REFERENCES utxos(id)
-                    ON DELETE CASCADE,
-                FOREIGN KEY (transaction_id)
-                    -- We do not delete transactions, so this does not cascade
-                    REFERENCES transactions(id_tx),
-                UNIQUE (transparent_received_output_id, transaction_id)
-            )",
-            "CREATE TABLE tx_locator_map (
-                block_height INTEGER NOT NULL,
-                tx_index INTEGER NOT NULL,
-                txid BLOB NOT NULL UNIQUE,
-                PRIMARY KEY (block_height, tx_index)
-            )",
-            r#"CREATE TABLE "utxos" (
-                id INTEGER PRIMARY KEY,
-                received_by_account_id INTEGER NOT NULL,
-                address TEXT NOT NULL,
-                prevout_txid BLOB NOT NULL,
-                prevout_idx INTEGER NOT NULL,
-                script BLOB NOT NULL,
-                value_zat INTEGER NOT NULL,
-                height INTEGER NOT NULL,
-                FOREIGN KEY (received_by_account_id) REFERENCES accounts(id),
-                CONSTRAINT tx_outpoint UNIQUE (prevout_txid, prevout_idx)
-            )"#,
-        ];
-
-        let mut tables_query = st
-            .wallet()
-=======
             db::TABLE_ACCOUNTS,
             db::TABLE_ADDRESSES,
             db::TABLE_BLOCKS,
@@ -1250,7 +814,6 @@
         let mut indices_query = st
             .wallet()
             .db()
->>>>>>> a1c9aa12
             .conn
             .prepare("SELECT sql FROM sqlite_master WHERE type = 'index' AND sql != '' ORDER BY tbl_name, name")
             .unwrap();
@@ -1265,388 +828,7 @@
             expected_idx += 1;
         }
 
-        let expected_indices = vec![
-            r#"CREATE UNIQUE INDEX accounts_ufvk ON "accounts" (ufvk)"#,
-            r#"CREATE UNIQUE INDEX accounts_uivk ON "accounts" (uivk)"#,
-            r#"CREATE UNIQUE INDEX hd_account ON "accounts" (hd_seed_fingerprint, hd_account_index)"#,
-            r#"CREATE INDEX "addresses_accounts" ON "addresses" (
-                "account_id" ASC
-            )"#,
-            r#"CREATE INDEX nf_map_locator_idx ON nullifier_map(block_height, tx_index)"#,
-            r#"CREATE INDEX orchard_received_notes_account ON orchard_received_notes (
-                account_id ASC
-            )"#,
-            r#"CREATE INDEX orchard_received_notes_tx ON orchard_received_notes (
-                tx ASC
-            )"#,
-            r#"CREATE INDEX "sapling_received_notes_account" ON "sapling_received_notes" (
-                "account_id" ASC
-            )"#,
-            r#"CREATE INDEX "sapling_received_notes_tx" ON "sapling_received_notes" (
-                "tx" ASC
-            )"#,
-            r#"CREATE INDEX sent_notes_from_account ON "sent_notes" (from_account_id)"#,
-            r#"CREATE INDEX sent_notes_to_account ON "sent_notes" (to_account_id)"#,
-            r#"CREATE INDEX sent_notes_tx ON "sent_notes" (tx)"#,
-            r#"CREATE INDEX utxos_received_by_account ON "utxos" (received_by_account_id)"#,
-        ];
-        let mut indices_query = st
-            .wallet()
-            .conn
-            .prepare("SELECT sql FROM sqlite_master WHERE type = 'index' AND sql != '' ORDER BY tbl_name, name")
-            .unwrap();
-        let mut rows = indices_query.query([]).unwrap();
-        let mut expected_idx = 0;
-        while let Some(row) = rows.next().unwrap() {
-            let sql: String = row.get(0).unwrap();
-            assert_eq!(
-                re.replace_all(&sql, " "),
-                re.replace_all(expected_indices[expected_idx], " ")
-            );
-            expected_idx += 1;
-        }
-
         let expected_views = vec![
-<<<<<<< HEAD
-            // v_orchard_shard_scan_ranges
-            format!(
-                "CREATE VIEW v_orchard_shard_scan_ranges AS
-                SELECT
-                    shard.shard_index,
-                    shard.shard_index << 16 AS start_position,
-                    (shard.shard_index + 1) << 16 AS end_position_exclusive,
-                    IFNULL(prev_shard.subtree_end_height, {}) AS subtree_start_height,
-                    shard.subtree_end_height,
-                    shard.contains_marked,
-                    scan_queue.block_range_start,
-                    scan_queue.block_range_end,
-                    scan_queue.priority
-                FROM orchard_tree_shards shard
-                LEFT OUTER JOIN orchard_tree_shards prev_shard
-                    ON shard.shard_index = prev_shard.shard_index + 1
-                -- Join with scan ranges that overlap with the subtree's involved blocks.
-                INNER JOIN scan_queue ON (
-                    subtree_start_height < scan_queue.block_range_end AND
-                    (
-                        scan_queue.block_range_start <= shard.subtree_end_height OR
-                        shard.subtree_end_height IS NULL
-                    )
-                )",
-                u32::from(st.network().activation_height(NetworkUpgrade::Nu5).unwrap()),
-            ),
-            //v_orchard_shard_unscanned_ranges
-            format!(
-                "CREATE VIEW v_orchard_shard_unscanned_ranges AS
-                WITH wallet_birthday AS (SELECT MIN(birthday_height) AS height FROM accounts)
-                SELECT
-                    shard_index,
-                    start_position,
-                    end_position_exclusive,
-                    subtree_start_height,
-                    subtree_end_height,
-                    contains_marked,
-                    block_range_start,
-                    block_range_end,
-                    priority
-                FROM v_orchard_shard_scan_ranges
-                INNER JOIN wallet_birthday
-                WHERE priority > {}
-                AND block_range_end > wallet_birthday.height",
-                priority_code(&ScanPriority::Scanned),
-            ),
-            // v_orchard_shards_scan_state
-            "CREATE VIEW v_orchard_shards_scan_state AS
-            SELECT
-                shard_index,
-                start_position,
-                end_position_exclusive,
-                subtree_start_height,
-                subtree_end_height,
-                contains_marked,
-                MAX(priority) AS max_priority
-            FROM v_orchard_shard_scan_ranges
-            GROUP BY
-                shard_index,
-                start_position,
-                end_position_exclusive,
-                subtree_start_height,
-                subtree_end_height,
-                contains_marked".to_owned(),
-            // v_received_note_spends
-            "CREATE VIEW v_received_note_spends AS
-            SELECT
-                2 AS pool,
-                sapling_received_note_id AS received_note_id,
-                transaction_id
-            FROM sapling_received_note_spends
-            UNION
-            SELECT
-                3 AS pool,
-                orchard_received_note_id AS received_note_id,
-                transaction_id
-            FROM orchard_received_note_spends".to_owned(),
-            // v_received_notes
-            "CREATE VIEW v_received_notes AS
-                SELECT
-                    sapling_received_notes.id AS id_within_pool_table,
-                    sapling_received_notes.tx,
-                    2 AS pool,
-                    sapling_received_notes.output_index AS output_index,
-                    account_id,
-                    sapling_received_notes.value,
-                    is_change,
-                    sapling_received_notes.memo,
-                    sent_notes.id AS sent_note_id
-                FROM sapling_received_notes
-                LEFT JOIN sent_notes
-                ON (sent_notes.tx, sent_notes.output_pool, sent_notes.output_index) =
-                   (sapling_received_notes.tx, 2, sapling_received_notes.output_index)
-            UNION
-                SELECT
-                    orchard_received_notes.id AS id_within_pool_table,
-                    orchard_received_notes.tx,
-                    3 AS pool,
-                    orchard_received_notes.action_index AS output_index,
-                    account_id,
-                    orchard_received_notes.value,
-                    is_change,
-                    orchard_received_notes.memo,
-                    sent_notes.id AS sent_note_id
-                FROM orchard_received_notes
-                LEFT JOIN sent_notes
-                ON (sent_notes.tx, sent_notes.output_pool, sent_notes.output_index) =
-                   (orchard_received_notes.tx, 3, orchard_received_notes.action_index)".to_owned(),
-            // v_sapling_shard_scan_ranges
-            format!(
-                "CREATE VIEW v_sapling_shard_scan_ranges AS
-                SELECT
-                    shard.shard_index,
-                    shard.shard_index << 16 AS start_position,
-                    (shard.shard_index + 1) << 16 AS end_position_exclusive,
-                    IFNULL(prev_shard.subtree_end_height, {}) AS subtree_start_height,
-                    shard.subtree_end_height,
-                    shard.contains_marked,
-                    scan_queue.block_range_start,
-                    scan_queue.block_range_end,
-                    scan_queue.priority
-                FROM sapling_tree_shards shard
-                LEFT OUTER JOIN sapling_tree_shards prev_shard
-                    ON shard.shard_index = prev_shard.shard_index + 1
-                -- Join with scan ranges that overlap with the subtree's involved blocks.
-                INNER JOIN scan_queue ON (
-                    subtree_start_height < scan_queue.block_range_end AND
-                    (
-                        scan_queue.block_range_start <= shard.subtree_end_height OR
-                        shard.subtree_end_height IS NULL
-                    )
-                )",
-                u32::from(st.network().activation_height(NetworkUpgrade::Sapling).unwrap()),
-            ),
-            // v_sapling_shard_unscanned_ranges
-            format!(
-                "CREATE VIEW v_sapling_shard_unscanned_ranges AS
-                WITH wallet_birthday AS (SELECT MIN(birthday_height) AS height FROM accounts)
-                SELECT
-                    shard_index,
-                    start_position,
-                    end_position_exclusive,
-                    subtree_start_height,
-                    subtree_end_height,
-                    contains_marked,
-                    block_range_start,
-                    block_range_end,
-                    priority
-                FROM v_sapling_shard_scan_ranges
-                INNER JOIN wallet_birthday
-                WHERE priority > {}
-                AND block_range_end > wallet_birthday.height",
-                priority_code(&ScanPriority::Scanned)
-            ),
-            // v_sapling_shards_scan_state
-            "CREATE VIEW v_sapling_shards_scan_state AS
-            SELECT
-                shard_index,
-                start_position,
-                end_position_exclusive,
-                subtree_start_height,
-                subtree_end_height,
-                contains_marked,
-                MAX(priority) AS max_priority
-            FROM v_sapling_shard_scan_ranges
-            GROUP BY
-                shard_index,
-                start_position,
-                end_position_exclusive,
-                subtree_start_height,
-                subtree_end_height,
-                contains_marked".to_owned(),
-            // v_transactions
-            "CREATE VIEW v_transactions AS
-                WITH
-                notes AS (
-                    -- Shielded notes received in this transaction
-                    SELECT v_received_notes.account_id     AS account_id,
-                           transactions.block              AS block,
-                           transactions.txid               AS txid,
-                           v_received_notes.pool           AS pool,
-                           id_within_pool_table,
-                           v_received_notes.value          AS value,
-                           CASE
-                                WHEN v_received_notes.is_change THEN 1
-                                ELSE 0
-                           END AS is_change,
-                           CASE
-                                WHEN v_received_notes.is_change THEN 0
-                                ELSE 1
-                           END AS received_count,
-                           CASE
-                             WHEN (v_received_notes.memo IS NULL OR v_received_notes.memo = X'F6')
-                               THEN 0
-                             ELSE 1
-                           END AS memo_present
-                    FROM v_received_notes
-                    JOIN transactions
-                         ON transactions.id_tx = v_received_notes.tx
-                    UNION
-                    -- Transparent TXOs received in this transaction
-                    SELECT utxos.received_by_account_id AS account_id,
-                           utxos.height                 AS block,
-                           utxos.prevout_txid           AS txid,
-                           0                            AS pool,
-                           utxos.id                     AS id_within_pool_table,
-                           utxos.value_zat              AS value,
-                           0                            AS is_change,
-                           1                            AS received_count,
-                           0                            AS memo_present
-                    FROM utxos
-                    UNION
-                    -- Shielded notes spent in this transaction
-                    SELECT v_received_notes.account_id  AS account_id,
-                           transactions.block           AS block,
-                           transactions.txid            AS txid,
-                           v_received_notes.pool        AS pool,
-                           id_within_pool_table,
-                           -v_received_notes.value      AS value,
-                           0                            AS is_change,
-                           0                            AS received_count,
-                           0                            AS memo_present
-                    FROM v_received_notes
-                    JOIN v_received_note_spends rns
-                         ON rns.pool = v_received_notes.pool
-                         AND rns.received_note_id = v_received_notes.id_within_pool_table
-                    JOIN transactions
-                         ON transactions.id_tx = rns.transaction_id
-                    UNION
-                    -- Transparent TXOs spent in this transaction
-                    SELECT utxos.received_by_account_id AS account_id,
-                           transactions.block           AS block,
-                           transactions.txid            AS txid,
-                           0                            AS pool,
-                           utxos.id                     AS id_within_pool_table,
-                           -utxos.value_zat             AS value,
-                           0                            AS is_change,
-                           0                            AS received_count,
-                           0                            AS memo_present
-                    FROM utxos
-                    JOIN transparent_received_output_spends tros
-                         ON tros.transparent_received_output_id = utxos.id
-                    JOIN transactions
-                         ON transactions.id_tx = tros.transaction_id
-                ),
-                -- Obtain a count of the notes that the wallet created in each transaction,
-                -- not counting change notes.
-                sent_note_counts AS (
-                    SELECT sent_notes.from_account_id AS account_id,
-                           transactions.txid       AS txid,
-                           COUNT(DISTINCT sent_notes.id) as sent_notes,
-                           SUM(
-                             CASE
-                               WHEN (sent_notes.memo IS NULL OR sent_notes.memo = X'F6' OR v_received_notes.tx IS NOT NULL)
-                                 THEN 0
-                               ELSE 1
-                             END
-                           ) AS memo_count
-                    FROM sent_notes
-                    JOIN transactions
-                         ON transactions.id_tx = sent_notes.tx
-                    LEFT JOIN v_received_notes
-                         ON sent_notes.id = v_received_notes.sent_note_id
-                    WHERE COALESCE(v_received_notes.is_change, 0) = 0
-                    GROUP BY account_id, txid
-                ),
-                blocks_max_height AS (
-                    SELECT MAX(blocks.height) as max_height FROM blocks
-                )
-                SELECT notes.account_id                  AS account_id,
-                       notes.block                       AS mined_height,
-                       notes.txid                        AS txid,
-                       transactions.tx_index             AS tx_index,
-                       transactions.expiry_height        AS expiry_height,
-                       transactions.raw                  AS raw,
-                       SUM(notes.value)                  AS account_balance_delta,
-                       transactions.fee                  AS fee_paid,
-                       SUM(notes.is_change) > 0          AS has_change,
-                       MAX(COALESCE(sent_note_counts.sent_notes, 0))  AS sent_note_count,
-                       SUM(notes.received_count)         AS received_note_count,
-                       SUM(notes.memo_present) + MAX(COALESCE(sent_note_counts.memo_count, 0)) AS memo_count,
-                       blocks.time                       AS block_time,
-                       (
-                            blocks.height IS NULL
-                            AND transactions.expiry_height BETWEEN 1 AND blocks_max_height.max_height
-                       ) AS expired_unmined
-                FROM notes
-                LEFT JOIN transactions
-                     ON notes.txid = transactions.txid
-                JOIN blocks_max_height
-                LEFT JOIN blocks ON blocks.height = notes.block
-                LEFT JOIN sent_note_counts
-                     ON sent_note_counts.account_id = notes.account_id
-                     AND sent_note_counts.txid = notes.txid
-                GROUP BY notes.account_id, notes.txid".to_owned(),
-            // v_tx_outputs
-            "CREATE VIEW v_tx_outputs AS
-                SELECT transactions.txid              AS txid,
-                       v_received_notes.pool          AS output_pool,
-                       v_received_notes.output_index  AS output_index,
-                       sent_notes.from_account_id     AS from_account_id,
-                       v_received_notes.account_id    AS to_account_id,
-                       NULL                           AS to_address,
-                       v_received_notes.value         AS value,
-                       v_received_notes.is_change     AS is_change,
-                       v_received_notes.memo          AS memo
-                FROM v_received_notes
-                JOIN transactions
-                    ON transactions.id_tx = v_received_notes.tx
-                LEFT JOIN sent_notes
-                    ON sent_notes.id = v_received_notes.sent_note_id
-                UNION
-                SELECT utxos.prevout_txid           AS txid,
-                       0                            AS output_pool,
-                       utxos.prevout_idx            AS output_index,
-                       NULL                         AS from_account_id,
-                       utxos.received_by_account_id AS to_account_id,
-                       utxos.address                AS to_address,
-                       utxos.value_zat              AS value,
-                       0                            AS is_change,
-                       NULL                         AS memo
-                FROM utxos
-                UNION
-                SELECT transactions.txid            AS txid,
-                       sent_notes.output_pool       AS output_pool,
-                       sent_notes.output_index      AS output_index,
-                       sent_notes.from_account_id   AS from_account_id,
-                       v_received_notes.account_id  AS to_account_id,
-                       sent_notes.to_address        AS to_address,
-                       sent_notes.value             AS value,
-                       0                            AS is_change,
-                       sent_notes.memo              AS memo
-                FROM sent_notes
-                JOIN transactions
-                    ON transactions.id_tx = sent_notes.tx
-                LEFT JOIN v_received_notes
-                    ON sent_notes.id = v_received_notes.sent_note_id
-                WHERE COALESCE(v_received_notes.is_change, 0) = 0".to_owned(),
-=======
             db::VIEW_ADDRESS_FIRST_USE.to_owned(),
             db::VIEW_ADDRESS_USES.to_owned(),
             db::view_orchard_shard_scan_ranges(st.network()),
@@ -1659,15 +841,11 @@
             db::VIEW_SAPLING_SHARDS_SCAN_STATE.to_owned(),
             db::VIEW_TRANSACTIONS.to_owned(),
             db::VIEW_TX_OUTPUTS.to_owned(),
->>>>>>> a1c9aa12
         ];
 
         let mut views_query = st
             .wallet()
-<<<<<<< HEAD
-=======
             .db()
->>>>>>> a1c9aa12
             .conn
             .prepare("SELECT sql FROM sqlite_schema WHERE type = 'view' ORDER BY tbl_name")
             .unwrap();
@@ -1677,11 +855,7 @@
             let sql: String = row.get(0).unwrap();
             assert_eq!(
                 re.replace_all(&sql, " "),
-<<<<<<< HEAD
-                re.replace_all(&expected_views[expected_idx], " ")
-=======
                 re.replace_all(&expected_views[expected_idx], " ").trim(),
->>>>>>> a1c9aa12
             );
             expected_idx += 1;
         }
@@ -1708,13 +882,8 @@
 
     #[test]
     fn init_migrate_from_0_3_0() {
-<<<<<<< HEAD
-        fn init_0_3_0<P: consensus::Parameters>(
-            wdb: &mut WalletDb<rusqlite::Connection, P>,
-=======
         fn init_0_3_0<P: consensus::Parameters, CL: Clock + Clone, R: RngCore + Clone>(
             wdb: &mut WalletDb<rusqlite::Connection, P, CL, R>,
->>>>>>> a1c9aa12
             extfvk: &ExtendedFullViewingKey,
             account: AccountId,
         ) -> Result<(), rusqlite::Error> {
@@ -1818,9 +987,6 @@
         }
 
         let data_file = NamedTempFile::new().unwrap();
-<<<<<<< HEAD
-        let mut db_data = WalletDb::for_path(data_file.path(), Network::TestNetwork).unwrap();
-=======
         let mut db_data = WalletDb::for_path(
             data_file.path(),
             Network::TestNetwork,
@@ -1828,15 +994,11 @@
             test_rng(),
         )
         .unwrap();
->>>>>>> a1c9aa12
 
         let seed = [0xab; 32];
         let account = AccountId::ZERO;
         let secret_key = sapling::spending_key(&seed, db_data.params.coin_type(), account);
-<<<<<<< HEAD
-=======
         #[allow(deprecated)]
->>>>>>> a1c9aa12
         let extfvk = secret_key.to_extended_full_viewing_key();
 
         init_0_3_0(&mut db_data, &extfvk, account).unwrap();
@@ -1848,13 +1010,8 @@
 
     #[test]
     fn init_migrate_from_autoshielding_poc() {
-<<<<<<< HEAD
-        fn init_autoshielding<P: consensus::Parameters>(
-            wdb: &mut WalletDb<rusqlite::Connection, P>,
-=======
         fn init_autoshielding<P: consensus::Parameters, CL, R>(
             wdb: &mut WalletDb<rusqlite::Connection, P, CL, R>,
->>>>>>> a1c9aa12
             extfvk: &ExtendedFullViewingKey,
             account: AccountId,
         ) -> Result<(), rusqlite::Error> {
@@ -1985,10 +1142,6 @@
                 None,
                 None,
                 None,
-                #[cfg(zcash_unstable = "nu6" /* TODO nu7 */ )]
-                None,
-                #[cfg(zcash_unstable = "nu6" /* TODO nu7 */ )]
-                None,
             )
             .freeze()
             .unwrap();
@@ -2012,9 +1165,6 @@
         }
 
         let data_file = NamedTempFile::new().unwrap();
-<<<<<<< HEAD
-        let mut db_data = WalletDb::for_path(data_file.path(), Network::TestNetwork).unwrap();
-=======
         let mut db_data = WalletDb::for_path(
             data_file.path(),
             Network::TestNetwork,
@@ -2022,15 +1172,11 @@
             test_rng(),
         )
         .unwrap();
->>>>>>> a1c9aa12
 
         let seed = [0xab; 32];
         let account = AccountId::ZERO;
         let secret_key = sapling::spending_key(&seed, db_data.params.coin_type(), account);
-<<<<<<< HEAD
-=======
         #[allow(deprecated)]
->>>>>>> a1c9aa12
         let extfvk = secret_key.to_extended_full_viewing_key();
 
         init_autoshielding(&mut db_data, &extfvk, account).unwrap();
@@ -2042,13 +1188,8 @@
 
     #[test]
     fn init_migrate_from_main_pre_migrations() {
-<<<<<<< HEAD
-        fn init_main<P: consensus::Parameters>(
-            wdb: &mut WalletDb<rusqlite::Connection, P>,
-=======
         fn init_main<P: consensus::Parameters, CL, R>(
             wdb: &mut WalletDb<rusqlite::Connection, P, CL, R>,
->>>>>>> a1c9aa12
             ufvk: &UnifiedFullViewingKey,
             account: AccountId,
         ) -> Result<(), rusqlite::Error> {
@@ -2151,11 +1292,7 @@
 
             // Unified addresses at the time of the addition of migrations did not contain an
             // Orchard component.
-<<<<<<< HEAD
-            let ua_request = UnifiedAddressRequest::unsafe_new(false, true, UA_TRANSPARENT);
-=======
             let ua_request = UnifiedAddressRequest::unsafe_custom(Omit, Require, UA_TRANSPARENT);
->>>>>>> a1c9aa12
             let address_str = Address::Unified(
                 ufvk.default_address(ua_request)
                     .expect("A valid default address exists for the UFVK")
@@ -2202,20 +1339,6 @@
         }
 
         let data_file = NamedTempFile::new().unwrap();
-<<<<<<< HEAD
-        let mut db_data = WalletDb::for_path(data_file.path(), Network::TestNetwork).unwrap();
-
-        let seed = [0xab; 32];
-        let account = AccountId::ZERO;
-        let secret_key = UnifiedSpendingKey::from_seed(&db_data.params, &seed, account).unwrap();
-
-        init_main(
-            &mut db_data,
-            &secret_key.to_unified_full_viewing_key(),
-            account,
-        )
-        .unwrap();
-=======
         let mut db_data = WalletDb::for_path(
             data_file.path(),
             Network::TestNetwork,
@@ -2234,7 +1357,6 @@
             account,
         )
         .unwrap();
->>>>>>> a1c9aa12
         assert_matches!(
             init_wallet_db(&mut db_data, Some(Secret::new(seed.to_vec()))),
             Ok(_)
@@ -2249,12 +1371,8 @@
 
         let network = Network::MainNetwork;
         let data_file = NamedTempFile::new().unwrap();
-<<<<<<< HEAD
-        let mut db_data = WalletDb::for_path(data_file.path(), network).unwrap();
-=======
         let mut db_data =
             WalletDb::for_path(data_file.path(), network, test_clock(), test_rng()).unwrap();
->>>>>>> a1c9aa12
         assert_matches!(init_wallet_db(&mut db_data, None), Ok(_));
 
         // Prior to adding any accounts, every seed phrase is relevant to the wallet.
@@ -2271,15 +1389,6 @@
 
         let birthday = AccountBirthday::from_sapling_activation(&network, BlockHash([0; 32]));
         let (account_id, _usk) = db_data
-<<<<<<< HEAD
-            .create_account(&Secret::new(seed.to_vec()), &birthday)
-            .unwrap();
-        assert_matches!(
-            db_data.get_account(account_id),
-            Ok(Some(account)) if matches!(
-                account.kind,
-                AccountSource::Derived{account_index, ..} if account_index == zip32::AccountId::ZERO,
-=======
             .create_account("", &Secret::new(seed.to_vec()), &birthday, None)
             .unwrap();
 
@@ -2292,7 +1401,6 @@
             Ok(Some(account)) if matches!(
                 &account.kind,
                 AccountSource::Derived{derivation, ..} if derivation.account_index() == zip32::AccountId::ZERO,
->>>>>>> a1c9aa12
             )
         );
 
@@ -2303,11 +1411,7 @@
         );
         assert_matches!(
             init_wallet_db(&mut db_data, Some(Secret::new(other_seed.to_vec()))),
-<<<<<<< HEAD
-            Err(schemer::MigratorError::Adapter(
-=======
             Err(schemerz::MigratorError::Adapter(
->>>>>>> a1c9aa12
                 WalletMigrationError::SeedNotRelevant
             ))
         );
@@ -2316,12 +1420,6 @@
             if let Some(Address::Unified(tvua)) =
                 Address::decode(&Network::MainNetwork, tv.unified_addr)
             {
-<<<<<<< HEAD
-                let (ua, di) =
-                    wallet::get_current_address(&db_data.conn, &db_data.params, account_id)
-                        .unwrap()
-                        .expect("create_account generated the first address");
-=======
                 // hardcoded with knowledge of test vectors
                 let ua_request = UnifiedAddressRequest::unsafe_custom(Omit, Require, Require);
 
@@ -2337,18 +1435,12 @@
                 )
                 .unwrap()
                 .expect("create_account generated the first address");
->>>>>>> a1c9aa12
                 assert_eq!(DiversifierIndex::from(tv.diversifier_index), di);
                 assert_eq!(tvua.transparent(), ua.transparent());
                 assert_eq!(tvua.sapling(), ua.sapling());
                 #[cfg(not(feature = "orchard"))]
                 assert_eq!(tv.unified_addr, ua.encode(&Network::MainNetwork));
 
-<<<<<<< HEAD
-                // hardcoded with knowledge of what's coming next
-                let ua_request = UnifiedAddressRequest::unsafe_new(false, true, true);
-=======
->>>>>>> a1c9aa12
                 db_data
                     .get_next_available_address(account_id, ua_request)
                     .unwrap()
