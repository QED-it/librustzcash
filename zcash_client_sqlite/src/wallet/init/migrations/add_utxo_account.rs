--- conflicted
+++ resolved
@@ -1,18 +1,9 @@
 //! A migration that adds an identifier for the account that received a UTXO to the utxos table
-<<<<<<< HEAD
-use rusqlite;
-use schemer;
-use schemer_rusqlite::RusqliteMigration;
-use std::collections::HashSet;
-use uuid::Uuid;
-use zcash_primitives::consensus;
-=======
 
 use schemerz_rusqlite::RusqliteMigration;
 use std::collections::HashSet;
 use uuid::Uuid;
 use zcash_protocol::consensus;
->>>>>>> a1c9aa12
 
 use super::{addresses_table, utxos_table};
 use crate::wallet::init::WalletMigrationError;
@@ -20,19 +11,6 @@
 #[cfg(feature = "transparent-inputs")]
 use {
     crate::error::SqliteClientError,
-<<<<<<< HEAD
-    rusqlite::{named_params, OptionalExtension},
-    std::collections::HashMap,
-    zcash_client_backend::{
-        encoding::AddressCodec, keys::UnifiedFullViewingKey, wallet::TransparentAddressMetadata,
-    },
-    zcash_keys::address::Address,
-    zcash_primitives::legacy::{
-        keys::{IncomingViewingKey, NonHardenedChildIndex},
-        TransparentAddress,
-    },
-    zip32::{AccountId, DiversifierIndex, Scope},
-=======
     ::transparent::{
         address::TransparentAddress,
         keys::{IncomingViewingKey, NonHardenedChildIndex},
@@ -42,16 +20,12 @@
     zcash_client_backend::wallet::TransparentAddressMetadata,
     zcash_keys::{address::Address, encoding::AddressCodec, keys::UnifiedFullViewingKey},
     zip32::{AccountId, Scope},
->>>>>>> a1c9aa12
 };
 
 /// This migration adds an account identifier column to the UTXOs table.
 pub(super) const MIGRATION_ID: Uuid = Uuid::from_u128(0x761884d6_30d8_44ef_b204_0b82551c4ca1);
-<<<<<<< HEAD
-=======
 
 const DEPENDENCIES: &[Uuid] = &[utxos_table::MIGRATION_ID, addresses_table::MIGRATION_ID];
->>>>>>> a1c9aa12
 
 pub(super) struct Migration<P> {
     pub(super) _params: P,
@@ -99,12 +73,7 @@
                             WalletMigrationError::CorruptedData(s)
                         }
                         other => WalletMigrationError::CorruptedData(format!(
-<<<<<<< HEAD
-                            "Unexpected error in migration: {}",
-                            other
-=======
                             "Unexpected error in migration: {other}"
->>>>>>> a1c9aa12
                         )),
                     })?;
 
@@ -162,11 +131,8 @@
     params: &P,
     account: AccountId,
 ) -> Result<HashMap<TransparentAddress, Option<TransparentAddressMetadata>>, SqliteClientError> {
-<<<<<<< HEAD
-=======
     use crate::wallet::encoding::decode_diversifier_index_be;
 
->>>>>>> a1c9aa12
     let mut ret: HashMap<TransparentAddress, Option<TransparentAddressMetadata>> = HashMap::new();
 
     // Get all UAs derived
@@ -176,15 +142,7 @@
 
     while let Some(row) = rows.next()? {
         let ua_str: String = row.get(0)?;
-<<<<<<< HEAD
-        let di_vec: Vec<u8> = row.get(1)?;
-        let mut di: [u8; 11] = di_vec.try_into().map_err(|_| {
-            SqliteClientError::CorruptedData("Diversifier index is not an 11-byte value".to_owned())
-        })?;
-        di.reverse(); // BE -> LE conversion
-=======
         let di = decode_diversifier_index_be(&row.get::<_, Vec<u8>>(1)?)?;
->>>>>>> a1c9aa12
 
         let ua = Address::decode(params, &ua_str)
             .ok_or_else(|| {
@@ -193,31 +151,16 @@
             .and_then(|addr| match addr {
                 Address::Unified(ua) => Ok(ua),
                 _ => Err(SqliteClientError::CorruptedData(format!(
-<<<<<<< HEAD
-                    "Addresses table contains {} which is not a unified address",
-                    ua_str,
-=======
                     "Addresses table contains {ua_str} which is not a unified address",
->>>>>>> a1c9aa12
                 ))),
             })?;
 
         if let Some(taddr) = ua.transparent() {
-<<<<<<< HEAD
-            let index = NonHardenedChildIndex::from_index(
-                DiversifierIndex::from(di).try_into().map_err(|_| {
-                    SqliteClientError::CorruptedData(
-                        "Unable to get diversifier for transparent address.".to_owned(),
-                    )
-                })?,
-            )
-=======
             let index = NonHardenedChildIndex::from_index(u32::try_from(di).map_err(|_| {
                 SqliteClientError::CorruptedData(
                     "Unable to get diversifier for transparent address.".to_owned(),
                 )
             })?)
->>>>>>> a1c9aa12
             .ok_or_else(|| {
                 SqliteClientError::CorruptedData(
                     "Unexpected hardened index for transparent address.".to_owned(),
@@ -234,20 +177,12 @@
         }
     }
 
-<<<<<<< HEAD
-    if let Some((taddr, child_index)) = get_legacy_transparent_address(params, conn, account)? {
-=======
     if let Some((taddr, address_index)) = get_legacy_transparent_address(params, conn, account)? {
->>>>>>> a1c9aa12
         ret.insert(
             taddr,
             Some(TransparentAddressMetadata::new(
                 Scope::External.into(),
-<<<<<<< HEAD
-                child_index,
-=======
                 address_index,
->>>>>>> a1c9aa12
             )),
         );
     }
@@ -279,17 +214,11 @@
             .map(|tfvk| {
                 tfvk.derive_external_ivk()
                     .map(|tivk| tivk.default_address())
-<<<<<<< HEAD
-                    .map_err(SqliteClientError::HdwalletError)
-=======
                     .map_err(SqliteClientError::TransparentDerivation)
->>>>>>> a1c9aa12
             })
             .transpose()
     } else {
         Ok(None)
-<<<<<<< HEAD
-=======
     }
 }
 
@@ -300,6 +229,5 @@
     #[test]
     fn migrate() {
         test_migrate(&[super::MIGRATION_ID]);
->>>>>>> a1c9aa12
     }
 }