//! Migration that adds transaction summary views & add fee information to transactions.
use std::collections::HashSet;

use rusqlite::{self, types::ToSql, OptionalExtension};
<<<<<<< HEAD
use schemer_rusqlite::RusqliteMigration;
=======
use schemerz_rusqlite::RusqliteMigration;
>>>>>>> a1c9aa12
use uuid::Uuid;

use zcash_primitives::transaction::Transaction;
use zcash_protocol::{
    consensus::BranchId,
    value::{BalanceError, ZatBalance},
};

use super::{add_utxo_account, sent_notes_to_internal};
use crate::wallet::init::WalletMigrationError;

pub(super) const MIGRATION_ID: Uuid = Uuid::from_u128(0x282fad2e_8372_4ca0_8bed_71821320909f);
<<<<<<< HEAD
=======

const DEPENDENCIES: &[Uuid] = &[
    add_utxo_account::MIGRATION_ID,
    sent_notes_to_internal::MIGRATION_ID,
];
>>>>>>> a1c9aa12

pub(crate) struct Migration;

impl schemerz::Migration<Uuid> for Migration {
    fn id(&self) -> Uuid {
        MIGRATION_ID
    }

    fn dependencies(&self) -> HashSet<Uuid> {
        DEPENDENCIES.iter().copied().collect()
    }

    fn description(&self) -> &'static str {
        "Add transaction summary views & add fee information to transactions."
    }
}

impl RusqliteMigration for Migration {
    type Error = WalletMigrationError;

    fn up(&self, transaction: &rusqlite::Transaction) -> Result<(), WalletMigrationError> {
        enum FeeError {
            Db(rusqlite::Error),
            UtxoNotFound,
            Balance(BalanceError),
            CorruptedData(String),
        }

        impl From<BalanceError> for FeeError {
            fn from(e: BalanceError) -> Self {
                FeeError::Balance(e)
            }
        }

        impl From<rusqlite::Error> for FeeError {
            fn from(e: rusqlite::Error) -> Self {
                FeeError::Db(e)
            }
        }

        transaction.execute_batch("ALTER TABLE transactions ADD COLUMN fee INTEGER;")?;

        let mut stmt_list_txs = transaction.prepare("SELECT id_tx, raw FROM transactions")?;

        let mut stmt_set_fee =
            transaction.prepare("UPDATE transactions SET fee = ? WHERE id_tx = ?")?;

        let mut stmt_find_utxo_value = transaction
            .prepare("SELECT value_zat FROM utxos WHERE prevout_txid = ? AND prevout_idx = ?")?;

        let mut tx_rows = stmt_list_txs.query([])?;
        while let Some(row) = tx_rows.next()? {
            let id_tx: i64 = row.get(0)?;
            let tx_bytes: Option<Vec<u8>> = row.get(1)?;

            // If only transaction metadata has been stored, and not transaction data, the fee
            // information will eventually be set when the full transaction data is inserted.
            if let Some(tx_bytes) = tx_bytes {
                let tx = Transaction::read(
                    &tx_bytes[..],
                    // The consensus branch ID is unused in determining the fee paid, so
                    // just pass Nu5 as a dummy value since we know that parsing both v4
                    // and v5 transactions is supported during the Nu5 epoch.
                    BranchId::Nu5,
                )
                .map_err(|e| {
                    WalletMigrationError::CorruptedData(format!(
                        "Parsing failed for transaction {id_tx:?}: {e:?}"
                    ))
                })?;

                let fee_paid = tx.fee_paid(|op| {
                    let op_amount = stmt_find_utxo_value
                        .query_row([op.hash().to_sql()?, op.n().to_sql()?], |row| {
                            row.get::<_, i64>(0)
                        })
                        .optional()
                        .map_err(FeeError::Db)?;

                    op_amount.map_or_else(
                        || Err(FeeError::UtxoNotFound),
                        |i| {
                            ZatBalance::from_i64(i).map_err(|_| {
                                FeeError::CorruptedData(format!(
                                    "UTXO amount out of range in outpoint {op:?}"
                                ))
                            })
                        },
                    )
                });

                match fee_paid {
                    Ok(fee_paid) => {
                        stmt_set_fee.execute([i64::from(fee_paid), id_tx])?;
                    }
                    Err(FeeError::UtxoNotFound) => {
                        // The fee and net value will end up being null in the transactions view.
                    }
                    Err(FeeError::Db(e)) => {
                        return Err(WalletMigrationError::from(e));
                    }
                    Err(FeeError::Balance(e)) => {
                        return Err(WalletMigrationError::from(e));
                    }
                    Err(FeeError::CorruptedData(s)) => {
                        return Err(WalletMigrationError::CorruptedData(s));
                    }
                }
            }
        }

        transaction.execute_batch(
            "UPDATE sent_notes SET memo = NULL
              WHERE memo = X'F600000000000000000000000000000000000000000000000000000000000000000000000000000000000000000000000000000000000000000000000000000000000000000000000000000000000000000000000000000000000000000000000000000000000000000000000000000000000000000000000000000000000000000000000000000000000000000000000000000000000000000000000000000000000000000000000000000000000000000000000000000000000000000000000000000000000000000000000000000000000000000000000000000000000000000000000000000000000000000000000000000000000000000000000000000000000000000000000000000000000000000000000000000000000000000000000000000000000000000000000000000000000000000000000000000000000000000000000000000000000000000000000000000000000000000000000000000000000000000000000000000000000000000000000000000000000000000000000000000000000000000000000000000000000000000000000000000000000000000000000000000000000000000000000000000000000000000000000000000000000000000000000000000000000000000000000000000000000000000000000000000000000000000000000000000000000000000000000000000000000000';
            UPDATE received_notes SET memo = NULL
              WHERE memo = X'F600000000000000000000000000000000000000000000000000000000000000000000000000000000000000000000000000000000000000000000000000000000000000000000000000000000000000000000000000000000000000000000000000000000000000000000000000000000000000000000000000000000000000000000000000000000000000000000000000000000000000000000000000000000000000000000000000000000000000000000000000000000000000000000000000000000000000000000000000000000000000000000000000000000000000000000000000000000000000000000000000000000000000000000000000000000000000000000000000000000000000000000000000000000000000000000000000000000000000000000000000000000000000000000000000000000000000000000000000000000000000000000000000000000000000000000000000000000000000000000000000000000000000000000000000000000000000000000000000000000000000000000000000000000000000000000000000000000000000000000000000000000000000000000000000000000000000000000000000000000000000000000000000000000000000000000000000000000000000000000000000000000000000000000000000000000000000000000000000000000000000';")?;

        transaction.execute_batch(
            "CREATE VIEW v_tx_sent AS
            SELECT transactions.id_tx           AS id_tx,
                   transactions.block           AS mined_height,
                   transactions.tx_index        AS tx_index,
                   transactions.txid            AS txid,
                   transactions.expiry_height   AS expiry_height,
                   transactions.raw             AS raw,
                   MAX(sent_notes.from_account) AS sent_from_account,
                   SUM(sent_notes.value)        AS sent_total,
                   COUNT(sent_notes.id_note)    AS sent_note_count,
                   SUM(
                       CASE
                           WHEN sent_notes.memo IS NULL THEN 0
                           ELSE 1
                       END
                   ) AS memo_count,
                   blocks.time                  AS block_time
            FROM   transactions
                   JOIN sent_notes
                          ON transactions.id_tx = sent_notes.tx
                   LEFT JOIN blocks
                          ON transactions.block = blocks.height
            GROUP BY sent_notes.tx, sent_notes.from_account;",
        )?;

        transaction.execute_batch(
            "CREATE VIEW v_tx_received AS
            SELECT transactions.id_tx            AS id_tx,
                   transactions.block            AS mined_height,
                   transactions.tx_index         AS tx_index,
                   transactions.txid             AS txid,
                   transactions.expiry_height    AS expiry_height,
                   transactions.raw              AS raw,
                   MAX(received_notes.account)   AS received_by_account,
                   SUM(received_notes.value)     AS received_total,
                   COUNT(received_notes.id_note) AS received_note_count,
                   SUM(
                       CASE
                           WHEN received_notes.memo IS NULL THEN 0
                           ELSE 1
                       END
                   ) AS memo_count,
                   blocks.time                   AS block_time
            FROM   transactions
                   JOIN received_notes
                          ON transactions.id_tx = received_notes.tx
                   LEFT JOIN blocks
                          ON transactions.block = blocks.height
            GROUP BY received_notes.tx, received_notes.account;",
        )?;

        transaction.execute_batch(
            "CREATE VIEW v_transactions AS
            SELECT notes.id_tx,
                   notes.mined_height,
                   notes.tx_index,
                   notes.txid,
                   notes.expiry_height,
                   notes.raw,
                   SUM(notes.value) + MAX(notes.fee) AS net_value,
                   MAX(notes.fee)                    AS fee_paid,
                   SUM(notes.sent_count) == 0        AS is_wallet_internal,
                   SUM(notes.is_change) > 0          AS has_change,
                   SUM(notes.sent_count)             AS sent_note_count,
                   SUM(notes.received_count)         AS received_note_count,
                   SUM(notes.memo_present)           AS memo_count,
                   blocks.time                       AS block_time
            FROM (
                SELECT transactions.id_tx            AS id_tx,
                       transactions.block            AS mined_height,
                       transactions.tx_index         AS tx_index,
                       transactions.txid             AS txid,
                       transactions.expiry_height    AS expiry_height,
                       transactions.raw              AS raw,
                       0                             AS fee,
                       CASE
                            WHEN received_notes.is_change THEN 0
                            ELSE value
                       END AS value,
                       0                             AS sent_count,
                       CASE
                            WHEN received_notes.is_change THEN 1
                            ELSE 0
                       END AS is_change,
                       CASE
                            WHEN received_notes.is_change THEN 0
                            ELSE 1
                       END AS received_count,
                       CASE
                           WHEN received_notes.memo IS NULL THEN 0
                           ELSE 1
                       END AS memo_present
                FROM   transactions
                       JOIN received_notes ON transactions.id_tx = received_notes.tx
                UNION
                SELECT transactions.id_tx            AS id_tx,
                       transactions.block            AS mined_height,
                       transactions.tx_index         AS tx_index,
                       transactions.txid             AS txid,
                       transactions.expiry_height    AS expiry_height,
                       transactions.raw              AS raw,
                       transactions.fee              AS fee,
                       -sent_notes.value             AS value,
                       CASE
                           WHEN sent_notes.from_account = sent_notes.to_account THEN 0
                           ELSE 1
                       END AS sent_count,
                       0                             AS is_change,
                       0                             AS received_count,
                       CASE
                           WHEN sent_notes.memo IS NULL THEN 0
                           ELSE 1
                       END AS memo_present
                FROM   transactions
                       JOIN sent_notes ON transactions.id_tx = sent_notes.tx
            ) AS notes
            LEFT JOIN blocks ON notes.mined_height = blocks.height
            GROUP BY notes.id_tx;",
        )?;

        Ok(())
    }

    fn down(&self, _transaction: &rusqlite::Transaction) -> Result<(), WalletMigrationError> {
        Err(WalletMigrationError::CannotRevert(MIGRATION_ID))
    }
}

#[cfg(test)]
mod tests {
    use rusqlite::{self, params};
    use tempfile::NamedTempFile;

<<<<<<< HEAD
    use zcash_client_backend::keys::UnifiedSpendingKey;
    use zcash_primitives::{consensus::Network, zip32::AccountId};

    use crate::{
        wallet::init::{init_wallet_db_internal, migrations::addresses_table},
=======
    use zcash_keys::keys::UnifiedSpendingKey;
    use zcash_protocol::consensus::Network;
    use zip32::AccountId;

    use crate::{
        testing::db::{test_clock, test_rng},
        wallet::init::{migrations::addresses_table, WalletMigrator},
>>>>>>> a1c9aa12
        WalletDb,
    };

    #[cfg(feature = "transparent-inputs")]
    use {
        crate::wallet::init::migrations::{ufvk_support, utxos_table},
        ::transparent::{
            address::Script,
            bundle::{self as transparent, Authorized, OutPoint, TxIn, TxOut},
            keys::IncomingViewingKey,
        },
        zcash_keys::encoding::AddressCodec,
        zcash_primitives::transaction::{TransactionData, TxVersion},
        zcash_protocol::{
            consensus::{BlockHeight, BranchId},
            value::ZatBalance,
        },
    };

    #[test]
    fn transaction_views() {
        let network = Network::TestNetwork;
        let data_file = NamedTempFile::new().unwrap();
<<<<<<< HEAD
        let mut db_data = WalletDb::for_path(data_file.path(), network).unwrap();
        init_wallet_db_internal(&mut db_data, None, &[addresses_table::MIGRATION_ID], false)
=======
        let mut db_data =
            WalletDb::for_path(data_file.path(), network, test_clock(), test_rng()).unwrap();
        WalletMigrator::new()
            .ignore_seed_relevance()
            .init_or_migrate_to(&mut db_data, &[addresses_table::MIGRATION_ID])
>>>>>>> a1c9aa12
            .unwrap();
        let usk = UnifiedSpendingKey::from_seed(&network, &[0u8; 32][..], AccountId::ZERO).unwrap();
        let ufvk = usk.to_unified_full_viewing_key();

        db_data
            .conn
            .execute(
                "INSERT INTO accounts (account, ufvk) VALUES (0, ?)",
                params![ufvk.encode(&network)],
            )
            .unwrap();

        db_data.conn.execute_batch(
            "INSERT INTO blocks (height, hash, time, sapling_tree) VALUES (0, 0, 0, x'00');
            INSERT INTO transactions (block, id_tx, txid) VALUES (0, 0, '');

            INSERT INTO sent_notes (tx, output_pool, output_index, from_account, address, value)
            VALUES (0, 2, 0, 0, '', 2);
            INSERT INTO sent_notes (tx, output_pool, output_index, from_account, address, value, memo)
            VALUES (0, 2, 1, 0, '', 3, X'61');
            INSERT INTO sent_notes (tx, output_pool, output_index, from_account, address, value, memo)
            VALUES (0, 2, 2, 0, '', 0, X'F600000000000000000000000000000000000000000000000000000000000000000000000000000000000000000000000000000000000000000000000000000000000000000000000000000000000000000000000000000000000000000000000000000000000000000000000000000000000000000000000000000000000000000000000000000000000000000000000000000000000000000000000000000000000000000000000000000000000000000000000000000000000000000000000000000000000000000000000000000000000000000000000000000000000000000000000000000000000000000000000000000000000000000000000000000000000000000000000000000000000000000000000000000000000000000000000000000000000000000000000000000000000000000000000000000000000000000000000000000000000000000000000000000000000000000000000000000000000000000000000000000000000000000000000000000000000000000000000000000000000000000000000000000000000000000000000000000000000000000000000000000000000000000000000000000000000000000000000000000000000000000000000000000000000000000000000000000000000000000000000000000000000000000000000000000000000000000000000000000000000000');

            INSERT INTO received_notes (tx, output_index, account, diversifier, value, rcm, nf, is_change)
            VALUES (0, 0, 0, '', 2, '', 'a', false);
            INSERT INTO received_notes (tx, output_index, account, diversifier, value, rcm, nf, is_change, memo)
            VALUES (0, 3, 0, '', 5, '', 'b', false, X'62');
            INSERT INTO received_notes (tx, output_index, account, diversifier, value, rcm, nf, is_change, memo)
            VALUES (0, 4, 0, '', 7, '', 'c', true, X'63');",
        ).unwrap();

<<<<<<< HEAD
        init_wallet_db_internal(&mut db_data, None, &[super::MIGRATION_ID], false).unwrap();
=======
        WalletMigrator::new()
            .ignore_seed_relevance()
            .init_or_migrate_to(&mut db_data, &[super::MIGRATION_ID])
            .unwrap();
>>>>>>> a1c9aa12

        let mut q = db_data
            .conn
            .prepare("SELECT received_total, received_note_count, memo_count FROM v_tx_received")
            .unwrap();
        let mut rows = q.query([]).unwrap();
        let mut row_count = 0;
        while let Some(row) = rows.next().unwrap() {
            row_count += 1;
            let total: i64 = row.get(0).unwrap();
            let count: i64 = row.get(1).unwrap();
            let memo_count: i64 = row.get(2).unwrap();
            assert_eq!(total, 14);
            assert_eq!(count, 3);
            assert_eq!(memo_count, 2);
        }
        assert_eq!(row_count, 1);

        let mut q = db_data
            .conn
            .prepare("SELECT sent_total, sent_note_count, memo_count FROM v_tx_sent")
            .unwrap();
        let mut rows = q.query([]).unwrap();
        let mut row_count = 0;
        while let Some(row) = rows.next().unwrap() {
            row_count += 1;
            let total: i64 = row.get(0).unwrap();
            let count: i64 = row.get(1).unwrap();
            let memo_count: i64 = row.get(2).unwrap();
            assert_eq!(total, 5);
            assert_eq!(count, 3);
            assert_eq!(memo_count, 1);
        }
        assert_eq!(row_count, 1);

        let mut q = db_data
            .conn
            .prepare("SELECT net_value, has_change, memo_count FROM v_transactions")
            .unwrap();
        let mut rows = q.query([]).unwrap();
        let mut row_count = 0;
        while let Some(row) = rows.next().unwrap() {
            row_count += 1;
            let net_value: i64 = row.get(0).unwrap();
            let has_change: bool = row.get(1).unwrap();
            let memo_count: i64 = row.get(2).unwrap();
            assert_eq!(net_value, 2);
            assert!(has_change);
            assert_eq!(memo_count, 3);
        }
        assert_eq!(row_count, 1);
    }

    #[test]
    #[cfg(feature = "transparent-inputs")]
    fn migrate_from_wm2() {
<<<<<<< HEAD
        use zcash_client_backend::keys::UnifiedAddressRequest;
        use zcash_primitives::{
            legacy::keys::NonHardenedChildIndex, transaction::components::amount::NonNegativeAmount,
        };
=======
        use ::transparent::keys::NonHardenedChildIndex;
        use zcash_client_backend::keys::UnifiedAddressRequest;
        use zcash_keys::keys::ReceiverRequirement::*;
        use zcash_protocol::value::Zatoshis;
>>>>>>> a1c9aa12

        use crate::UA_TRANSPARENT;

        let network = Network::TestNetwork;
        let data_file = NamedTempFile::new().unwrap();
<<<<<<< HEAD
        let mut db_data = WalletDb::for_path(data_file.path(), network).unwrap();
        init_wallet_db_internal(
            &mut db_data,
            None,
            &[utxos_table::MIGRATION_ID, ufvk_support::MIGRATION_ID],
            false,
        )
        .unwrap();
=======
        let mut db_data =
            WalletDb::for_path(data_file.path(), network, test_clock(), test_rng()).unwrap();
        WalletMigrator::new()
            .ignore_seed_relevance()
            .init_or_migrate_to(
                &mut db_data,
                &[utxos_table::MIGRATION_ID, ufvk_support::MIGRATION_ID],
            )
            .unwrap();
>>>>>>> a1c9aa12

        // create a UTXO to spend
        let tx = TransactionData::from_parts(
            TxVersion::V4,
            BranchId::Canopy,
            0,
            BlockHeight::from(3),
            Some(transparent::Bundle {
                vin: vec![TxIn {
                    prevout: OutPoint::fake(),
                    script_sig: Script(vec![]),
                    sequence: 0,
                }],
                vout: vec![TxOut {
<<<<<<< HEAD
                    value: NonNegativeAmount::const_from_u64(1100000000),
=======
                    value: Zatoshis::const_from_u64(1100000000),
>>>>>>> a1c9aa12
                    script_pubkey: Script(vec![]),
                }],
                authorization: Authorized,
            }),
            None,
            None,
            None,
            None,
            None,
        )
        .freeze()
        .unwrap();

        let mut tx_bytes = vec![];
        tx.write(&mut tx_bytes).unwrap();

        let usk = UnifiedSpendingKey::from_seed(&network, &[0u8; 32][..], AccountId::ZERO).unwrap();
        let ufvk = usk.to_unified_full_viewing_key();
        let (ua, _) = ufvk
<<<<<<< HEAD
            .default_address(UnifiedAddressRequest::unsafe_new(
                false,
                true,
=======
            .default_address(UnifiedAddressRequest::unsafe_custom(
                Omit,
                Require,
>>>>>>> a1c9aa12
                UA_TRANSPARENT,
            ))
            .expect("A valid default address exists for the UFVK");
        let taddr = ufvk
            .transparent()
            .and_then(|k| {
                k.derive_external_ivk()
                    .ok()
                    .map(|k| k.derive_address(NonHardenedChildIndex::ZERO).unwrap())
            })
            .map(|a| a.encode(&network));

        db_data.conn.execute(
            "INSERT INTO accounts (account, ufvk, address, transparent_address) VALUES (0, ?, ?, ?)",
            params![ufvk.encode(&network), ua.encode(&network), &taddr]
        ).unwrap();
        db_data
            .conn
            .execute_batch(
                "INSERT INTO blocks (height, hash, time, sapling_tree) VALUES (0, 0, 0, x'00');",
            )
            .unwrap();
        db_data.conn.execute(
            "INSERT INTO utxos (address, prevout_txid, prevout_idx, script, value_zat, height)
            VALUES (?, X'0101010101010101010101010101010101010101010101010101010101010101', 1, X'', 1400000000, 1)",
            [taddr]
        ).unwrap();
        db_data
            .conn
            .execute(
                "INSERT INTO transactions (block, id_tx, txid, raw) VALUES (0, 0, '', ?)",
                params![tx_bytes],
            )
            .unwrap();

<<<<<<< HEAD
        init_wallet_db_internal(&mut db_data, None, &[super::MIGRATION_ID], false).unwrap();
=======
        WalletMigrator::new()
            .ignore_seed_relevance()
            .init_or_migrate_to(&mut db_data, &[super::MIGRATION_ID])
            .unwrap();
>>>>>>> a1c9aa12

        let fee = db_data
            .conn
            .query_row("SELECT fee FROM transactions WHERE id_tx = 0", [], |row| {
                Ok(ZatBalance::from_i64(row.get(0)?).unwrap())
            })
            .unwrap();

        assert_eq!(fee, ZatBalance::from_i64(300000000).unwrap());
    }
}<|MERGE_RESOLUTION|>--- conflicted
+++ resolved
@@ -2,11 +2,7 @@
 use std::collections::HashSet;
 
 use rusqlite::{self, types::ToSql, OptionalExtension};
-<<<<<<< HEAD
-use schemer_rusqlite::RusqliteMigration;
-=======
 use schemerz_rusqlite::RusqliteMigration;
->>>>>>> a1c9aa12
 use uuid::Uuid;
 
 use zcash_primitives::transaction::Transaction;
@@ -19,14 +15,11 @@
 use crate::wallet::init::WalletMigrationError;
 
 pub(super) const MIGRATION_ID: Uuid = Uuid::from_u128(0x282fad2e_8372_4ca0_8bed_71821320909f);
-<<<<<<< HEAD
-=======
 
 const DEPENDENCIES: &[Uuid] = &[
     add_utxo_account::MIGRATION_ID,
     sent_notes_to_internal::MIGRATION_ID,
 ];
->>>>>>> a1c9aa12
 
 pub(crate) struct Migration;
 
@@ -278,13 +271,6 @@
     use rusqlite::{self, params};
     use tempfile::NamedTempFile;
 
-<<<<<<< HEAD
-    use zcash_client_backend::keys::UnifiedSpendingKey;
-    use zcash_primitives::{consensus::Network, zip32::AccountId};
-
-    use crate::{
-        wallet::init::{init_wallet_db_internal, migrations::addresses_table},
-=======
     use zcash_keys::keys::UnifiedSpendingKey;
     use zcash_protocol::consensus::Network;
     use zip32::AccountId;
@@ -292,7 +278,6 @@
     use crate::{
         testing::db::{test_clock, test_rng},
         wallet::init::{migrations::addresses_table, WalletMigrator},
->>>>>>> a1c9aa12
         WalletDb,
     };
 
@@ -316,16 +301,11 @@
     fn transaction_views() {
         let network = Network::TestNetwork;
         let data_file = NamedTempFile::new().unwrap();
-<<<<<<< HEAD
-        let mut db_data = WalletDb::for_path(data_file.path(), network).unwrap();
-        init_wallet_db_internal(&mut db_data, None, &[addresses_table::MIGRATION_ID], false)
-=======
         let mut db_data =
             WalletDb::for_path(data_file.path(), network, test_clock(), test_rng()).unwrap();
         WalletMigrator::new()
             .ignore_seed_relevance()
             .init_or_migrate_to(&mut db_data, &[addresses_table::MIGRATION_ID])
->>>>>>> a1c9aa12
             .unwrap();
         let usk = UnifiedSpendingKey::from_seed(&network, &[0u8; 32][..], AccountId::ZERO).unwrap();
         let ufvk = usk.to_unified_full_viewing_key();
@@ -357,14 +337,10 @@
             VALUES (0, 4, 0, '', 7, '', 'c', true, X'63');",
         ).unwrap();
 
-<<<<<<< HEAD
-        init_wallet_db_internal(&mut db_data, None, &[super::MIGRATION_ID], false).unwrap();
-=======
         WalletMigrator::new()
             .ignore_seed_relevance()
             .init_or_migrate_to(&mut db_data, &[super::MIGRATION_ID])
             .unwrap();
->>>>>>> a1c9aa12
 
         let mut q = db_data
             .conn
@@ -421,32 +397,15 @@
     #[test]
     #[cfg(feature = "transparent-inputs")]
     fn migrate_from_wm2() {
-<<<<<<< HEAD
-        use zcash_client_backend::keys::UnifiedAddressRequest;
-        use zcash_primitives::{
-            legacy::keys::NonHardenedChildIndex, transaction::components::amount::NonNegativeAmount,
-        };
-=======
         use ::transparent::keys::NonHardenedChildIndex;
         use zcash_client_backend::keys::UnifiedAddressRequest;
         use zcash_keys::keys::ReceiverRequirement::*;
         use zcash_protocol::value::Zatoshis;
->>>>>>> a1c9aa12
 
         use crate::UA_TRANSPARENT;
 
         let network = Network::TestNetwork;
         let data_file = NamedTempFile::new().unwrap();
-<<<<<<< HEAD
-        let mut db_data = WalletDb::for_path(data_file.path(), network).unwrap();
-        init_wallet_db_internal(
-            &mut db_data,
-            None,
-            &[utxos_table::MIGRATION_ID, ufvk_support::MIGRATION_ID],
-            false,
-        )
-        .unwrap();
-=======
         let mut db_data =
             WalletDb::for_path(data_file.path(), network, test_clock(), test_rng()).unwrap();
         WalletMigrator::new()
@@ -456,7 +415,6 @@
                 &[utxos_table::MIGRATION_ID, ufvk_support::MIGRATION_ID],
             )
             .unwrap();
->>>>>>> a1c9aa12
 
         // create a UTXO to spend
         let tx = TransactionData::from_parts(
@@ -471,11 +429,7 @@
                     sequence: 0,
                 }],
                 vout: vec![TxOut {
-<<<<<<< HEAD
-                    value: NonNegativeAmount::const_from_u64(1100000000),
-=======
                     value: Zatoshis::const_from_u64(1100000000),
->>>>>>> a1c9aa12
                     script_pubkey: Script(vec![]),
                 }],
                 authorization: Authorized,
@@ -483,8 +437,6 @@
             None,
             None,
             None,
-            None,
-            None,
         )
         .freeze()
         .unwrap();
@@ -495,15 +447,9 @@
         let usk = UnifiedSpendingKey::from_seed(&network, &[0u8; 32][..], AccountId::ZERO).unwrap();
         let ufvk = usk.to_unified_full_viewing_key();
         let (ua, _) = ufvk
-<<<<<<< HEAD
-            .default_address(UnifiedAddressRequest::unsafe_new(
-                false,
-                true,
-=======
             .default_address(UnifiedAddressRequest::unsafe_custom(
                 Omit,
                 Require,
->>>>>>> a1c9aa12
                 UA_TRANSPARENT,
             ))
             .expect("A valid default address exists for the UFVK");
@@ -539,14 +485,10 @@
             )
             .unwrap();
 
-<<<<<<< HEAD
-        init_wallet_db_internal(&mut db_data, None, &[super::MIGRATION_ID], false).unwrap();
-=======
         WalletMigrator::new()
             .ignore_seed_relevance()
             .init_or_migrate_to(&mut db_data, &[super::MIGRATION_ID])
             .unwrap();
->>>>>>> a1c9aa12
 
         let fee = db_data
             .conn
