--- conflicted
+++ resolved
@@ -1,25 +1,6 @@
 
 # cargo-vet imports lock
 
-<<<<<<< HEAD
-[[unpublished.zcash_client_backend]]
-version = "0.14.0"
-audited_as = "0.13.0"
-
-[[unpublished.zcash_client_sqlite]]
-version = "0.12.0"
-audited_as = "0.11.2"
-
-[[unpublished.zcash_client_sqlite]]
-version = "0.12.1"
-audited_as = "0.12.0"
-
-[[unpublished.zcash_keys]]
-version = "0.4.0"
-audited_as = "0.3.0"
-
-=======
->>>>>>> 81d8ad43
 [[publisher.bumpalo]]
 version = "3.16.0"
 when = "2024-04-08"
@@ -264,15 +245,8 @@
 user-name = "Kris Nuttycombe"
 
 [[publisher.zcash_client_sqlite]]
-version = "0.12.0"
-when = "2024-10-04"
-user-id = 169181
-user-login = "nuttycom"
-user-name = "Kris Nuttycombe"
-
-[[publisher.zcash_client_sqlite]]
-version = "0.12.0"
-when = "2024-10-04"
+version = "0.12.1"
+when = "2024-10-11"
 user-id = 169181
 user-login = "nuttycom"
 user-name = "Kris Nuttycombe"
@@ -345,13 +319,6 @@
 user-id = 6289
 user-login = "str4d"
 user-name = "Jack Grigg"
-
-[[publisher.zip321]]
-version = "0.2.0"
-when = "2024-10-04"
-user-id = 169181
-user-login = "nuttycom"
-user-name = "Kris Nuttycombe"
 
 [[publisher.zip321]]
 version = "0.2.0"
