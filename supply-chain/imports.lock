--- conflicted
+++ resolved
@@ -76,8 +76,6 @@
 user-login = "nuttycom"
 user-name = "Kris Nuttycombe"
 
-<<<<<<< HEAD
-=======
 [[publisher.schemerz]]
 version = "0.2.0"
 when = "2024-10-16"
@@ -92,7 +90,6 @@
 user-login = "str4d"
 user-name = "Jack Grigg"
 
->>>>>>> 791b3714
 [[publisher.shardtree]]
 version = "0.5.0"
 when = "2024-10-04"
@@ -269,19 +266,11 @@
 user-name = "Kris Nuttycombe"
 
 [[publisher.zcash_client_sqlite]]
-<<<<<<< HEAD
 version = "0.12.2"
 when = "2024-10-22"
 user-id = 6289
 user-login = "str4d"
 user-name = "Jack Grigg"
-=======
-version = "0.12.1"
-when = "2024-10-11"
-user-id = 169181
-user-login = "nuttycom"
-user-name = "Kris Nuttycombe"
->>>>>>> 791b3714
 
 [[publisher.zcash_encoding]]
 version = "0.2.0"
@@ -408,21 +397,12 @@
 criteria = "safe-to-deploy"
 delta = "0.9.0 -> 0.10.2"
 
-<<<<<<< HEAD
-[[audits.bytecode-alliance.audits.cc]]
-who = "Alex Crichton <alex@alexcrichton.com>"
-criteria = "safe-to-deploy"
-version = "1.0.73"
-notes = "I am the author of this crate."
-
 [[audits.bytecode-alliance.audits.cipher]]
 who = "Andrew Brown <andrew.brown@intel.com>"
 criteria = "safe-to-deploy"
 version = "0.4.4"
 notes = "Most unsafe is hidden by `inout` dependency; only remaining unsafe is raw-splitting a slice and an unreachable hint. Older versions of this regularly reach ~150k daily downloads."
 
-=======
->>>>>>> 791b3714
 [[audits.bytecode-alliance.audits.constant_time_eq]]
 who = "Nick Fitzgerald <fitzgen@gmail.com>"
 criteria = "safe-to-deploy"
